/*-*- Mode: C; c-basic-offset: 2 -*-*/

/*  GStreamer pulseaudio plugin
 *
 *  Copyright (c) 2004-2008 Lennart Poettering
 *            (c) 2009      Wim Taymans
 *
 *  gst-pulse is free software; you can redistribute it and/or modify
 *  it under the terms of the GNU Lesser General Public License as
 *  published by the Free Software Foundation; either version 2.1 of the
 *  License, or (at your option) any later version.
 *
 *  gst-pulse is distributed in the hope that it will be useful, but
 *  WITHOUT ANY WARRANTY; without even the implied warranty of
 *  MERCHANTABILITY or FITNESS FOR A PARTICULAR PURPOSE. See the GNU
 *  Lesser General Public License for more details.
 *
 *  You should have received a copy of the GNU Lesser General Public
 *  License along with gst-pulse; if not, write to the Free Software
 *  Foundation, Inc., 59 Temple Place, Suite 330, Boston, MA 02111-1307
 *  USA.
 */

/**
 * SECTION:element-pulsesink
 * @see_also: pulsesrc, pulsemixer
 *
 * This element outputs audio to a
 * <ulink href="http://www.pulseaudio.org">PulseAudio sound server</ulink>.
 *
 * <refsect2>
 * <title>Example pipelines</title>
 * |[
 * gst-launch -v filesrc location=sine.ogg ! oggdemux ! vorbisdec ! audioconvert ! audioresample ! pulsesink
 * ]| Play an Ogg/Vorbis file.
 * |[
 * gst-launch -v audiotestsrc ! audioconvert ! volume volume=0.4 ! pulsesink
 * ]| Play a 440Hz sine wave.
 * |[
 * gst-launch -v audiotestsrc ! pulsesink stream-properties="props,media.title=test"
 * ]| Play a sine wave and set a stream property. The property can be checked
 * with "pactl list".
 * </refsect2>
 */

#ifdef HAVE_CONFIG_H
#include "config.h"
#endif

#include <string.h>
#include <stdio.h>

#include <gst/base/gstbasesink.h>
#include <gst/gsttaglist.h>
#include <gst/interfaces/streamvolume.h>
#include <gst/gst-i18n-plugin.h>
#include <gst/audio/gstaudioiec61937.h>

#include <gst/pbutils/pbutils.h>        /* only used for GST_PLUGINS_BASE_VERSION_* */

#include "pulsesink.h"
#include "pulseutil.h"

GST_DEBUG_CATEGORY_EXTERN (pulse_debug);
#define GST_CAT_DEFAULT pulse_debug

#define DEFAULT_SERVER          NULL
#define DEFAULT_DEVICE          NULL
#define DEFAULT_DEVICE_NAME     NULL
#define DEFAULT_VOLUME          1.0
#define DEFAULT_MUTE            FALSE
#define MAX_VOLUME              10.0

enum
{
  PROP_0,
  PROP_SERVER,
  PROP_DEVICE,
  PROP_DEVICE_NAME,
  PROP_VOLUME,
  PROP_MUTE,
  PROP_CLIENT,
  PROP_STREAM_PROPERTIES,
  PROP_LAST
};

#define GST_TYPE_PULSERING_BUFFER        \
        (gst_pulseringbuffer_get_type())
#define GST_PULSERING_BUFFER(obj)        \
        (G_TYPE_CHECK_INSTANCE_CAST((obj),GST_TYPE_PULSERING_BUFFER,GstPulseRingBuffer))
#define GST_PULSERING_BUFFER_CLASS(klass) \
        (G_TYPE_CHECK_CLASS_CAST((klass),GST_TYPE_PULSERING_BUFFER,GstPulseRingBufferClass))
#define GST_PULSERING_BUFFER_GET_CLASS(obj) \
        (G_TYPE_INSTANCE_GET_CLASS ((obj), GST_TYPE_PULSERING_BUFFER, GstPulseRingBufferClass))
#define GST_PULSERING_BUFFER_CAST(obj)        \
        ((GstPulseRingBuffer *)obj)
#define GST_IS_PULSERING_BUFFER(obj)     \
        (G_TYPE_CHECK_INSTANCE_TYPE((obj),GST_TYPE_PULSERING_BUFFER))
#define GST_IS_PULSERING_BUFFER_CLASS(klass)\
        (G_TYPE_CHECK_CLASS_TYPE((klass),GST_TYPE_PULSERING_BUFFER))

typedef struct _GstPulseRingBuffer GstPulseRingBuffer;
typedef struct _GstPulseRingBufferClass GstPulseRingBufferClass;

typedef struct _GstPulseContext GstPulseContext;

/* Store the PA contexts in a hash table to allow easy sharing among
 * multiple instances of the sink. Keys are $context_name@$server_name
 * (strings) and values should be GstPulseContext pointers.
 */
struct _GstPulseContext
{
  pa_context *context;
  GSList *ring_buffers;
};

static GHashTable *gst_pulse_shared_contexts = NULL;

/* use one static main-loop for all instances
 * this is needed to make the context sharing work as the contexts are
 * released when releasing their parent main-loop
 */
static pa_threaded_mainloop *mainloop = NULL;
static guint mainloop_ref_ct = 0;

/* lock for access to shared resources */
static GMutex *pa_shared_resource_mutex = NULL;

/* We keep a custom ringbuffer that is backed up by data allocated by
 * pulseaudio. We must also overide the commit function to write into
 * pulseaudio memory instead. */
struct _GstPulseRingBuffer
{
  GstRingBuffer object;

  gchar *context_name;
  gchar *stream_name;

  pa_context *context;
  pa_stream *stream;

#ifdef HAVE_PULSE_1_0
  pa_format_info *format;
  guint channels;
  gboolean is_pcm;
#else
  pa_sample_spec sample_spec;
#endif

  void *m_data;
  size_t m_towrite;
  size_t m_writable;
  gint64 m_offset;
  gint64 m_lastoffset;

  gboolean corked:1;
  gboolean in_commit:1;
  gboolean paused:1;
};
struct _GstPulseRingBufferClass
{
  GstRingBufferClass parent_class;
};

static GType gst_pulseringbuffer_get_type (void);
static void gst_pulseringbuffer_finalize (GObject * object);

static GstRingBufferClass *ring_parent_class = NULL;

static gboolean gst_pulseringbuffer_open_device (GstRingBuffer * buf);
static gboolean gst_pulseringbuffer_close_device (GstRingBuffer * buf);
static gboolean gst_pulseringbuffer_acquire (GstRingBuffer * buf,
    GstRingBufferSpec * spec);
static gboolean gst_pulseringbuffer_release (GstRingBuffer * buf);
static gboolean gst_pulseringbuffer_start (GstRingBuffer * buf);
static gboolean gst_pulseringbuffer_pause (GstRingBuffer * buf);
static gboolean gst_pulseringbuffer_stop (GstRingBuffer * buf);
static void gst_pulseringbuffer_clear (GstRingBuffer * buf);
static guint gst_pulseringbuffer_commit (GstRingBuffer * buf,
    guint64 * sample, guchar * data, gint in_samples, gint out_samples,
    gint * accum);

G_DEFINE_TYPE (GstPulseRingBuffer, gst_pulseringbuffer, GST_TYPE_RING_BUFFER);

static void
gst_pulsesink_init_contexts (void)
{
  g_assert (pa_shared_resource_mutex == NULL);
  pa_shared_resource_mutex = g_mutex_new ();
  gst_pulse_shared_contexts = g_hash_table_new_full (g_str_hash, g_str_equal,
      g_free, NULL);
}

static void
gst_pulseringbuffer_class_init (GstPulseRingBufferClass * klass)
{
  GObjectClass *gobject_class;
  GstRingBufferClass *gstringbuffer_class;

  gobject_class = (GObjectClass *) klass;
  gstringbuffer_class = (GstRingBufferClass *) klass;

  ring_parent_class = g_type_class_peek_parent (klass);

  gobject_class->finalize = gst_pulseringbuffer_finalize;

  gstringbuffer_class->open_device =
      GST_DEBUG_FUNCPTR (gst_pulseringbuffer_open_device);
  gstringbuffer_class->close_device =
      GST_DEBUG_FUNCPTR (gst_pulseringbuffer_close_device);
  gstringbuffer_class->acquire =
      GST_DEBUG_FUNCPTR (gst_pulseringbuffer_acquire);
  gstringbuffer_class->release =
      GST_DEBUG_FUNCPTR (gst_pulseringbuffer_release);
  gstringbuffer_class->start = GST_DEBUG_FUNCPTR (gst_pulseringbuffer_start);
  gstringbuffer_class->pause = GST_DEBUG_FUNCPTR (gst_pulseringbuffer_pause);
  gstringbuffer_class->resume = GST_DEBUG_FUNCPTR (gst_pulseringbuffer_start);
  gstringbuffer_class->stop = GST_DEBUG_FUNCPTR (gst_pulseringbuffer_stop);
  gstringbuffer_class->clear_all =
      GST_DEBUG_FUNCPTR (gst_pulseringbuffer_clear);

  gstringbuffer_class->commit = GST_DEBUG_FUNCPTR (gst_pulseringbuffer_commit);
}

static void
gst_pulseringbuffer_init (GstPulseRingBuffer * pbuf)
{
  pbuf->stream_name = NULL;
  pbuf->context = NULL;
  pbuf->stream = NULL;

#ifdef HAVE_PULSE_1_0
  pbuf->format = NULL;
  pbuf->channels = 0;
  pbuf->is_pcm = FALSE;
#else
  pa_sample_spec_init (&pbuf->sample_spec);
#endif

  pbuf->m_data = NULL;
  pbuf->m_towrite = 0;
  pbuf->m_writable = 0;
  pbuf->m_offset = 0;
  pbuf->m_lastoffset = 0;

  pbuf->corked = TRUE;
  pbuf->in_commit = FALSE;
  pbuf->paused = FALSE;
}

static void
gst_pulsering_destroy_stream (GstPulseRingBuffer * pbuf)
{
  if (pbuf->stream) {

    if (pbuf->m_data) {
      /* drop shm memory buffer */
      pa_stream_cancel_write (pbuf->stream);

      /* reset internal variables */
      pbuf->m_data = NULL;
      pbuf->m_towrite = 0;
      pbuf->m_writable = 0;
      pbuf->m_offset = 0;
      pbuf->m_lastoffset = 0;
    }
#ifdef HAVE_PULSE_1_0
    if (pbuf->format) {
      pa_format_info_free (pbuf->format);
      pbuf->format = NULL;
      pbuf->channels = 0;
      pbuf->is_pcm = FALSE;
    }
#endif

    pa_stream_disconnect (pbuf->stream);

    /* Make sure we don't get any further callbacks */
    pa_stream_set_state_callback (pbuf->stream, NULL, NULL);
    pa_stream_set_write_callback (pbuf->stream, NULL, NULL);
    pa_stream_set_underflow_callback (pbuf->stream, NULL, NULL);
    pa_stream_set_overflow_callback (pbuf->stream, NULL, NULL);

    pa_stream_unref (pbuf->stream);
    pbuf->stream = NULL;
  }

  g_free (pbuf->stream_name);
  pbuf->stream_name = NULL;
}

static void
gst_pulsering_destroy_context (GstPulseRingBuffer * pbuf)
{
  g_mutex_lock (pa_shared_resource_mutex);

  GST_DEBUG_OBJECT (pbuf, "destroying ringbuffer %p", pbuf);

  gst_pulsering_destroy_stream (pbuf);

  if (pbuf->context) {
    pa_context_unref (pbuf->context);
    pbuf->context = NULL;
  }

  if (pbuf->context_name) {
    GstPulseContext *pctx;

    pctx = g_hash_table_lookup (gst_pulse_shared_contexts, pbuf->context_name);

    GST_DEBUG_OBJECT (pbuf, "releasing context with name %s, pbuf=%p, pctx=%p",
        pbuf->context_name, pbuf, pctx);

    if (pctx) {
      pctx->ring_buffers = g_slist_remove (pctx->ring_buffers, pbuf);
      if (pctx->ring_buffers == NULL) {
        GST_DEBUG_OBJECT (pbuf,
            "destroying final context with name %s, pbuf=%p, pctx=%p",
            pbuf->context_name, pbuf, pctx);

        pa_context_disconnect (pctx->context);

        /* Make sure we don't get any further callbacks */
        pa_context_set_state_callback (pctx->context, NULL, NULL);
        pa_context_set_subscribe_callback (pctx->context, NULL, NULL);

        g_hash_table_remove (gst_pulse_shared_contexts, pbuf->context_name);

        pa_context_unref (pctx->context);
        g_slice_free (GstPulseContext, pctx);
      }
    }
    g_free (pbuf->context_name);
    pbuf->context_name = NULL;
  }
  g_mutex_unlock (pa_shared_resource_mutex);
}

static void
gst_pulseringbuffer_finalize (GObject * object)
{
  GstPulseRingBuffer *ringbuffer;

  ringbuffer = GST_PULSERING_BUFFER_CAST (object);

  gst_pulsering_destroy_context (ringbuffer);
  G_OBJECT_CLASS (ring_parent_class)->finalize (object);
}


#define CONTEXT_OK(c) ((c) && PA_CONTEXT_IS_GOOD (pa_context_get_state ((c))))
#define STREAM_OK(s) ((s) && PA_STREAM_IS_GOOD (pa_stream_get_state ((s))))

static gboolean
gst_pulsering_is_dead (GstPulseSink * psink, GstPulseRingBuffer * pbuf,
    gboolean check_stream)
{
  if (!CONTEXT_OK (pbuf->context))
    goto error;

  if (check_stream && !STREAM_OK (pbuf->stream))
    goto error;

  return FALSE;

error:
  {
    const gchar *err_str =
        pbuf->context ? pa_strerror (pa_context_errno (pbuf->context)) : NULL;
    GST_ELEMENT_ERROR (psink, RESOURCE, FAILED, ("Disconnected: %s",
            err_str), (NULL));
    return TRUE;
  }
}

static void
gst_pulsering_context_state_cb (pa_context * c, void *userdata)
{
  pa_context_state_t state;
  pa_threaded_mainloop *mainloop = (pa_threaded_mainloop *) userdata;

  state = pa_context_get_state (c);

  GST_LOG ("got new context state %d", state);

  switch (state) {
    case PA_CONTEXT_READY:
    case PA_CONTEXT_TERMINATED:
    case PA_CONTEXT_FAILED:
      GST_LOG ("signaling");
      pa_threaded_mainloop_signal (mainloop, 0);
      break;

    case PA_CONTEXT_UNCONNECTED:
    case PA_CONTEXT_CONNECTING:
    case PA_CONTEXT_AUTHORIZING:
    case PA_CONTEXT_SETTING_NAME:
      break;
  }
}

static void
gst_pulsering_context_subscribe_cb (pa_context * c,
    pa_subscription_event_type_t t, uint32_t idx, void *userdata)
{
  GstPulseSink *psink;
  GstPulseContext *pctx = (GstPulseContext *) userdata;
  GSList *walk;

  if (t != (PA_SUBSCRIPTION_EVENT_SINK_INPUT | PA_SUBSCRIPTION_EVENT_CHANGE) &&
      t != (PA_SUBSCRIPTION_EVENT_SINK_INPUT | PA_SUBSCRIPTION_EVENT_NEW))
    return;

  for (walk = pctx->ring_buffers; walk; walk = g_slist_next (walk)) {
    GstPulseRingBuffer *pbuf = (GstPulseRingBuffer *) walk->data;
    psink = GST_PULSESINK_CAST (GST_OBJECT_PARENT (pbuf));

    GST_LOG_OBJECT (psink, "type %d, idx %u", t, idx);

    if (!pbuf->stream)
      continue;

    if (idx != pa_stream_get_index (pbuf->stream))
      continue;

#ifdef HAVE_PULSE_1_0
    if (psink->device && pbuf->is_pcm &&
        !g_str_equal (psink->device,
            pa_stream_get_device_name (pbuf->stream))) {
      /* Underlying sink changed. And this is not a passthrough stream. Let's
       * see if someone upstream wants to try to renegotiate. */
      GstEvent *renego;

      g_free (psink->device);
      psink->device = g_strdup (pa_stream_get_device_name (pbuf->stream));

      GST_INFO_OBJECT (psink, "emitting sink-changed");

      renego = gst_event_new_custom (GST_EVENT_CUSTOM_UPSTREAM,
          gst_structure_empty_new ("pulse-sink-changed"));

      if (!gst_pad_push_event (GST_BASE_SINK (psink)->sinkpad, renego))
        GST_DEBUG_OBJECT (psink, "Emitted sink-changed - nobody was listening");
    }
#endif

    /* Actually this event is also triggered when other properties of
     * the stream change that are unrelated to the volume. However it is
     * probably cheaper to signal the change here and check for the
     * volume when the GObject property is read instead of querying it always. */

    /* inform streaming thread to notify */
    g_atomic_int_compare_and_exchange (&psink->notify, 0, 1);
  }
}

/* will be called when the device should be opened. In this case we will connect
 * to the server. We should not try to open any streams in this state. */
static gboolean
gst_pulseringbuffer_open_device (GstRingBuffer * buf)
{
  GstPulseSink *psink;
  GstPulseRingBuffer *pbuf;
  GstPulseContext *pctx;
  pa_mainloop_api *api;
  gboolean need_unlock_shared;

  psink = GST_PULSESINK_CAST (GST_OBJECT_PARENT (buf));
  pbuf = GST_PULSERING_BUFFER_CAST (buf);

  g_assert (!pbuf->stream);
  g_assert (psink->client_name);

  if (psink->server)
    pbuf->context_name = g_strdup_printf ("%s@%s", psink->client_name,
        psink->server);
  else
    pbuf->context_name = g_strdup (psink->client_name);

  pa_threaded_mainloop_lock (mainloop);

  g_mutex_lock (pa_shared_resource_mutex);
  need_unlock_shared = TRUE;

  pctx = g_hash_table_lookup (gst_pulse_shared_contexts, pbuf->context_name);
  if (pctx == NULL) {
    pctx = g_slice_new0 (GstPulseContext);

    /* get the mainloop api and create a context */
    GST_INFO_OBJECT (psink, "new context with name %s, pbuf=%p, pctx=%p",
        pbuf->context_name, pbuf, pctx);
    api = pa_threaded_mainloop_get_api (mainloop);
    if (!(pctx->context = pa_context_new (api, pbuf->context_name)))
      goto create_failed;

    pctx->ring_buffers = g_slist_prepend (pctx->ring_buffers, pbuf);
    g_hash_table_insert (gst_pulse_shared_contexts,
        g_strdup (pbuf->context_name), (gpointer) pctx);
    /* register some essential callbacks */
    pa_context_set_state_callback (pctx->context,
        gst_pulsering_context_state_cb, mainloop);
    pa_context_set_subscribe_callback (pctx->context,
        gst_pulsering_context_subscribe_cb, pctx);

    /* try to connect to the server and wait for completion, we don't want to
     * autospawn a deamon */
    GST_LOG_OBJECT (psink, "connect to server %s",
        GST_STR_NULL (psink->server));
    if (pa_context_connect (pctx->context, psink->server,
            PA_CONTEXT_NOAUTOSPAWN, NULL) < 0)
      goto connect_failed;
  } else {
    GST_INFO_OBJECT (psink,
        "reusing shared context with name %s, pbuf=%p, pctx=%p",
        pbuf->context_name, pbuf, pctx);
    pctx->ring_buffers = g_slist_prepend (pctx->ring_buffers, pbuf);
  }

  g_mutex_unlock (pa_shared_resource_mutex);
  need_unlock_shared = FALSE;

  /* context created or shared okay */
  pbuf->context = pa_context_ref (pctx->context);

  for (;;) {
    pa_context_state_t state;

    state = pa_context_get_state (pbuf->context);

    GST_LOG_OBJECT (psink, "context state is now %d", state);

    if (!PA_CONTEXT_IS_GOOD (state))
      goto connect_failed;

    if (state == PA_CONTEXT_READY)
      break;

    /* Wait until the context is ready */
    GST_LOG_OBJECT (psink, "waiting..");
    pa_threaded_mainloop_wait (mainloop);
  }

  GST_LOG_OBJECT (psink, "opened the device");

  pa_threaded_mainloop_unlock (mainloop);

  return TRUE;

  /* ERRORS */
unlock_and_fail:
  {
    if (need_unlock_shared)
      g_mutex_unlock (pa_shared_resource_mutex);
    gst_pulsering_destroy_context (pbuf);
    pa_threaded_mainloop_unlock (mainloop);
    return FALSE;
  }
create_failed:
  {
    GST_ELEMENT_ERROR (psink, RESOURCE, FAILED,
        ("Failed to create context"), (NULL));
    g_slice_free (GstPulseContext, pctx);
    goto unlock_and_fail;
  }
connect_failed:
  {
    GST_ELEMENT_ERROR (psink, RESOURCE, FAILED, ("Failed to connect: %s",
            pa_strerror (pa_context_errno (pctx->context))), (NULL));
    goto unlock_and_fail;
  }
}

/* close the device */
static gboolean
gst_pulseringbuffer_close_device (GstRingBuffer * buf)
{
  GstPulseSink *psink;
  GstPulseRingBuffer *pbuf;

  pbuf = GST_PULSERING_BUFFER_CAST (buf);
  psink = GST_PULSESINK_CAST (GST_OBJECT_PARENT (buf));

  GST_LOG_OBJECT (psink, "closing device");

  pa_threaded_mainloop_lock (mainloop);
  gst_pulsering_destroy_context (pbuf);
  pa_threaded_mainloop_unlock (mainloop);

  GST_LOG_OBJECT (psink, "closed device");

  return TRUE;
}

static void
gst_pulsering_stream_state_cb (pa_stream * s, void *userdata)
{
  GstPulseSink *psink;
  GstPulseRingBuffer *pbuf;
  pa_stream_state_t state;

  pbuf = GST_PULSERING_BUFFER_CAST (userdata);
  psink = GST_PULSESINK_CAST (GST_OBJECT_PARENT (pbuf));

  state = pa_stream_get_state (s);
  GST_LOG_OBJECT (psink, "got new stream state %d", state);

  switch (state) {
    case PA_STREAM_READY:
    case PA_STREAM_FAILED:
    case PA_STREAM_TERMINATED:
      GST_LOG_OBJECT (psink, "signaling");
      pa_threaded_mainloop_signal (mainloop, 0);
      break;
    case PA_STREAM_UNCONNECTED:
    case PA_STREAM_CREATING:
      break;
  }
}

static void
gst_pulsering_stream_request_cb (pa_stream * s, size_t length, void *userdata)
{
  GstPulseSink *psink;
  GstRingBuffer *rbuf;
  GstPulseRingBuffer *pbuf;

  rbuf = GST_RING_BUFFER_CAST (userdata);
  pbuf = GST_PULSERING_BUFFER_CAST (userdata);
  psink = GST_PULSESINK_CAST (GST_OBJECT_PARENT (pbuf));

  GST_LOG_OBJECT (psink, "got request for length %" G_GSIZE_FORMAT, length);

  if (pbuf->in_commit && (length >= rbuf->spec.segsize)) {
    /* only signal when we are waiting in the commit thread
     * and got request for atleast a segment */
    pa_threaded_mainloop_signal (mainloop, 0);
  }
}

static void
gst_pulsering_stream_underflow_cb (pa_stream * s, void *userdata)
{
  GstPulseSink *psink;
  GstPulseRingBuffer *pbuf;

  pbuf = GST_PULSERING_BUFFER_CAST (userdata);
  psink = GST_PULSESINK_CAST (GST_OBJECT_PARENT (pbuf));

  GST_WARNING_OBJECT (psink, "Got underflow");
}

static void
gst_pulsering_stream_overflow_cb (pa_stream * s, void *userdata)
{
  GstPulseSink *psink;
  GstPulseRingBuffer *pbuf;

  pbuf = GST_PULSERING_BUFFER_CAST (userdata);
  psink = GST_PULSESINK_CAST (GST_OBJECT_PARENT (pbuf));

  GST_WARNING_OBJECT (psink, "Got overflow");
}

static void
gst_pulsering_stream_latency_cb (pa_stream * s, void *userdata)
{
  GstPulseSink *psink;
  GstPulseRingBuffer *pbuf;
  const pa_timing_info *info;
  pa_usec_t sink_usec;

  info = pa_stream_get_timing_info (s);

  pbuf = GST_PULSERING_BUFFER_CAST (userdata);
  psink = GST_PULSESINK_CAST (GST_OBJECT_PARENT (pbuf));

  if (!info) {
    GST_LOG_OBJECT (psink, "latency update (information unknown)");
    return;
  }
  sink_usec = info->configured_sink_usec;

  GST_LOG_OBJECT (psink,
      "latency_update, %" G_GUINT64_FORMAT ", %d:%" G_GINT64_FORMAT ", %d:%"
      G_GUINT64_FORMAT ", %" G_GUINT64_FORMAT ", %" G_GUINT64_FORMAT,
      GST_TIMEVAL_TO_TIME (info->timestamp), info->write_index_corrupt,
      info->write_index, info->read_index_corrupt, info->read_index,
      info->sink_usec, sink_usec);
}

static void
gst_pulsering_stream_suspended_cb (pa_stream * p, void *userdata)
{
  GstPulseSink *psink;
  GstPulseRingBuffer *pbuf;

  pbuf = GST_PULSERING_BUFFER_CAST (userdata);
  psink = GST_PULSESINK_CAST (GST_OBJECT_PARENT (pbuf));

  if (pa_stream_is_suspended (p))
    GST_DEBUG_OBJECT (psink, "stream suspended");
  else
    GST_DEBUG_OBJECT (psink, "stream resumed");
}

static void
gst_pulsering_stream_started_cb (pa_stream * p, void *userdata)
{
  GstPulseSink *psink;
  GstPulseRingBuffer *pbuf;

  pbuf = GST_PULSERING_BUFFER_CAST (userdata);
  psink = GST_PULSESINK_CAST (GST_OBJECT_PARENT (pbuf));

  GST_DEBUG_OBJECT (psink, "stream started");
}

static void
gst_pulsering_stream_event_cb (pa_stream * p, const char *name,
    pa_proplist * pl, void *userdata)
{
  GstPulseSink *psink;
  GstPulseRingBuffer *pbuf;

  pbuf = GST_PULSERING_BUFFER_CAST (userdata);
  psink = GST_PULSESINK_CAST (GST_OBJECT_PARENT (pbuf));

  if (!strcmp (name, PA_STREAM_EVENT_REQUEST_CORK)) {
    /* the stream wants to PAUSE, post a message for the application. */
    GST_DEBUG_OBJECT (psink, "got request for CORK");
    gst_element_post_message (GST_ELEMENT_CAST (psink),
        gst_message_new_request_state (GST_OBJECT_CAST (psink),
            GST_STATE_PAUSED));

  } else if (!strcmp (name, PA_STREAM_EVENT_REQUEST_UNCORK)) {
    GST_DEBUG_OBJECT (psink, "got request for UNCORK");
    gst_element_post_message (GST_ELEMENT_CAST (psink),
        gst_message_new_request_state (GST_OBJECT_CAST (psink),
            GST_STATE_PLAYING));
#ifdef HAVE_PULSE_1_0
  } else if (!strcmp (name, PA_STREAM_EVENT_FORMAT_LOST)) {
    GstEvent *renego;

    if (g_atomic_int_get (&psink->format_lost)) {
      /* Duplicate event before we're done reconfiguring, discard */
      return;
    }

    GST_DEBUG_OBJECT (psink, "got FORMAT LOST");
    g_atomic_int_set (&psink->format_lost, 1);
    psink->format_lost_time = g_ascii_strtoull (pa_proplist_gets (pl,
            "stream-time"), NULL, 0) * 1000;

    g_free (psink->device);
    psink->device = g_strdup (pa_proplist_gets (pl, "device"));

    renego = gst_event_new_custom (GST_EVENT_CUSTOM_UPSTREAM,
        gst_structure_empty_new ("pulse-format-lost"));

    if (!gst_pad_push_event (GST_BASE_SINK (psink)->sinkpad, renego)) {
      /* Nobody handled the format change - emit an error */
      GST_ELEMENT_ERROR (psink, STREAM, FORMAT, ("Sink format changed"),
          ("Sink format changed"));
    }
#endif
  } else {
    GST_DEBUG_OBJECT (psink, "got unknown event %s", name);
  }
}

/* Called with the mainloop locked */
static gboolean
gst_pulsering_wait_for_stream_ready (GstPulseSink * psink, pa_stream * stream)
{
  pa_stream_state_t state;

  for (;;) {
    state = pa_stream_get_state (stream);

    GST_LOG_OBJECT (psink, "stream state is now %d", state);

    if (!PA_STREAM_IS_GOOD (state))
      return FALSE;

    if (state == PA_STREAM_READY)
      return TRUE;

    /* Wait until the stream is ready */
    pa_threaded_mainloop_wait (mainloop);
  }
}


/* This method should create a new stream of the given @spec. No playback should
 * start yet so we start in the corked state. */
static gboolean
gst_pulseringbuffer_acquire (GstRingBuffer * buf, GstRingBufferSpec * spec)
{
  GstPulseSink *psink;
  GstPulseRingBuffer *pbuf;
  pa_buffer_attr wanted;
  const pa_buffer_attr *actual;
  pa_channel_map channel_map;
  pa_operation *o = NULL;
#ifdef HAVE_PULSE_0_9_20
  pa_cvolume v;
#endif
  pa_cvolume *pv = NULL;
  pa_stream_flags_t flags;
  const gchar *name;
  GstAudioClock *clock;
#ifdef HAVE_PULSE_1_0
  pa_format_info *formats[1];
#ifndef GST_DISABLE_GST_DEBUG
  gchar print_buf[PA_FORMAT_INFO_SNPRINT_MAX];
#endif
#endif

  psink = GST_PULSESINK_CAST (GST_OBJECT_PARENT (buf));
  pbuf = GST_PULSERING_BUFFER_CAST (buf);

  GST_LOG_OBJECT (psink, "creating sample spec");
  /* convert the gstreamer sample spec to the pulseaudio format */
#ifdef HAVE_PULSE_1_0
  if (!gst_pulse_fill_format_info (spec, &pbuf->format, &pbuf->channels))
    goto invalid_spec;
  pbuf->is_pcm = pa_format_info_is_pcm (pbuf->format);
#else
  if (!gst_pulse_fill_sample_spec (spec, &pbuf->sample_spec))
    goto invalid_spec;
#endif

  pa_threaded_mainloop_lock (mainloop);

  /* we need a context and a no stream */
  g_assert (pbuf->context);
  g_assert (!pbuf->stream);

  /* enable event notifications */
  GST_LOG_OBJECT (psink, "subscribing to context events");
  if (!(o = pa_context_subscribe (pbuf->context,
              PA_SUBSCRIPTION_MASK_SINK_INPUT, NULL, NULL)))
    goto subscribe_failed;

  pa_operation_unref (o);

  /* initialize the channel map */
#ifdef HAVE_PULSE_1_0
  if (pbuf->is_pcm && gst_pulse_gst_to_channel_map (&channel_map, spec))
    pa_format_info_set_channel_map (pbuf->format, &channel_map);
#else
  gst_pulse_gst_to_channel_map (&channel_map, spec);
#endif

  /* find a good name for the stream */
  if (psink->stream_name)
    name = psink->stream_name;
  else
    name = "Playback Stream";

  /* create a stream */
#ifdef HAVE_PULSE_1_0
  formats[0] = pbuf->format;
  if (!(pbuf->stream = pa_stream_new_extended (pbuf->context, name, formats, 1,
              psink->proplist)))
    goto stream_failed;
#else
  GST_LOG_OBJECT (psink, "creating stream with name %s", name);
  if (!(pbuf->stream = pa_stream_new_with_proplist (pbuf->context, name,
              &pbuf->sample_spec, &channel_map, psink->proplist)))
    goto stream_failed;
#endif

  /* install essential callbacks */
  pa_stream_set_state_callback (pbuf->stream,
      gst_pulsering_stream_state_cb, pbuf);
  pa_stream_set_write_callback (pbuf->stream,
      gst_pulsering_stream_request_cb, pbuf);
  pa_stream_set_underflow_callback (pbuf->stream,
      gst_pulsering_stream_underflow_cb, pbuf);
  pa_stream_set_overflow_callback (pbuf->stream,
      gst_pulsering_stream_overflow_cb, pbuf);
  pa_stream_set_latency_update_callback (pbuf->stream,
      gst_pulsering_stream_latency_cb, pbuf);
  pa_stream_set_suspended_callback (pbuf->stream,
      gst_pulsering_stream_suspended_cb, pbuf);
  pa_stream_set_started_callback (pbuf->stream,
      gst_pulsering_stream_started_cb, pbuf);
  pa_stream_set_event_callback (pbuf->stream,
      gst_pulsering_stream_event_cb, pbuf);

  /* buffering requirements. When setting prebuf to 0, the stream will not pause
   * when we cause an underrun, which causes time to continue. */
  memset (&wanted, 0, sizeof (wanted));
  wanted.tlength = spec->segtotal * spec->segsize;
  wanted.maxlength = -1;
  wanted.prebuf = 0;
  wanted.minreq = spec->segsize;

  GST_INFO_OBJECT (psink, "tlength:   %d", wanted.tlength);
  GST_INFO_OBJECT (psink, "maxlength: %d", wanted.maxlength);
  GST_INFO_OBJECT (psink, "prebuf:    %d", wanted.prebuf);
  GST_INFO_OBJECT (psink, "minreq:    %d", wanted.minreq);

#ifdef HAVE_PULSE_0_9_20
  /* configure volume when we changed it, else we leave the default */
  if (psink->volume_set) {
    GST_LOG_OBJECT (psink, "have volume of %f", psink->volume);
    pv = &v;
#ifdef HAVE_PULSE_1_0
    if (pbuf->is_pcm)
      gst_pulse_cvolume_from_linear (pv, pbuf->channels, psink->volume);
    else {
      GST_DEBUG_OBJECT (psink, "passthrough stream, not setting volume");
      pv = NULL;
    }
#else
    gst_pulse_cvolume_from_linear (pv, pbuf->sample_spec.channels,
        psink->volume);
#endif
  } else {
    pv = NULL;
  }
#endif

  /* construct the flags */
  flags = PA_STREAM_INTERPOLATE_TIMING | PA_STREAM_AUTO_TIMING_UPDATE |
      PA_STREAM_ADJUST_LATENCY | PA_STREAM_START_CORKED;

  if (psink->mute_set && psink->mute)
    flags |= PA_STREAM_START_MUTED;

  /* we always start corked (see flags above) */
  pbuf->corked = TRUE;

  /* try to connect now */
  GST_LOG_OBJECT (psink, "connect for playback to device %s",
      GST_STR_NULL (psink->device));
  if (pa_stream_connect_playback (pbuf->stream, psink->device,
          &wanted, flags, pv, NULL) < 0)
    goto connect_failed;

  /* our clock will now start from 0 again */
  clock = GST_AUDIO_CLOCK (GST_BASE_AUDIO_SINK (psink)->provided_clock);
  gst_audio_clock_reset (clock, 0);

  if (!gst_pulsering_wait_for_stream_ready (psink, pbuf->stream))
    goto connect_failed;

#ifdef HAVE_PULSE_1_0
  g_free (psink->device);
  psink->device = g_strdup (pa_stream_get_device_name (pbuf->stream));

#ifndef GST_DISABLE_GST_DEBUG
  pa_format_info_snprint (print_buf, sizeof (print_buf),
      pa_stream_get_format_info (pbuf->stream));
  GST_INFO_OBJECT (psink, "negotiated to: %s", print_buf);
#endif
#endif

  /* After we passed the volume off of to PA we never want to set it
     again, since it is PA's job to save/restore volumes.  */
  psink->volume_set = psink->mute_set = FALSE;

  GST_LOG_OBJECT (psink, "stream is acquired now");

  /* get the actual buffering properties now */
  actual = pa_stream_get_buffer_attr (pbuf->stream);

  GST_INFO_OBJECT (psink, "tlength:   %d (wanted: %d)", actual->tlength,
      wanted.tlength);
  GST_INFO_OBJECT (psink, "maxlength: %d", actual->maxlength);
  GST_INFO_OBJECT (psink, "prebuf:    %d", actual->prebuf);
  GST_INFO_OBJECT (psink, "minreq:    %d (wanted %d)", actual->minreq,
      wanted.minreq);

  spec->segsize = actual->minreq;
  spec->segtotal = actual->tlength / spec->segsize;

  pa_threaded_mainloop_unlock (mainloop);

  return TRUE;

  /* ERRORS */
unlock_and_fail:
  {
    gst_pulsering_destroy_stream (pbuf);
    pa_threaded_mainloop_unlock (mainloop);

    return FALSE;
  }
invalid_spec:
  {
    GST_ELEMENT_ERROR (psink, RESOURCE, SETTINGS,
        ("Invalid sample specification."), (NULL));
    return FALSE;
  }
subscribe_failed:
  {
    GST_ELEMENT_ERROR (psink, RESOURCE, FAILED,
        ("pa_context_subscribe() failed: %s",
            pa_strerror (pa_context_errno (pbuf->context))), (NULL));
    goto unlock_and_fail;
  }
stream_failed:
  {
    GST_ELEMENT_ERROR (psink, RESOURCE, FAILED,
        ("Failed to create stream: %s",
            pa_strerror (pa_context_errno (pbuf->context))), (NULL));
    goto unlock_and_fail;
  }
connect_failed:
  {
    GST_ELEMENT_ERROR (psink, RESOURCE, FAILED,
        ("Failed to connect stream: %s",
            pa_strerror (pa_context_errno (pbuf->context))), (NULL));
    goto unlock_and_fail;
  }
}

/* free the stream that we acquired before */
static gboolean
gst_pulseringbuffer_release (GstRingBuffer * buf)
{
  GstPulseRingBuffer *pbuf;

  pbuf = GST_PULSERING_BUFFER_CAST (buf);

  pa_threaded_mainloop_lock (mainloop);
  gst_pulsering_destroy_stream (pbuf);
  pa_threaded_mainloop_unlock (mainloop);

#ifdef HAVE_PULSE_1_0
  {
    GstPulseSink *psink;

    psink = GST_PULSESINK_CAST (GST_OBJECT_PARENT (pbuf));
    g_atomic_int_set (&psink->format_lost, FALSE);
    psink->format_lost_time = GST_CLOCK_TIME_NONE;
  }
#endif

  return TRUE;
}

static void
gst_pulsering_success_cb (pa_stream * s, int success, void *userdata)
{
  pa_threaded_mainloop_signal (mainloop, 0);
}

/* update the corked state of a stream, must be called with the mainloop
 * lock */
static gboolean
gst_pulsering_set_corked (GstPulseRingBuffer * pbuf, gboolean corked,
    gboolean wait)
{
  pa_operation *o = NULL;
  GstPulseSink *psink;
  gboolean res = FALSE;

  psink = GST_PULSESINK_CAST (GST_OBJECT_PARENT (pbuf));

#ifdef HAVE_PULSE_1_0
  if (g_atomic_int_get (&psink->format_lost)) {
    /* Sink format changed, stream's gone so fake being paused */
    return TRUE;
  }
#endif

  GST_DEBUG_OBJECT (psink, "setting corked state to %d", corked);
  if (pbuf->corked != corked) {
    if (!(o = pa_stream_cork (pbuf->stream, corked,
                gst_pulsering_success_cb, pbuf)))
      goto cork_failed;

    while (wait && pa_operation_get_state (o) == PA_OPERATION_RUNNING) {
      pa_threaded_mainloop_wait (mainloop);
      if (gst_pulsering_is_dead (psink, pbuf, TRUE))
        goto server_dead;
    }
    pbuf->corked = corked;
  } else {
    GST_DEBUG_OBJECT (psink, "skipping, already in requested state");
  }
  res = TRUE;

cleanup:
  if (o)
    pa_operation_unref (o);

  return res;

  /* ERRORS */
server_dead:
  {
    GST_DEBUG_OBJECT (psink, "the server is dead");
    goto cleanup;
  }
cork_failed:
  {
    GST_ELEMENT_ERROR (psink, RESOURCE, FAILED,
        ("pa_stream_cork() failed: %s",
            pa_strerror (pa_context_errno (pbuf->context))), (NULL));
    goto cleanup;
  }
}

static void
gst_pulseringbuffer_clear (GstRingBuffer * buf)
{
  GstPulseSink *psink;
  GstPulseRingBuffer *pbuf;
  pa_operation *o = NULL;

  pbuf = GST_PULSERING_BUFFER_CAST (buf);
  psink = GST_PULSESINK_CAST (GST_OBJECT_PARENT (pbuf));

  pa_threaded_mainloop_lock (mainloop);
  GST_DEBUG_OBJECT (psink, "clearing");
  if (pbuf->stream) {
    /* don't wait for the flush to complete */
    if ((o = pa_stream_flush (pbuf->stream, NULL, pbuf)))
      pa_operation_unref (o);
  }
  pa_threaded_mainloop_unlock (mainloop);
}

/* called from pulse with the mainloop lock */
static void
mainloop_enter_defer_cb (pa_mainloop_api * api, void *userdata)
{
  GstPulseSink *pulsesink = GST_PULSESINK (userdata);
  GstMessage *message;
  GValue val = { 0 };

  g_value_init (&val, G_TYPE_POINTER);
  g_value_set_pointer (&val, g_thread_self ());

  GST_DEBUG_OBJECT (pulsesink, "posting ENTER stream status");
  message = gst_message_new_stream_status (GST_OBJECT (pulsesink),
      GST_STREAM_STATUS_TYPE_ENTER, GST_ELEMENT (pulsesink));
  gst_message_set_stream_status_object (message, &val);

  gst_element_post_message (GST_ELEMENT (pulsesink), message);

  g_return_if_fail (pulsesink->defer_pending);
  pulsesink->defer_pending--;
  pa_threaded_mainloop_signal (mainloop, 0);
}

/* start/resume playback ASAP, we don't uncork here but in the commit method */
static gboolean
gst_pulseringbuffer_start (GstRingBuffer * buf)
{
  GstPulseSink *psink;
  GstPulseRingBuffer *pbuf;

  pbuf = GST_PULSERING_BUFFER_CAST (buf);
  psink = GST_PULSESINK_CAST (GST_OBJECT_PARENT (pbuf));

  pa_threaded_mainloop_lock (mainloop);

  GST_DEBUG_OBJECT (psink, "scheduling stream status");
  psink->defer_pending++;
  pa_mainloop_api_once (pa_threaded_mainloop_get_api (mainloop),
      mainloop_enter_defer_cb, psink);

  GST_DEBUG_OBJECT (psink, "starting");
  pbuf->paused = FALSE;

  /* EOS needs running clock */
  if (GST_BASE_SINK_CAST (psink)->eos ||
<<<<<<< HEAD
      g_atomic_int_get (&GST_BASE_AUDIO_SINK (psink)->eos_rendering))
=======
      g_atomic_int_get (&GST_BASE_AUDIO_SINK (psink)->abidata.
          ABI.eos_rendering))
>>>>>>> 1b213d90
    gst_pulsering_set_corked (pbuf, FALSE, FALSE);

  pa_threaded_mainloop_unlock (mainloop);

  return TRUE;
}

/* pause/stop playback ASAP */
static gboolean
gst_pulseringbuffer_pause (GstRingBuffer * buf)
{
  GstPulseSink *psink;
  GstPulseRingBuffer *pbuf;
  gboolean res;

  pbuf = GST_PULSERING_BUFFER_CAST (buf);
  psink = GST_PULSESINK_CAST (GST_OBJECT_PARENT (pbuf));

  pa_threaded_mainloop_lock (mainloop);
  GST_DEBUG_OBJECT (psink, "pausing and corking");
  /* make sure the commit method stops writing */
  pbuf->paused = TRUE;
  res = gst_pulsering_set_corked (pbuf, TRUE, TRUE);
  if (pbuf->in_commit) {
    /* we are waiting in a commit, signal */
    GST_DEBUG_OBJECT (psink, "signal commit");
    pa_threaded_mainloop_signal (mainloop, 0);
  }
  pa_threaded_mainloop_unlock (mainloop);

  return res;
}

/* called from pulse with the mainloop lock */
static void
mainloop_leave_defer_cb (pa_mainloop_api * api, void *userdata)
{
  GstPulseSink *pulsesink = GST_PULSESINK (userdata);
  GstMessage *message;
  GValue val = { 0 };

  g_value_init (&val, G_TYPE_POINTER);
  g_value_set_pointer (&val, g_thread_self ());

  GST_DEBUG_OBJECT (pulsesink, "posting LEAVE stream status");
  message = gst_message_new_stream_status (GST_OBJECT (pulsesink),
      GST_STREAM_STATUS_TYPE_LEAVE, GST_ELEMENT (pulsesink));
  gst_message_set_stream_status_object (message, &val);
  gst_element_post_message (GST_ELEMENT (pulsesink), message);

  g_return_if_fail (pulsesink->defer_pending);
  pulsesink->defer_pending--;
  pa_threaded_mainloop_signal (mainloop, 0);
}

/* stop playback, we flush everything. */
static gboolean
gst_pulseringbuffer_stop (GstRingBuffer * buf)
{
  GstPulseSink *psink;
  GstPulseRingBuffer *pbuf;
  gboolean res = FALSE;
  pa_operation *o = NULL;

  pbuf = GST_PULSERING_BUFFER_CAST (buf);
  psink = GST_PULSESINK_CAST (GST_OBJECT_PARENT (pbuf));

  pa_threaded_mainloop_lock (mainloop);

  pbuf->paused = TRUE;
  res = gst_pulsering_set_corked (pbuf, TRUE, TRUE);

  /* Inform anyone waiting in _commit() call that it shall wakeup */
  if (pbuf->in_commit) {
    GST_DEBUG_OBJECT (psink, "signal commit thread");
    pa_threaded_mainloop_signal (mainloop, 0);
  }
#ifdef HAVE_PULSE_1_0
  if (g_atomic_int_get (&psink->format_lost)) {
    /* Don't try to flush, the stream's probably gone by now */
    res = TRUE;
    goto cleanup;
  }
#endif

  /* then try to flush, it's not fatal when this fails */
  GST_DEBUG_OBJECT (psink, "flushing");
  if ((o = pa_stream_flush (pbuf->stream, gst_pulsering_success_cb, pbuf))) {
    while (pa_operation_get_state (o) == PA_OPERATION_RUNNING) {
      GST_DEBUG_OBJECT (psink, "wait for completion");
      pa_threaded_mainloop_wait (mainloop);
      if (gst_pulsering_is_dead (psink, pbuf, TRUE))
        goto server_dead;
    }
    GST_DEBUG_OBJECT (psink, "flush completed");
  }
  res = TRUE;

cleanup:
  if (o) {
    pa_operation_cancel (o);
    pa_operation_unref (o);
  }

  GST_DEBUG_OBJECT (psink, "scheduling stream status");
  psink->defer_pending++;
  pa_mainloop_api_once (pa_threaded_mainloop_get_api (mainloop),
      mainloop_leave_defer_cb, psink);

  pa_threaded_mainloop_unlock (mainloop);

  return res;

  /* ERRORS */
server_dead:
  {
    GST_DEBUG_OBJECT (psink, "the server is dead");
    goto cleanup;
  }
}

/* in_samples >= out_samples, rate > 1.0 */
#define FWD_UP_SAMPLES(s,se,d,de)               \
G_STMT_START {                                  \
  guint8 *sb = s, *db = d;                      \
  while (s <= se && d < de) {                   \
    memcpy (d, s, bpf);                         \
    s += bpf;                                   \
    *accum += outr;                             \
    if ((*accum << 1) >= inr) {                 \
      *accum -= inr;                            \
      d += bpf;                                 \
    }                                           \
  }                                             \
  in_samples -= (s - sb)/bpf;                   \
  out_samples -= (d - db)/bpf;                  \
  GST_DEBUG ("fwd_up end %d/%d",*accum,*toprocess);     \
} G_STMT_END

/* out_samples > in_samples, for rates smaller than 1.0 */
#define FWD_DOWN_SAMPLES(s,se,d,de)             \
G_STMT_START {                                  \
  guint8 *sb = s, *db = d;                      \
  while (s <= se && d < de) {                   \
    memcpy (d, s, bpf);                         \
    d += bpf;                                   \
    *accum += inr;                              \
    if ((*accum << 1) >= outr) {                \
      *accum -= outr;                           \
      s += bpf;                                 \
    }                                           \
  }                                             \
  in_samples -= (s - sb)/bpf;                   \
  out_samples -= (d - db)/bpf;                  \
  GST_DEBUG ("fwd_down end %d/%d",*accum,*toprocess);   \
} G_STMT_END

#define REV_UP_SAMPLES(s,se,d,de)               \
G_STMT_START {                                  \
  guint8 *sb = se, *db = d;                     \
  while (s <= se && d < de) {                   \
    memcpy (d, se, bpf);                        \
    se -= bpf;                                  \
    *accum += outr;                             \
    while (d < de && (*accum << 1) >= inr) {    \
      *accum -= inr;                            \
      d += bpf;                                 \
    }                                           \
  }                                             \
  in_samples -= (sb - se)/bpf;                  \
  out_samples -= (d - db)/bpf;                  \
  GST_DEBUG ("rev_up end %d/%d",*accum,*toprocess);     \
} G_STMT_END

#define REV_DOWN_SAMPLES(s,se,d,de)             \
G_STMT_START {                                  \
  guint8 *sb = se, *db = d;                     \
  while (s <= se && d < de) {                   \
    memcpy (d, se, bpf);                        \
    d += bpf;                                   \
    *accum += inr;                              \
    while (s <= se && (*accum << 1) >= outr) {  \
      *accum -= outr;                           \
      se -= bpf;                                \
    }                                           \
  }                                             \
  in_samples -= (sb - se)/bpf;                  \
  out_samples -= (d - db)/bpf;                  \
  GST_DEBUG ("rev_down end %d/%d",*accum,*toprocess);   \
} G_STMT_END

/* our custom commit function because we write into the buffer of pulseaudio
 * instead of keeping our own buffer */
static guint
gst_pulseringbuffer_commit (GstRingBuffer * buf, guint64 * sample,
    guchar * data, gint in_samples, gint out_samples, gint * accum)
{
  GstPulseSink *psink;
  GstPulseRingBuffer *pbuf;
  guint result;
  guint8 *data_end;
  gboolean reverse;
  gint *toprocess;
  gint inr, outr, bpf;
  gint64 offset;
  guint bufsize;

  pbuf = GST_PULSERING_BUFFER_CAST (buf);
  psink = GST_PULSESINK_CAST (GST_OBJECT_PARENT (pbuf));

  /* FIXME post message rather than using a signal (as mixer interface) */
  if (g_atomic_int_compare_and_exchange (&psink->notify, 1, 0)) {
    g_object_notify (G_OBJECT (psink), "volume");
    g_object_notify (G_OBJECT (psink), "mute");
  }

  /* make sure the ringbuffer is started */
  if (G_UNLIKELY (g_atomic_int_get (&buf->state) !=
          GST_RING_BUFFER_STATE_STARTED)) {
    /* see if we are allowed to start it */
    if (G_UNLIKELY (g_atomic_int_get (&buf->may_start) == FALSE))
      goto no_start;

    GST_DEBUG_OBJECT (buf, "start!");
    if (!gst_ring_buffer_start (buf))
      goto start_failed;
  }

  pa_threaded_mainloop_lock (mainloop);

  GST_DEBUG_OBJECT (psink, "entering commit");
  pbuf->in_commit = TRUE;

  bpf = GST_AUDIO_INFO_BPF (&buf->spec.info);
  bufsize = buf->spec.segsize * buf->spec.segtotal;

  /* our toy resampler for trick modes */
  reverse = out_samples < 0;
  out_samples = ABS (out_samples);

  if (in_samples >= out_samples)
    toprocess = &in_samples;
  else
    toprocess = &out_samples;

  inr = in_samples - 1;
  outr = out_samples - 1;

  GST_DEBUG_OBJECT (psink, "in %d, out %d", inr, outr);

  /* data_end points to the last sample we have to write, not past it. This is
   * needed to properly handle reverse playback: it points to the last sample. */
  data_end = data + (bpf * inr);

#ifdef HAVE_PULSE_1_0
  if (g_atomic_int_get (&psink->format_lost)) {
    /* Sink format changed, drop the data and hope upstream renegotiates */
    goto fake_done;
  }
#endif

  if (pbuf->paused)
    goto was_paused;

  /* offset is in bytes */
  offset = *sample * bpf;

  while (*toprocess > 0) {
    size_t avail;
    guint towrite;

    GST_LOG_OBJECT (psink,
        "need to write %d samples at offset %" G_GINT64_FORMAT, *toprocess,
        offset);

    if (offset != pbuf->m_lastoffset)
      GST_LOG_OBJECT (psink, "discontinuity, offset is %" G_GINT64_FORMAT ", "
          "last offset was %" G_GINT64_FORMAT, offset, pbuf->m_lastoffset);

    towrite = out_samples * bpf;

    /* Wait for at least segsize bytes to become available */
    if (towrite > buf->spec.segsize)
      towrite = buf->spec.segsize;

    if ((pbuf->m_writable < towrite) || (offset != pbuf->m_lastoffset)) {
      /* if no room left or discontinuity in offset,
         we need to flush data and get a new buffer */

      /* flush the buffer if possible */
      if ((pbuf->m_data != NULL) && (pbuf->m_towrite > 0)) {

        GST_LOG_OBJECT (psink,
            "flushing %u samples at offset %" G_GINT64_FORMAT,
            (guint) pbuf->m_towrite / bpf, pbuf->m_offset);

        if (pa_stream_write (pbuf->stream, (uint8_t *) pbuf->m_data,
                pbuf->m_towrite, NULL, pbuf->m_offset, PA_SEEK_ABSOLUTE) < 0) {
          goto write_failed;
        }
      }
      pbuf->m_towrite = 0;
      pbuf->m_offset = offset;  /* keep track of current offset */

      /* get a buffer to write in for now on */
      for (;;) {
        pbuf->m_writable = pa_stream_writable_size (pbuf->stream);

#ifdef HAVE_PULSE_1_0
        if (g_atomic_int_get (&psink->format_lost)) {
          /* Sink format changed, give up and hope upstream renegotiates */
          goto fake_done;
        }
#endif

        if (pbuf->m_writable == (size_t) - 1)
          goto writable_size_failed;

        pbuf->m_writable /= bpf;
        pbuf->m_writable *= bpf;        /* handle only complete samples */

        if (pbuf->m_writable >= towrite)
          break;

        /* see if we need to uncork because we have no free space */
        if (pbuf->corked) {
          if (!gst_pulsering_set_corked (pbuf, FALSE, FALSE))
            goto uncork_failed;
        }

        /* we can't write segsize bytes, wait a bit */
        GST_LOG_OBJECT (psink, "waiting for free space");
        pa_threaded_mainloop_wait (mainloop);

        if (pbuf->paused)
          goto was_paused;
      }

      /* Recalculate what we can write in the next chunk */
      towrite = out_samples * bpf;
      if (pbuf->m_writable > towrite)
        pbuf->m_writable = towrite;

      GST_LOG_OBJECT (psink, "requesting %" G_GSIZE_FORMAT " bytes of "
          "shared memory", pbuf->m_writable);

      if (pa_stream_begin_write (pbuf->stream, &pbuf->m_data,
              &pbuf->m_writable) < 0) {
        GST_LOG_OBJECT (psink, "pa_stream_begin_write() failed");
        goto writable_size_failed;
      }

      GST_LOG_OBJECT (psink, "got %" G_GSIZE_FORMAT " bytes of shared memory",
          pbuf->m_writable);

    }

    if (towrite > pbuf->m_writable)
      towrite = pbuf->m_writable;
    avail = towrite / bpf;

    GST_LOG_OBJECT (psink, "writing %u samples at offset %" G_GUINT64_FORMAT,
        (guint) avail, offset);

#ifdef HAVE_PULSE_1_0
    /* No trick modes for passthrough streams */
    if (G_UNLIKELY (!pbuf->is_pcm && (inr != outr || reverse))) {
      GST_WARNING_OBJECT (psink, "Passthrough stream can't run in trick mode");
      goto unlock_and_fail;
    }
#endif

    if (G_LIKELY (inr == outr && !reverse)) {
      /* no rate conversion, simply write out the samples */
      /* copy the data into internal buffer */

      memcpy ((guint8 *) pbuf->m_data + pbuf->m_towrite, data, towrite);
      pbuf->m_towrite += towrite;
      pbuf->m_writable -= towrite;

      data += towrite;
      in_samples -= avail;
      out_samples -= avail;
    } else {
      guint8 *dest, *d, *d_end;

      /* write into the PulseAudio shm buffer */
      dest = d = (guint8 *) pbuf->m_data + pbuf->m_towrite;
      d_end = d + towrite;

      if (!reverse) {
        if (inr >= outr)
          /* forward speed up */
          FWD_UP_SAMPLES (data, data_end, d, d_end);
        else
          /* forward slow down */
          FWD_DOWN_SAMPLES (data, data_end, d, d_end);
      } else {
        if (inr >= outr)
          /* reverse speed up */
          REV_UP_SAMPLES (data, data_end, d, d_end);
        else
          /* reverse slow down */
          REV_DOWN_SAMPLES (data, data_end, d, d_end);
      }
      /* see what we have left to write */
      towrite = (d - dest);
      pbuf->m_towrite += towrite;
      pbuf->m_writable -= towrite;

      avail = towrite / bpf;
    }

    /* flush the buffer if it's full */
    if ((pbuf->m_data != NULL) && (pbuf->m_towrite > 0)
        && (pbuf->m_writable == 0)) {
      GST_LOG_OBJECT (psink, "flushing %u samples at offset %" G_GINT64_FORMAT,
          (guint) pbuf->m_towrite / bpf, pbuf->m_offset);

      if (pa_stream_write (pbuf->stream, (uint8_t *) pbuf->m_data,
              pbuf->m_towrite, NULL, pbuf->m_offset, PA_SEEK_ABSOLUTE) < 0) {
        goto write_failed;
      }
      pbuf->m_towrite = 0;
      pbuf->m_offset = offset + towrite;        /* keep track of current offset */
    }

    *sample += avail;
    offset += avail * bpf;
    pbuf->m_lastoffset = offset;

    /* check if we need to uncork after writing the samples */
    if (pbuf->corked) {
      const pa_timing_info *info;

      if ((info = pa_stream_get_timing_info (pbuf->stream))) {
        GST_LOG_OBJECT (psink,
            "read_index at %" G_GUINT64_FORMAT ", offset %" G_GINT64_FORMAT,
            info->read_index, offset);

        /* we uncork when the read_index is too far behind the offset we need
         * to write to. */
        if (info->read_index + bufsize <= offset) {
          if (!gst_pulsering_set_corked (pbuf, FALSE, FALSE))
            goto uncork_failed;
        }
      } else {
        GST_LOG_OBJECT (psink, "no timing info available yet");
      }
    }
  }

#ifdef HAVE_PULSE_1_0
fake_done:
#endif
  /* we consumed all samples here */
  data = data_end + bpf;

  pbuf->in_commit = FALSE;
  pa_threaded_mainloop_unlock (mainloop);

done:
  result = inr - ((data_end - data) / bpf);
  GST_LOG_OBJECT (psink, "wrote %d samples", result);

  return result;

  /* ERRORS */
unlock_and_fail:
  {
    pbuf->in_commit = FALSE;
    GST_LOG_OBJECT (psink, "we are reset");
    pa_threaded_mainloop_unlock (mainloop);
    goto done;
  }
no_start:
  {
    GST_LOG_OBJECT (psink, "we can not start");
    return 0;
  }
start_failed:
  {
    GST_LOG_OBJECT (psink, "failed to start the ringbuffer");
    return 0;
  }
uncork_failed:
  {
    pbuf->in_commit = FALSE;
    GST_ERROR_OBJECT (psink, "uncork failed");
    pa_threaded_mainloop_unlock (mainloop);
    goto done;
  }
was_paused:
  {
    pbuf->in_commit = FALSE;
    GST_LOG_OBJECT (psink, "we are paused");
    pa_threaded_mainloop_unlock (mainloop);
    goto done;
  }
writable_size_failed:
  {
    GST_ELEMENT_ERROR (psink, RESOURCE, FAILED,
        ("pa_stream_writable_size() failed: %s",
            pa_strerror (pa_context_errno (pbuf->context))), (NULL));
    goto unlock_and_fail;
  }
write_failed:
  {
    GST_ELEMENT_ERROR (psink, RESOURCE, FAILED,
        ("pa_stream_write() failed: %s",
            pa_strerror (pa_context_errno (pbuf->context))), (NULL));
    goto unlock_and_fail;
  }
}

/* write pending local samples, must be called with the mainloop lock */
static void
gst_pulsering_flush (GstPulseRingBuffer * pbuf)
{
  GstPulseSink *psink;

  psink = GST_PULSESINK_CAST (GST_OBJECT_PARENT (pbuf));
  GST_DEBUG_OBJECT (psink, "entering flush");

  /* flush the buffer if possible */
  if (pbuf->stream && (pbuf->m_data != NULL) && (pbuf->m_towrite > 0)) {
#ifndef GST_DISABLE_GST_DEBUG
    gint bpf;

    bpf = (GST_RING_BUFFER_CAST (pbuf))->spec.info.bpf;
    GST_LOG_OBJECT (psink,
        "flushing %u samples at offset %" G_GINT64_FORMAT,
        (guint) pbuf->m_towrite / bpf, pbuf->m_offset);
#endif

    if (pa_stream_write (pbuf->stream, (uint8_t *) pbuf->m_data,
            pbuf->m_towrite, NULL, pbuf->m_offset, PA_SEEK_ABSOLUTE) < 0) {
      goto write_failed;
    }

    pbuf->m_towrite = 0;
    pbuf->m_offset += pbuf->m_towrite;  /* keep track of current offset */
  }

done:
  return;

  /* ERRORS */
write_failed:
  {
    GST_ELEMENT_ERROR (psink, RESOURCE, FAILED,
        ("pa_stream_write() failed: %s",
            pa_strerror (pa_context_errno (pbuf->context))), (NULL));
    goto done;
  }
}

static void gst_pulsesink_set_property (GObject * object, guint prop_id,
    const GValue * value, GParamSpec * pspec);
static void gst_pulsesink_get_property (GObject * object, guint prop_id,
    GValue * value, GParamSpec * pspec);
static void gst_pulsesink_finalize (GObject * object);

static gboolean gst_pulsesink_event (GstBaseSink * sink, GstEvent * event);

static GstStateChangeReturn gst_pulsesink_change_state (GstElement * element,
    GstStateChange transition);

static GstStaticPadTemplate pad_template = GST_STATIC_PAD_TEMPLATE ("sink",
    GST_PAD_SINK,
    GST_PAD_ALWAYS,
    GST_STATIC_CAPS (PULSE_SINK_TEMPLATE_CAPS));

GST_IMPLEMENT_PULSEPROBE_METHODS (GstPulseSink, gst_pulsesink);

#define gst_pulsesink_parent_class parent_class
G_DEFINE_TYPE_WITH_CODE (GstPulseSink, gst_pulsesink, GST_TYPE_BASE_AUDIO_SINK,
    gst_pulsesink_init_contexts ();
    G_IMPLEMENT_INTERFACE (GST_TYPE_PROPERTY_PROBE,
        gst_pulsesink_property_probe_interface_init);
    G_IMPLEMENT_INTERFACE (GST_TYPE_STREAM_VOLUME, NULL)
    );

static GstRingBuffer *
gst_pulsesink_create_ringbuffer (GstBaseAudioSink * sink)
{
  GstRingBuffer *buffer;

  GST_DEBUG_OBJECT (sink, "creating ringbuffer");
  buffer = g_object_new (GST_TYPE_PULSERING_BUFFER, NULL);
  GST_DEBUG_OBJECT (sink, "created ringbuffer @%p", buffer);

  return buffer;
}

static GstBuffer *
gst_pulsesink_payload (GstBaseAudioSink * sink, GstBuffer * buf)
{
  switch (sink->ringbuffer->spec.type) {
    case GST_BUFTYPE_AC3:
    case GST_BUFTYPE_EAC3:
    case GST_BUFTYPE_DTS:
    case GST_BUFTYPE_MPEG:
    {
      /* FIXME: alloc memory from PA if possible */
      gint framesize = gst_audio_iec61937_frame_size (&sink->ringbuffer->spec);
      GstBuffer *out;
      guint8 *indata, *outdata;
      gsize insize, outsize;
      gboolean res;

      if (framesize <= 0)
        return NULL;

      out = gst_buffer_new_and_alloc (framesize);

      indata = gst_buffer_map (buf, &insize, NULL, GST_MAP_READ);
      outdata = gst_buffer_map (out, &outsize, NULL, GST_MAP_WRITE);

      res = gst_audio_iec61937_payload (indata, insize,
          outdata, outsize, &sink->ringbuffer->spec);

      gst_buffer_unmap (buf, indata, insize);
      gst_buffer_unmap (out, outdata, outsize);

      if (!res) {
        gst_buffer_unref (out);
        return NULL;
      }

      gst_buffer_copy_into (out, buf, GST_BUFFER_COPY_METADATA, 0, -1);
      return out;
    }

    default:
      return gst_buffer_ref (buf);
  }
}

static void
gst_pulsesink_class_init (GstPulseSinkClass * klass)
{
  GObjectClass *gobject_class = G_OBJECT_CLASS (klass);
  GstBaseSinkClass *gstbasesink_class = GST_BASE_SINK_CLASS (klass);
  GstBaseSinkClass *bc;
  GstBaseAudioSinkClass *gstaudiosink_class = GST_BASE_AUDIO_SINK_CLASS (klass);
  GstElementClass *gstelement_class = GST_ELEMENT_CLASS (klass);

  gobject_class->finalize = gst_pulsesink_finalize;
  gobject_class->set_property = gst_pulsesink_set_property;
  gobject_class->get_property = gst_pulsesink_get_property;

  gstbasesink_class->event = GST_DEBUG_FUNCPTR (gst_pulsesink_event);

  /* restore the original basesink pull methods */
  bc = g_type_class_peek (GST_TYPE_BASE_SINK);
  gstbasesink_class->activate_pull = GST_DEBUG_FUNCPTR (bc->activate_pull);

  gstelement_class->change_state =
      GST_DEBUG_FUNCPTR (gst_pulsesink_change_state);

  gstaudiosink_class->create_ringbuffer =
      GST_DEBUG_FUNCPTR (gst_pulsesink_create_ringbuffer);
  gstaudiosink_class->payload = GST_DEBUG_FUNCPTR (gst_pulsesink_payload);

  /* Overwrite GObject fields */
  g_object_class_install_property (gobject_class,
      PROP_SERVER,
      g_param_spec_string ("server", "Server",
          "The PulseAudio server to connect to", DEFAULT_SERVER,
          G_PARAM_READWRITE | G_PARAM_STATIC_STRINGS));

  g_object_class_install_property (gobject_class, PROP_DEVICE,
      g_param_spec_string ("device", "Device",
          "The PulseAudio sink device to connect to", DEFAULT_DEVICE,
          G_PARAM_READWRITE | G_PARAM_STATIC_STRINGS));

  g_object_class_install_property (gobject_class,
      PROP_DEVICE_NAME,
      g_param_spec_string ("device-name", "Device name",
          "Human-readable name of the sound device", DEFAULT_DEVICE_NAME,
          G_PARAM_READABLE | G_PARAM_STATIC_STRINGS));

  g_object_class_install_property (gobject_class,
      PROP_VOLUME,
      g_param_spec_double ("volume", "Volume",
          "Linear volume of this stream, 1.0=100%", 0.0, MAX_VOLUME,
          DEFAULT_VOLUME, G_PARAM_READWRITE | G_PARAM_STATIC_STRINGS));
  g_object_class_install_property (gobject_class,
      PROP_MUTE,
      g_param_spec_boolean ("mute", "Mute",
          "Mute state of this stream", DEFAULT_MUTE,
          G_PARAM_READWRITE | G_PARAM_STATIC_STRINGS));

  /**
   * GstPulseSink:client
   *
   * The PulseAudio client name to use.
   *
   * Since: 0.10.25
   */
  g_object_class_install_property (gobject_class,
      PROP_CLIENT,
      g_param_spec_string ("client", "Client",
          "The PulseAudio client name to use", gst_pulse_client_name (),
          G_PARAM_READWRITE | G_PARAM_STATIC_STRINGS |
          GST_PARAM_MUTABLE_READY));

  /**
   * GstPulseSink:stream-properties
   *
   * List of pulseaudio stream properties. A list of defined properties can be
   * found in the <ulink url="http://0pointer.de/lennart/projects/pulseaudio/doxygen/proplist_8h.html">pulseaudio api docs</ulink>.
   *
   * Below is an example for registering as a music application to pulseaudio.
   * |[
   * GstStructure *props;
   *
   * props = gst_structure_from_string ("props,media.role=music", NULL);
   * g_object_set (pulse, "stream-properties", props, NULL);
   * gst_structure_free
   * ]|
   *
   * Since: 0.10.26
   */
  g_object_class_install_property (gobject_class,
      PROP_STREAM_PROPERTIES,
      g_param_spec_boxed ("stream-properties", "stream properties",
          "list of pulseaudio stream properties",
          GST_TYPE_STRUCTURE, G_PARAM_READWRITE | G_PARAM_STATIC_STRINGS));

  gst_element_class_set_details_simple (gstelement_class,
      "PulseAudio Audio Sink",
      "Sink/Audio", "Plays audio to a PulseAudio server", "Lennart Poettering");
  gst_element_class_add_pad_template (gstelement_class,
      gst_static_pad_template_get (&pad_template));
}

/* returns the current time of the sink ringbuffer */
static GstClockTime
gst_pulsesink_get_time (GstClock * clock, GstBaseAudioSink * sink)
{
  GstPulseSink *psink;
  GstPulseRingBuffer *pbuf;
  pa_usec_t time;

  if (!sink->ringbuffer || !sink->ringbuffer->acquired)
    return GST_CLOCK_TIME_NONE;

  pbuf = GST_PULSERING_BUFFER_CAST (sink->ringbuffer);
  psink = GST_PULSESINK_CAST (GST_OBJECT_PARENT (pbuf));

#ifdef HAVE_PULSE_1_0
  if (g_atomic_int_get (&psink->format_lost)) {
    /* Stream was lost in a format change, it'll get set up again once
     * upstream renegotiates */
    return psink->format_lost_time;
  }
#endif

  pa_threaded_mainloop_lock (mainloop);
  if (gst_pulsering_is_dead (psink, pbuf, TRUE))
    goto server_dead;

  /* if we don't have enough data to get a timestamp, just return NONE, which
   * will return the last reported time */
  if (pa_stream_get_time (pbuf->stream, &time) < 0) {
    GST_DEBUG_OBJECT (psink, "could not get time");
    time = GST_CLOCK_TIME_NONE;
  } else
    time *= 1000;
  pa_threaded_mainloop_unlock (mainloop);

  GST_LOG_OBJECT (psink, "current time is %" GST_TIME_FORMAT,
      GST_TIME_ARGS (time));

  return time;

  /* ERRORS */
server_dead:
  {
    GST_DEBUG_OBJECT (psink, "the server is dead");
    pa_threaded_mainloop_unlock (mainloop);

    return GST_CLOCK_TIME_NONE;
  }
}

static void
gst_pulsesink_sink_info_cb (pa_context * c, const pa_sink_info * i, int eol,
    void *userdata)
{
  GstPulseRingBuffer *pbuf;
  GstPulseSink *psink;
#ifdef HAVE_PULSE_1_0
  GList *l;
  guint8 j;
#endif

  pbuf = GST_PULSERING_BUFFER_CAST (userdata);
  psink = GST_PULSESINK_CAST (GST_OBJECT_PARENT (pbuf));

  if (!i)
    goto done;

  g_free (psink->device_description);
  psink->device_description = g_strdup (i->description);

#ifdef HAVE_PULSE_1_0
  g_mutex_lock (psink->sink_formats_lock);

  for (l = g_list_first (psink->sink_formats); l; l = g_list_next (l))
    pa_format_info_free ((pa_format_info *) l->data);

  g_list_free (psink->sink_formats);
  psink->sink_formats = NULL;

  for (j = 0; j < i->n_formats; j++)
    psink->sink_formats = g_list_prepend (psink->sink_formats,
        pa_format_info_copy (i->formats[j]));

  g_mutex_unlock (psink->sink_formats_lock);
#endif

done:
  pa_threaded_mainloop_signal (mainloop, 0);
}

#ifdef HAVE_PULSE_1_0
/* NOTE: If you're making changes here, see if pulseaudiosink acceptcaps also
 * needs to be changed accordingly. */
static gboolean
gst_pulsesink_pad_acceptcaps (GstPad * pad, GstCaps * caps)
{
  GstPulseSink *psink = GST_PULSESINK (gst_pad_get_parent_element (pad));
  GstPulseRingBuffer *pbuf = GST_PULSERING_BUFFER_CAST (GST_BASE_AUDIO_SINK
      (psink)->ringbuffer);
  GstCaps *pad_caps;
  GstStructure *st;
  gboolean ret = FALSE;

  GstRingBufferSpec spec = { 0 };
  pa_stream *stream = NULL;
  pa_operation *o = NULL;
  pa_channel_map channel_map;
  pa_stream_flags_t flags;
  pa_format_info *format = NULL, *formats[1];
  guint channels;

  pad_caps = gst_pad_get_caps (pad, caps);
  ret = pad_caps != NULL;
  gst_caps_unref (pad_caps);

  /* Either template caps didn't match, or we're still in NULL state */
  if (!ret || !pbuf->context)
    goto done;

  /* If we've not got fixed caps, creating a stream might fail, so let's just
   * return from here with default acceptcaps behaviour */
  if (!gst_caps_is_fixed (caps))
    goto done;

  ret = FALSE;

  pa_threaded_mainloop_lock (mainloop);

  spec.latency_time = GST_BASE_AUDIO_SINK (psink)->latency_time;
  if (!gst_ring_buffer_parse_caps (&spec, caps))
    goto out;

  if (!gst_pulse_fill_format_info (&spec, &format, &channels))
    goto out;

  /* Make sure input is framed (one frame per buffer) and can be payloaded */
  if (!pa_format_info_is_pcm (format)) {
    gboolean framed = FALSE, parsed = FALSE;
    st = gst_caps_get_structure (caps, 0);

    gst_structure_get_boolean (st, "framed", &framed);
    gst_structure_get_boolean (st, "parsed", &parsed);
    if ((!framed && !parsed) || gst_audio_iec61937_frame_size (&spec) <= 0)
      goto out;
  }

  /* initialize the channel map */
  if (pa_format_info_is_pcm (format) &&
      gst_pulse_gst_to_channel_map (&channel_map, &spec))
    pa_format_info_set_channel_map (format, &channel_map);

  if (pbuf->stream) {
    /* We're already in PAUSED or above, so just reuse this stream to query
     * sink formats and use those. */
    GList *i;

    if (!(o = pa_context_get_sink_info_by_name (pbuf->context, psink->device,
                gst_pulsesink_sink_info_cb, pbuf)))
      goto info_failed;

    while (pa_operation_get_state (o) == PA_OPERATION_RUNNING) {
      pa_threaded_mainloop_wait (mainloop);
      if (gst_pulsering_is_dead (psink, pbuf, TRUE))
        goto out;
    }

    g_mutex_lock (psink->sink_formats_lock);
    for (i = g_list_first (psink->sink_formats); i; i = g_list_next (i)) {
      if (pa_format_info_is_compatible ((pa_format_info *) i->data, format)) {
        ret = TRUE;
        break;
      }
    }
    g_mutex_unlock (psink->sink_formats_lock);
  } else {
    /* We're in READY, let's connect a stream to see if the format is
     * accpeted by whatever sink we're routed to */
    formats[0] = format;

    if (!(stream = pa_stream_new_extended (pbuf->context, "pulsesink probe",
                formats, 1, psink->proplist)))
      goto out;

    /* construct the flags */
    flags = PA_STREAM_INTERPOLATE_TIMING | PA_STREAM_AUTO_TIMING_UPDATE |
        PA_STREAM_ADJUST_LATENCY | PA_STREAM_START_CORKED;

    pa_stream_set_state_callback (stream, gst_pulsering_stream_state_cb, pbuf);

    if (pa_stream_connect_playback (stream, psink->device, NULL, flags, NULL,
            NULL) < 0)
      goto out;

    ret = gst_pulsering_wait_for_stream_ready (psink, stream);
  }

out:
  if (format)
    pa_format_info_free (format);

  if (o)
    pa_operation_unref (o);

  if (stream) {
    pa_stream_set_state_callback (stream, NULL, NULL);
    pa_stream_disconnect (stream);
    pa_stream_unref (stream);
  }

  pa_threaded_mainloop_unlock (mainloop);

done:
  gst_object_unref (psink);
  return ret;

info_failed:
  {
    GST_ELEMENT_ERROR (psink, RESOURCE, FAILED,
        ("pa_context_get_sink_input_info() failed: %s",
            pa_strerror (pa_context_errno (pbuf->context))), (NULL));
    goto out;
  }
}
#endif

static void
gst_pulsesink_init (GstPulseSink * pulsesink)
{
  pulsesink->server = NULL;
  pulsesink->device = NULL;
  pulsesink->device_description = NULL;
  pulsesink->client_name = gst_pulse_client_name ();

#ifdef HAVE_PULSE_1_0
  pulsesink->sink_formats_lock = g_mutex_new ();
  pulsesink->sink_formats = NULL;
#endif

  pulsesink->volume = DEFAULT_VOLUME;
  pulsesink->volume_set = FALSE;

  pulsesink->mute = DEFAULT_MUTE;
  pulsesink->mute_set = FALSE;

  pulsesink->notify = 0;

#ifdef HAVE_PULSE_1_0
  g_atomic_int_set (&pulsesink->format_lost, FALSE);
  pulsesink->format_lost_time = GST_CLOCK_TIME_NONE;
#endif

  pulsesink->properties = NULL;
  pulsesink->proplist = NULL;

  /* override with a custom clock */
  if (GST_BASE_AUDIO_SINK (pulsesink)->provided_clock)
    gst_object_unref (GST_BASE_AUDIO_SINK (pulsesink)->provided_clock);

  GST_BASE_AUDIO_SINK (pulsesink)->provided_clock =
      gst_audio_clock_new ("GstPulseSinkClock",
      (GstAudioClockGetTimeFunc) gst_pulsesink_get_time, pulsesink);

#ifdef HAVE_PULSE_1_0
  gst_pad_set_acceptcaps_function (GST_BASE_SINK (pulsesink)->sinkpad,
      GST_DEBUG_FUNCPTR (gst_pulsesink_pad_acceptcaps));
#endif

  /* TRUE for sinks, FALSE for sources */
  pulsesink->probe = gst_pulseprobe_new (G_OBJECT (pulsesink),
      G_OBJECT_GET_CLASS (pulsesink), PROP_DEVICE, pulsesink->device,
      TRUE, FALSE);
}

static void
gst_pulsesink_finalize (GObject * object)
{
  GstPulseSink *pulsesink = GST_PULSESINK_CAST (object);
#ifdef HAVE_PULSE_1_0
  GList *i;
#endif

  g_free (pulsesink->server);
  g_free (pulsesink->device);
  g_free (pulsesink->device_description);
  g_free (pulsesink->client_name);

#ifdef HAVE_PULSE_1_0
  for (i = g_list_first (pulsesink->sink_formats); i; i = g_list_next (i))
    pa_format_info_free ((pa_format_info *) i->data);

  g_list_free (pulsesink->sink_formats);
  g_mutex_free (pulsesink->sink_formats_lock);
#endif

  if (pulsesink->properties)
    gst_structure_free (pulsesink->properties);
  if (pulsesink->proplist)
    pa_proplist_free (pulsesink->proplist);

  if (pulsesink->probe) {
    gst_pulseprobe_free (pulsesink->probe);
    pulsesink->probe = NULL;
  }

  G_OBJECT_CLASS (parent_class)->finalize (object);
}

static void
gst_pulsesink_set_volume (GstPulseSink * psink, gdouble volume)
{
  pa_cvolume v;
  pa_operation *o = NULL;
  GstPulseRingBuffer *pbuf;
  uint32_t idx;

  if (!mainloop)
    goto no_mainloop;

  pa_threaded_mainloop_lock (mainloop);

  GST_DEBUG_OBJECT (psink, "setting volume to %f", volume);

  pbuf = GST_PULSERING_BUFFER_CAST (GST_BASE_AUDIO_SINK (psink)->ringbuffer);
  if (pbuf == NULL || pbuf->stream == NULL)
    goto no_buffer;

  if ((idx = pa_stream_get_index (pbuf->stream)) == PA_INVALID_INDEX)
    goto no_index;

#ifdef HAVE_PULSE_1_0
  if (pbuf->is_pcm)
    gst_pulse_cvolume_from_linear (&v, pbuf->channels, volume);
  else
    /* FIXME: this will eventually be superceded by checks to see if the volume
     * is readable/writable */
    goto unlock;
#else
  gst_pulse_cvolume_from_linear (&v, pbuf->sample_spec.channels, volume);
#endif

  if (!(o = pa_context_set_sink_input_volume (pbuf->context, idx,
              &v, NULL, NULL)))
    goto volume_failed;

  /* We don't really care about the result of this call */
unlock:

  if (o)
    pa_operation_unref (o);

  pa_threaded_mainloop_unlock (mainloop);

  return;

  /* ERRORS */
no_mainloop:
  {
    psink->volume = volume;
    psink->volume_set = TRUE;

    GST_DEBUG_OBJECT (psink, "we have no mainloop");
    return;
  }
no_buffer:
  {
    psink->volume = volume;
    psink->volume_set = TRUE;

    GST_DEBUG_OBJECT (psink, "we have no ringbuffer");
    goto unlock;
  }
no_index:
  {
    GST_DEBUG_OBJECT (psink, "we don't have a stream index");
    goto unlock;
  }
volume_failed:
  {
    GST_ELEMENT_ERROR (psink, RESOURCE, FAILED,
        ("pa_stream_set_sink_input_volume() failed: %s",
            pa_strerror (pa_context_errno (pbuf->context))), (NULL));
    goto unlock;
  }
}

static void
gst_pulsesink_set_mute (GstPulseSink * psink, gboolean mute)
{
  pa_operation *o = NULL;
  GstPulseRingBuffer *pbuf;
  uint32_t idx;

  if (!mainloop)
    goto no_mainloop;

  pa_threaded_mainloop_lock (mainloop);

  GST_DEBUG_OBJECT (psink, "setting mute state to %d", mute);

  pbuf = GST_PULSERING_BUFFER_CAST (GST_BASE_AUDIO_SINK (psink)->ringbuffer);
  if (pbuf == NULL || pbuf->stream == NULL)
    goto no_buffer;

  if ((idx = pa_stream_get_index (pbuf->stream)) == PA_INVALID_INDEX)
    goto no_index;

  if (!(o = pa_context_set_sink_input_mute (pbuf->context, idx,
              mute, NULL, NULL)))
    goto mute_failed;

  /* We don't really care about the result of this call */
unlock:

  if (o)
    pa_operation_unref (o);

  pa_threaded_mainloop_unlock (mainloop);

  return;

  /* ERRORS */
no_mainloop:
  {
    psink->mute = mute;
    psink->mute_set = TRUE;

    GST_DEBUG_OBJECT (psink, "we have no mainloop");
    return;
  }
no_buffer:
  {
    psink->mute = mute;
    psink->mute_set = TRUE;

    GST_DEBUG_OBJECT (psink, "we have no ringbuffer");
    goto unlock;
  }
no_index:
  {
    GST_DEBUG_OBJECT (psink, "we don't have a stream index");
    goto unlock;
  }
mute_failed:
  {
    GST_ELEMENT_ERROR (psink, RESOURCE, FAILED,
        ("pa_stream_set_sink_input_mute() failed: %s",
            pa_strerror (pa_context_errno (pbuf->context))), (NULL));
    goto unlock;
  }
}

static void
gst_pulsesink_sink_input_info_cb (pa_context * c, const pa_sink_input_info * i,
    int eol, void *userdata)
{
  GstPulseRingBuffer *pbuf;
  GstPulseSink *psink;

  pbuf = GST_PULSERING_BUFFER_CAST (userdata);
  psink = GST_PULSESINK_CAST (GST_OBJECT_PARENT (pbuf));

  if (!i)
    goto done;

  if (!pbuf->stream)
    goto done;

  /* If the index doesn't match our current stream,
   * it implies we just recreated the stream (caps change)
   */
  if (i->index == pa_stream_get_index (pbuf->stream)) {
    psink->volume = pa_sw_volume_to_linear (pa_cvolume_max (&i->volume));
    psink->mute = i->mute;
  }

done:
  pa_threaded_mainloop_signal (mainloop, 0);
}

static gdouble
gst_pulsesink_get_volume (GstPulseSink * psink)
{
  GstPulseRingBuffer *pbuf;
  pa_operation *o = NULL;
  gdouble v = DEFAULT_VOLUME;
  uint32_t idx;

  if (!mainloop)
    goto no_mainloop;

  pa_threaded_mainloop_lock (mainloop);

  pbuf = GST_PULSERING_BUFFER_CAST (GST_BASE_AUDIO_SINK (psink)->ringbuffer);
  if (pbuf == NULL || pbuf->stream == NULL)
    goto no_buffer;

  if ((idx = pa_stream_get_index (pbuf->stream)) == PA_INVALID_INDEX)
    goto no_index;

  if (!(o = pa_context_get_sink_input_info (pbuf->context, idx,
              gst_pulsesink_sink_input_info_cb, pbuf)))
    goto info_failed;

  while (pa_operation_get_state (o) == PA_OPERATION_RUNNING) {
    pa_threaded_mainloop_wait (mainloop);
    if (gst_pulsering_is_dead (psink, pbuf, TRUE))
      goto unlock;
  }

unlock:
  v = psink->volume;

  if (o)
    pa_operation_unref (o);

  pa_threaded_mainloop_unlock (mainloop);

  if (v > MAX_VOLUME) {
    GST_WARNING_OBJECT (psink, "Clipped volume from %f to %f", v, MAX_VOLUME);
    v = MAX_VOLUME;
  }

  return v;

  /* ERRORS */
no_mainloop:
  {
    v = psink->volume;
    GST_DEBUG_OBJECT (psink, "we have no mainloop");
    return v;
  }
no_buffer:
  {
    GST_DEBUG_OBJECT (psink, "we have no ringbuffer");
    goto unlock;
  }
no_index:
  {
    GST_DEBUG_OBJECT (psink, "we don't have a stream index");
    goto unlock;
  }
info_failed:
  {
    GST_ELEMENT_ERROR (psink, RESOURCE, FAILED,
        ("pa_context_get_sink_input_info() failed: %s",
            pa_strerror (pa_context_errno (pbuf->context))), (NULL));
    goto unlock;
  }
}

static gboolean
gst_pulsesink_get_mute (GstPulseSink * psink)
{
  GstPulseRingBuffer *pbuf;
  pa_operation *o = NULL;
  uint32_t idx;
  gboolean mute = FALSE;

  if (!mainloop)
    goto no_mainloop;

  pa_threaded_mainloop_lock (mainloop);
  mute = psink->mute;

  pbuf = GST_PULSERING_BUFFER_CAST (GST_BASE_AUDIO_SINK (psink)->ringbuffer);
  if (pbuf == NULL || pbuf->stream == NULL)
    goto no_buffer;

  if ((idx = pa_stream_get_index (pbuf->stream)) == PA_INVALID_INDEX)
    goto no_index;

  if (!(o = pa_context_get_sink_input_info (pbuf->context, idx,
              gst_pulsesink_sink_input_info_cb, pbuf)))
    goto info_failed;

  while (pa_operation_get_state (o) == PA_OPERATION_RUNNING) {
    pa_threaded_mainloop_wait (mainloop);
    if (gst_pulsering_is_dead (psink, pbuf, TRUE))
      goto unlock;
  }

unlock:
  if (o)
    pa_operation_unref (o);

  pa_threaded_mainloop_unlock (mainloop);

  return mute;

  /* ERRORS */
no_mainloop:
  {
    mute = psink->mute;
    GST_DEBUG_OBJECT (psink, "we have no mainloop");
    return mute;
  }
no_buffer:
  {
    GST_DEBUG_OBJECT (psink, "we have no ringbuffer");
    goto unlock;
  }
no_index:
  {
    GST_DEBUG_OBJECT (psink, "we don't have a stream index");
    goto unlock;
  }
info_failed:
  {
    GST_ELEMENT_ERROR (psink, RESOURCE, FAILED,
        ("pa_context_get_sink_input_info() failed: %s",
            pa_strerror (pa_context_errno (pbuf->context))), (NULL));
    goto unlock;
  }
}

static gchar *
gst_pulsesink_device_description (GstPulseSink * psink)
{
  GstPulseRingBuffer *pbuf;
  pa_operation *o = NULL;
  gchar *t;

  if (!mainloop)
    goto no_mainloop;

  pa_threaded_mainloop_lock (mainloop);
  pbuf = GST_PULSERING_BUFFER_CAST (GST_BASE_AUDIO_SINK (psink)->ringbuffer);
  if (pbuf == NULL)
    goto no_buffer;

  if (!(o = pa_context_get_sink_info_by_name (pbuf->context,
              psink->device, gst_pulsesink_sink_info_cb, pbuf)))
    goto info_failed;

  while (pa_operation_get_state (o) == PA_OPERATION_RUNNING) {
    pa_threaded_mainloop_wait (mainloop);
    if (gst_pulsering_is_dead (psink, pbuf, FALSE))
      goto unlock;
  }

unlock:
  if (o)
    pa_operation_unref (o);

  t = g_strdup (psink->device_description);
  pa_threaded_mainloop_unlock (mainloop);

  return t;

  /* ERRORS */
no_mainloop:
  {
    GST_DEBUG_OBJECT (psink, "we have no mainloop");
    return NULL;
  }
no_buffer:
  {
    GST_DEBUG_OBJECT (psink, "we have no ringbuffer");
    goto unlock;
  }
info_failed:
  {
    GST_ELEMENT_ERROR (psink, RESOURCE, FAILED,
        ("pa_context_get_sink_info_by_index() failed: %s",
            pa_strerror (pa_context_errno (pbuf->context))), (NULL));
    goto unlock;
  }
}

static void
gst_pulsesink_set_property (GObject * object,
    guint prop_id, const GValue * value, GParamSpec * pspec)
{
  GstPulseSink *pulsesink = GST_PULSESINK_CAST (object);

  switch (prop_id) {
    case PROP_SERVER:
      g_free (pulsesink->server);
      pulsesink->server = g_value_dup_string (value);
      if (pulsesink->probe)
        gst_pulseprobe_set_server (pulsesink->probe, pulsesink->server);
      break;
    case PROP_DEVICE:
      g_free (pulsesink->device);
      pulsesink->device = g_value_dup_string (value);
      break;
    case PROP_VOLUME:
      gst_pulsesink_set_volume (pulsesink, g_value_get_double (value));
      break;
    case PROP_MUTE:
      gst_pulsesink_set_mute (pulsesink, g_value_get_boolean (value));
      break;
    case PROP_CLIENT:
      g_free (pulsesink->client_name);
      if (!g_value_get_string (value)) {
        GST_WARNING_OBJECT (pulsesink,
            "Empty PulseAudio client name not allowed. Resetting to default value");
        pulsesink->client_name = gst_pulse_client_name ();
      } else
        pulsesink->client_name = g_value_dup_string (value);
      break;
    case PROP_STREAM_PROPERTIES:
      if (pulsesink->properties)
        gst_structure_free (pulsesink->properties);
      pulsesink->properties =
          gst_structure_copy (gst_value_get_structure (value));
      if (pulsesink->proplist)
        pa_proplist_free (pulsesink->proplist);
      pulsesink->proplist = gst_pulse_make_proplist (pulsesink->properties);
      break;
    default:
      G_OBJECT_WARN_INVALID_PROPERTY_ID (object, prop_id, pspec);
      break;
  }
}

static void
gst_pulsesink_get_property (GObject * object,
    guint prop_id, GValue * value, GParamSpec * pspec)
{

  GstPulseSink *pulsesink = GST_PULSESINK_CAST (object);

  switch (prop_id) {
    case PROP_SERVER:
      g_value_set_string (value, pulsesink->server);
      break;
    case PROP_DEVICE:
      g_value_set_string (value, pulsesink->device);
      break;
    case PROP_DEVICE_NAME:
      g_value_take_string (value, gst_pulsesink_device_description (pulsesink));
      break;
    case PROP_VOLUME:
      g_value_set_double (value, gst_pulsesink_get_volume (pulsesink));
      break;
    case PROP_MUTE:
      g_value_set_boolean (value, gst_pulsesink_get_mute (pulsesink));
      break;
    case PROP_CLIENT:
      g_value_set_string (value, pulsesink->client_name);
      break;
    case PROP_STREAM_PROPERTIES:
      gst_value_set_structure (value, pulsesink->properties);
      break;
    default:
      G_OBJECT_WARN_INVALID_PROPERTY_ID (object, prop_id, pspec);
      break;
  }
}

static void
gst_pulsesink_change_title (GstPulseSink * psink, const gchar * t)
{
  pa_operation *o = NULL;
  GstPulseRingBuffer *pbuf;

  pa_threaded_mainloop_lock (mainloop);

  pbuf = GST_PULSERING_BUFFER_CAST (GST_BASE_AUDIO_SINK (psink)->ringbuffer);

  if (pbuf == NULL || pbuf->stream == NULL)
    goto no_buffer;

  g_free (pbuf->stream_name);
  pbuf->stream_name = g_strdup (t);

  if (!(o = pa_stream_set_name (pbuf->stream, pbuf->stream_name, NULL, NULL)))
    goto name_failed;

  /* We're not interested if this operation failed or not */
unlock:

  if (o)
    pa_operation_unref (o);
  pa_threaded_mainloop_unlock (mainloop);

  return;

  /* ERRORS */
no_buffer:
  {
    GST_DEBUG_OBJECT (psink, "we have no ringbuffer");
    goto unlock;
  }
name_failed:
  {
    GST_ELEMENT_ERROR (psink, RESOURCE, FAILED,
        ("pa_stream_set_name() failed: %s",
            pa_strerror (pa_context_errno (pbuf->context))), (NULL));
    goto unlock;
  }
}

static void
gst_pulsesink_change_props (GstPulseSink * psink, GstTagList * l)
{
  static const gchar *const map[] = {
    GST_TAG_TITLE, PA_PROP_MEDIA_TITLE,

    /* might get overriden in the next iteration by GST_TAG_ARTIST */
    GST_TAG_PERFORMER, PA_PROP_MEDIA_ARTIST,

    GST_TAG_ARTIST, PA_PROP_MEDIA_ARTIST,
    GST_TAG_LANGUAGE_CODE, PA_PROP_MEDIA_LANGUAGE,
    GST_TAG_LOCATION, PA_PROP_MEDIA_FILENAME,
    /* We might add more here later on ... */
    NULL
  };
  pa_proplist *pl = NULL;
  const gchar *const *t;
  gboolean empty = TRUE;
  pa_operation *o = NULL;
  GstPulseRingBuffer *pbuf;

  pl = pa_proplist_new ();

  for (t = map; *t; t += 2) {
    gchar *n = NULL;

    if (gst_tag_list_get_string (l, *t, &n)) {

      if (n && *n) {
        pa_proplist_sets (pl, *(t + 1), n);
        empty = FALSE;
      }

      g_free (n);
    }
  }
  if (empty)
    goto finish;

  pa_threaded_mainloop_lock (mainloop);
  pbuf = GST_PULSERING_BUFFER_CAST (GST_BASE_AUDIO_SINK (psink)->ringbuffer);
  if (pbuf == NULL || pbuf->stream == NULL)
    goto no_buffer;

  if (!(o = pa_stream_proplist_update (pbuf->stream, PA_UPDATE_REPLACE,
              pl, NULL, NULL)))
    goto update_failed;

  /* We're not interested if this operation failed or not */
unlock:

  if (o)
    pa_operation_unref (o);

  pa_threaded_mainloop_unlock (mainloop);

finish:

  if (pl)
    pa_proplist_free (pl);

  return;

  /* ERRORS */
no_buffer:
  {
    GST_DEBUG_OBJECT (psink, "we have no ringbuffer");
    goto unlock;
  }
update_failed:
  {
    GST_ELEMENT_ERROR (psink, RESOURCE, FAILED,
        ("pa_stream_proplist_update() failed: %s",
            pa_strerror (pa_context_errno (pbuf->context))), (NULL));
    goto unlock;
  }
}

static void
gst_pulsesink_flush_ringbuffer (GstPulseSink * psink)
{
  GstPulseRingBuffer *pbuf;

  pa_threaded_mainloop_lock (mainloop);

  pbuf = GST_PULSERING_BUFFER_CAST (GST_BASE_AUDIO_SINK (psink)->ringbuffer);

  if (pbuf == NULL || pbuf->stream == NULL)
    goto no_buffer;

  gst_pulsering_flush (pbuf);

  /* Uncork if we haven't already (happens when waiting to get enough data
   * to send out the first time) */
  if (pbuf->corked)
    gst_pulsering_set_corked (pbuf, FALSE, FALSE);

  /* We're not interested if this operation failed or not */
unlock:
  pa_threaded_mainloop_unlock (mainloop);

  return;

  /* ERRORS */
no_buffer:
  {
    GST_DEBUG_OBJECT (psink, "we have no ringbuffer");
    goto unlock;
  }
}

static gboolean
gst_pulsesink_event (GstBaseSink * sink, GstEvent * event)
{
  GstPulseSink *pulsesink = GST_PULSESINK_CAST (sink);

  switch (GST_EVENT_TYPE (event)) {
    case GST_EVENT_TAG:{
      gchar *title = NULL, *artist = NULL, *location = NULL, *description =
          NULL, *t = NULL, *buf = NULL;
      GstTagList *l;

      gst_event_parse_tag (event, &l);

      gst_tag_list_get_string (l, GST_TAG_TITLE, &title);
      gst_tag_list_get_string (l, GST_TAG_ARTIST, &artist);
      gst_tag_list_get_string (l, GST_TAG_LOCATION, &location);
      gst_tag_list_get_string (l, GST_TAG_DESCRIPTION, &description);

      if (!artist)
        gst_tag_list_get_string (l, GST_TAG_PERFORMER, &artist);

      if (title && artist)
        /* TRANSLATORS: 'song title' by 'artist name' */
        t = buf = g_strdup_printf (_("'%s' by '%s'"), g_strstrip (title),
            g_strstrip (artist));
      else if (title)
        t = g_strstrip (title);
      else if (description)
        t = g_strstrip (description);
      else if (location)
        t = g_strstrip (location);

      if (t)
        gst_pulsesink_change_title (pulsesink, t);

      g_free (title);
      g_free (artist);
      g_free (location);
      g_free (description);
      g_free (buf);

      gst_pulsesink_change_props (pulsesink, l);

      break;
    }
    case GST_EVENT_EOS:
      gst_pulsesink_flush_ringbuffer (pulsesink);
      break;
    default:
      ;
  }

  return GST_BASE_SINK_CLASS (parent_class)->event (sink, event);
}

static void
gst_pulsesink_release_mainloop (GstPulseSink * psink)
{
  if (!mainloop)
    return;

  pa_threaded_mainloop_lock (mainloop);
  while (psink->defer_pending) {
    GST_DEBUG_OBJECT (psink, "waiting for stream status message emission");
    pa_threaded_mainloop_wait (mainloop);
  }
  pa_threaded_mainloop_unlock (mainloop);

  g_mutex_lock (pa_shared_resource_mutex);
  mainloop_ref_ct--;
  if (!mainloop_ref_ct) {
    GST_INFO_OBJECT (psink, "terminating pa main loop thread");
    pa_threaded_mainloop_stop (mainloop);
    pa_threaded_mainloop_free (mainloop);
    mainloop = NULL;
  }
  g_mutex_unlock (pa_shared_resource_mutex);
}

static GstStateChangeReturn
gst_pulsesink_change_state (GstElement * element, GstStateChange transition)
{
  GstPulseSink *pulsesink = GST_PULSESINK (element);
  GstStateChangeReturn ret;

  switch (transition) {
    case GST_STATE_CHANGE_NULL_TO_READY:
      g_mutex_lock (pa_shared_resource_mutex);
      if (!mainloop_ref_ct) {
        GST_INFO_OBJECT (element, "new pa main loop thread");
        if (!(mainloop = pa_threaded_mainloop_new ()))
          goto mainloop_failed;
        mainloop_ref_ct = 1;
        pa_threaded_mainloop_start (mainloop);
        g_mutex_unlock (pa_shared_resource_mutex);
      } else {
        GST_INFO_OBJECT (element, "reusing pa main loop thread");
        mainloop_ref_ct++;
        g_mutex_unlock (pa_shared_resource_mutex);
      }
      break;
    case GST_STATE_CHANGE_READY_TO_PAUSED:
      gst_element_post_message (element,
          gst_message_new_clock_provide (GST_OBJECT_CAST (element),
              GST_BASE_AUDIO_SINK (pulsesink)->provided_clock, TRUE));
      break;

    default:
      break;
  }

  ret = GST_ELEMENT_CLASS (parent_class)->change_state (element, transition);
  if (ret == GST_STATE_CHANGE_FAILURE)
    goto state_failure;

  switch (transition) {
    case GST_STATE_CHANGE_PAUSED_TO_READY:
      /* format_lost is reset in release() in baseaudiosink */
      gst_element_post_message (element,
          gst_message_new_clock_lost (GST_OBJECT_CAST (element),
              GST_BASE_AUDIO_SINK (pulsesink)->provided_clock));
      break;
    case GST_STATE_CHANGE_READY_TO_NULL:
      gst_pulsesink_release_mainloop (pulsesink);
      break;
    default:
      break;
  }

  return ret;

  /* ERRORS */
mainloop_failed:
  {
    g_mutex_unlock (pa_shared_resource_mutex);
    GST_ELEMENT_ERROR (pulsesink, RESOURCE, FAILED,
        ("pa_threaded_mainloop_new() failed"), (NULL));
    return GST_STATE_CHANGE_FAILURE;
  }
state_failure:
  {
    if (transition == GST_STATE_CHANGE_NULL_TO_READY) {
      /* Clear the PA mainloop if baseaudiosink failed to open the ring_buffer */
      g_assert (mainloop);
      gst_pulsesink_release_mainloop (pulsesink);
    }
    return ret;
  }
}<|MERGE_RESOLUTION|>--- conflicted
+++ resolved
@@ -1171,12 +1171,7 @@
 
   /* EOS needs running clock */
   if (GST_BASE_SINK_CAST (psink)->eos ||
-<<<<<<< HEAD
       g_atomic_int_get (&GST_BASE_AUDIO_SINK (psink)->eos_rendering))
-=======
-      g_atomic_int_get (&GST_BASE_AUDIO_SINK (psink)->abidata.
-          ABI.eos_rendering))
->>>>>>> 1b213d90
     gst_pulsering_set_corked (pbuf, FALSE, FALSE);
 
   pa_threaded_mainloop_unlock (mainloop);
