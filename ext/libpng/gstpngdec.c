/* GStreamer
 * Copyright (C) <1999> Erik Walthinsen <omega@cse.ogi.edu>
 *
 * This library is distributed in the hope that it will be useful,
 * but WITHOUT ANY WARRANTY; without even the implied warranty of
 * MERCHANTABILITY or FITNESS FOR A PARTICULAR PURPOSE.  See the GNU
 * Library General Public License for more details.
 *
 * You should have received a copy of the GNU Library General Public
 * License along with this library; if not, write to the
 * Free Software Foundation, Inc., 59 Temple Place - Suite 330,
 * Boston, MA 02111-1307, USA.
 *
 */
/**
 * SECTION:element-pngdec
 *
 * Decodes png images. If there is no framerate set on sink caps, it sends EOS
 * after the first picture.
 */

#ifdef HAVE_CONFIG_H
#include "config.h"
#endif

#include "gstpngdec.h"

#include <stdlib.h>
#include <string.h>
#include <gst/video/video.h>
#include <gst/video/gstvideometa.h>
#include <gst/video/gstvideopool.h>
#include <gst/gst-i18n-plugin.h>

GST_DEBUG_CATEGORY_STATIC (pngdec_debug);
#define GST_CAT_DEFAULT pngdec_debug

static gboolean gst_pngdec_libpng_init (GstPngDec * pngdec);
static gboolean gst_pngdec_libpng_clear (GstPngDec * pngdec);

static GstStateChangeReturn gst_pngdec_change_state (GstElement * element,
    GstStateChange transition);

static gboolean gst_pngdec_sink_activate_mode (GstPad * sinkpad,
    GstObject * parent, GstPadMode mode, gboolean active);
static gboolean gst_pngdec_sink_activate (GstPad * sinkpad, GstObject * parent);

static GstFlowReturn gst_pngdec_caps_create_and_set (GstPngDec * pngdec);

static void gst_pngdec_task (GstPad * pad);
static GstFlowReturn gst_pngdec_chain (GstPad * pad, GstObject * parent,
    GstBuffer * buffer);
static gboolean gst_pngdec_sink_event (GstPad * pad, GstObject * parent,
    GstEvent * event);
static gboolean gst_pngdec_sink_setcaps (GstPngDec * pngdec, GstCaps * caps);

static GstFlowReturn gst_pngdec_negotiate_pool (GstPngDec * dec,
    GstCaps * caps, GstVideoInfo * info);

static GstStaticPadTemplate gst_pngdec_src_pad_template =
GST_STATIC_PAD_TEMPLATE ("src",
    GST_PAD_SRC,
    GST_PAD_ALWAYS,
<<<<<<< HEAD
    GST_STATIC_CAPS (GST_VIDEO_CAPS_MAKE ("{ RGBA, RGB }"))
=======
    GST_STATIC_CAPS (GST_VIDEO_CAPS_RGBA ";" GST_VIDEO_CAPS_RGB ";"
        GST_VIDEO_CAPS_ARGB_64 ";"
        GST_VIDEO_CAPS_GRAY8 ";" GST_VIDEO_CAPS_GRAY16 ("BIG_ENDIAN"))
>>>>>>> 440d7034
    );

static GstStaticPadTemplate gst_pngdec_sink_pad_template =
GST_STATIC_PAD_TEMPLATE ("sink",
    GST_PAD_SINK,
    GST_PAD_ALWAYS,
    GST_STATIC_CAPS ("image/png")
    );

#define gst_pngdec_parent_class parent_class
G_DEFINE_TYPE (GstPngDec, gst_pngdec, GST_TYPE_ELEMENT);

static void
gst_pngdec_class_init (GstPngDecClass * klass)
{
  GstElementClass *gstelement_class;

  gstelement_class = (GstElementClass *) klass;

  gstelement_class->change_state = GST_DEBUG_FUNCPTR (gst_pngdec_change_state);

  gst_element_class_add_pad_template (gstelement_class,
      gst_static_pad_template_get (&gst_pngdec_src_pad_template));
  gst_element_class_add_pad_template (gstelement_class,
      gst_static_pad_template_get (&gst_pngdec_sink_pad_template));
  gst_element_class_set_details_simple (gstelement_class, "PNG image decoder",
      "Codec/Decoder/Image",
      "Decode a png video frame to a raw image",
      "Wim Taymans <wim@fluendo.com>");

  GST_DEBUG_CATEGORY_INIT (pngdec_debug, "pngdec", 0, "PNG image decoder");
}

static void
gst_pngdec_init (GstPngDec * pngdec)
{
  pngdec->sinkpad =
      gst_pad_new_from_static_template (&gst_pngdec_sink_pad_template, "sink");
  gst_pad_set_activate_function (pngdec->sinkpad,
      GST_DEBUG_FUNCPTR (gst_pngdec_sink_activate));
  gst_pad_set_activatemode_function (pngdec->sinkpad,
      GST_DEBUG_FUNCPTR (gst_pngdec_sink_activate_mode));
  gst_pad_set_chain_function (pngdec->sinkpad,
      GST_DEBUG_FUNCPTR (gst_pngdec_chain));
  gst_pad_set_event_function (pngdec->sinkpad,
      GST_DEBUG_FUNCPTR (gst_pngdec_sink_event));
  gst_element_add_pad (GST_ELEMENT (pngdec), pngdec->sinkpad);

  pngdec->srcpad =
      gst_pad_new_from_static_template (&gst_pngdec_src_pad_template, "src");
  gst_pad_use_fixed_caps (pngdec->srcpad);
  gst_element_add_pad (GST_ELEMENT (pngdec), pngdec->srcpad);

  pngdec->buffer_out = NULL;
  pngdec->png = NULL;
  pngdec->info = NULL;
  pngdec->endinfo = NULL;
  pngdec->setup = FALSE;

  pngdec->color_type = -1;
  pngdec->width = -1;
  pngdec->height = -1;
  pngdec->fps_n = 0;
  pngdec->fps_d = 1;

  pngdec->in_timestamp = GST_CLOCK_TIME_NONE;
  pngdec->in_duration = GST_CLOCK_TIME_NONE;

  gst_segment_init (&pngdec->segment, GST_FORMAT_UNDEFINED);

  pngdec->image_ready = FALSE;
}

static void
user_error_fn (png_structp png_ptr, png_const_charp error_msg)
{
  GST_ERROR ("%s", error_msg);
}

static void
user_warning_fn (png_structp png_ptr, png_const_charp warning_msg)
{
  GST_WARNING ("%s", warning_msg);
}

static void
user_info_callback (png_structp png_ptr, png_infop info)
{
  GstPngDec *pngdec = NULL;
  GstFlowReturn ret = GST_FLOW_OK;
  GstBuffer *buffer = NULL;

  pngdec = GST_PNGDEC (png_get_io_ptr (png_ptr));

  GST_LOG ("info ready");

  /* Generate the caps and configure */
  ret = gst_pngdec_caps_create_and_set (pngdec);
  if (ret != GST_FLOW_OK) {
    goto beach;
  }

  if (gst_pad_check_reconfigure (pngdec->srcpad)) {
    GstCaps *caps;

    caps = gst_pad_get_current_caps (pngdec->srcpad);
    gst_pngdec_negotiate_pool (pngdec, caps, &pngdec->vinfo);
    gst_caps_unref (caps);
  }

  /* Allocate output buffer */
  g_assert (pngdec->pool);
  ret = gst_buffer_pool_acquire_buffer (pngdec->pool, &buffer, NULL);
  if (ret != GST_FLOW_OK) {
    GST_DEBUG_OBJECT (pngdec, "failed to acquire buffer");
    ret = GST_FLOW_ERROR;
    goto beach;
  }

  pngdec->buffer_out = buffer;

beach:
  pngdec->ret = ret;
}

static void
user_endrow_callback (png_structp png_ptr, png_bytep new_row,
    png_uint_32 row_num, int pass)
{
  GstPngDec *pngdec = NULL;

  pngdec = GST_PNGDEC (png_get_io_ptr (png_ptr));

  /* FIXME: implement interlaced pictures */

  /* If buffer_out doesn't exist, it means buffer_alloc failed, which 
   * will already have set the return code */
  if (GST_IS_BUFFER (pngdec->buffer_out)) {
    GstVideoFrame frame;
    GstBuffer *buffer = pngdec->buffer_out;
    size_t offset;
    gint width;
    guint8 *data;

    if (!gst_video_frame_map (&frame, &pngdec->vinfo, buffer, GST_MAP_WRITE)) {
      pngdec->ret = GST_FLOW_ERROR;
      return;
    }

    data = GST_VIDEO_FRAME_COMP_DATA (&frame, 0);
    offset = row_num * GST_VIDEO_FRAME_COMP_STRIDE (&frame, 0);
    GST_LOG ("got row %u, copying in buffer %p at offset %" G_GSIZE_FORMAT,
        (guint) row_num, pngdec->buffer_out, offset);
    width = GST_ROUND_UP_4 (png_get_rowbytes (pngdec->png, pngdec->info));
    memcpy (data + offset, new_row, width);
    gst_video_frame_unmap (&frame);
    pngdec->ret = GST_FLOW_OK;
  }
}

static gboolean
buffer_clip (GstPngDec * dec, GstBuffer * buffer)
{
  gboolean res = TRUE;
  guint64 cstart, cstop;

  if ((!GST_CLOCK_TIME_IS_VALID (GST_BUFFER_TIMESTAMP (buffer))) ||
      (!GST_CLOCK_TIME_IS_VALID (GST_BUFFER_DURATION (buffer))) ||
      (dec->segment.format != GST_FORMAT_TIME))
    goto beach;

  cstart = GST_BUFFER_TIMESTAMP (buffer);
  cstop = GST_BUFFER_DURATION (buffer);

  if ((res = gst_segment_clip (&dec->segment, GST_FORMAT_TIME,
              cstart, cstart + cstop, &cstart, &cstop))) {
    GST_BUFFER_TIMESTAMP (buffer) = cstart;
    GST_BUFFER_DURATION (buffer) = cstop - cstart;
  }

beach:
  return res;
}

static void
user_end_callback (png_structp png_ptr, png_infop info)
{
  GstPngDec *pngdec = NULL;

  pngdec = GST_PNGDEC (png_get_io_ptr (png_ptr));

  GST_LOG_OBJECT (pngdec, "and we are done reading this image");

  if (!pngdec->buffer_out)
    return;

  if (GST_CLOCK_TIME_IS_VALID (pngdec->in_timestamp))
    GST_BUFFER_TIMESTAMP (pngdec->buffer_out) = pngdec->in_timestamp;
  if (GST_CLOCK_TIME_IS_VALID (pngdec->in_duration))
    GST_BUFFER_DURATION (pngdec->buffer_out) = pngdec->in_duration;

  /* buffer clipping */
  if (buffer_clip (pngdec, pngdec->buffer_out)) {
    /* Push our buffer and then EOS if needed */
    GST_LOG_OBJECT (pngdec, "pushing buffer with ts=%" GST_TIME_FORMAT,
        GST_TIME_ARGS (GST_BUFFER_TIMESTAMP (pngdec->buffer_out)));

    pngdec->ret = gst_pad_push (pngdec->srcpad, pngdec->buffer_out);
  } else {
    GST_LOG_OBJECT (pngdec, "dropped decoded buffer");
    gst_buffer_unref (pngdec->buffer_out);
  }
  pngdec->buffer_out = NULL;
  pngdec->image_ready = TRUE;
}

static void
user_read_data (png_structp png_ptr, png_bytep data, png_size_t length)
{
  GstPngDec *pngdec;
  GstBuffer *buffer = NULL;
  GstFlowReturn ret = GST_FLOW_OK;
  guint size;

  pngdec = GST_PNGDEC (png_get_io_ptr (png_ptr));

  GST_LOG ("reading %" G_GSIZE_FORMAT " bytes of data at offset %d", length,
      pngdec->offset);

  ret = gst_pad_pull_range (pngdec->sinkpad, pngdec->offset, length, &buffer);
  if (ret != GST_FLOW_OK)
    goto pause;

  size = gst_buffer_get_size (buffer);

  if (size != length)
    goto short_buffer;

  gst_buffer_extract (buffer, 0, data, size);
  gst_buffer_unref (buffer);

  pngdec->offset += length;

  return;

  /* ERRORS */
pause:
  {
    GST_INFO_OBJECT (pngdec, "pausing task, reason %s",
        gst_flow_get_name (ret));
    gst_pad_pause_task (pngdec->sinkpad);
    if (ret == GST_FLOW_EOS) {
      gst_pad_push_event (pngdec->srcpad, gst_event_new_eos ());
    } else if (ret < GST_FLOW_EOS || ret == GST_FLOW_NOT_LINKED) {
      GST_ELEMENT_ERROR (pngdec, STREAM, FAILED,
          (_("Internal data stream error.")),
          ("stream stopped, reason %s", gst_flow_get_name (ret)));
      gst_pad_push_event (pngdec->srcpad, gst_event_new_eos ());
    }
    png_error (png_ptr, "Internal data stream error.");
    return;
  }
short_buffer:
  {
    gst_buffer_unref (buffer);
    GST_ELEMENT_ERROR (pngdec, STREAM, FAILED,
        (_("Internal data stream error.")),
        ("Read %u, needed %" G_GSIZE_FORMAT "bytes", size, length));
    ret = GST_FLOW_ERROR;
    goto pause;
  }
}

static GstFlowReturn
gst_pngdec_negotiate_pool (GstPngDec * dec, GstCaps * caps, GstVideoInfo * info)
{
  GstQuery *query;
  GstBufferPool *pool;
  guint size, min, max;
  GstStructure *config;

  /* find a pool for the negotiated caps now */
  query = gst_query_new_allocation (caps, TRUE);

  if (!gst_pad_peer_query (dec->srcpad, query)) {
    GST_DEBUG_OBJECT (dec, "didn't get downstream ALLOCATION hints");
  }

  if (gst_query_get_n_allocation_pools (query) > 0) {
    /* we got configuration from our peer, parse them */
    gst_query_parse_nth_allocation_pool (query, 0, &pool, &size, &min, &max);
    size = MAX (size, info->size);
  } else {
    pool = NULL;
    size = info->size;
    min = max = 0;
  }

  if (pool == NULL) {
    /* we did not get a pool, make one ourselves then */
    pool = gst_video_buffer_pool_new ();
  }

  if (dec->pool) {
    gst_buffer_pool_set_active (dec->pool, TRUE);
    gst_object_unref (dec->pool);
  }
  dec->pool = pool;

  config = gst_buffer_pool_get_config (pool);
  gst_buffer_pool_config_set_params (config, caps, size, min, max);

  if (gst_query_has_allocation_meta (query, GST_VIDEO_META_API_TYPE)) {
    /* just set the option, if the pool can support it we will transparently use
     * it through the video info API. We could also see if the pool support this
     * option and only activate it then. */
    gst_buffer_pool_config_add_option (config,
        GST_BUFFER_POOL_OPTION_VIDEO_META);
  }
  gst_buffer_pool_set_config (pool, config);

  /* and activate */
  gst_buffer_pool_set_active (pool, TRUE);

  gst_query_unref (query);

  return GST_FLOW_OK;
}

static GstFlowReturn
gst_pngdec_caps_create_and_set (GstPngDec * pngdec)
{
  GstFlowReturn ret = GST_FLOW_OK;
  GstCaps *caps = NULL, *res = NULL;
  GstPadTemplate *templ = NULL;
  gint bpc = 0, color_type;
  png_uint_32 width, height;
  GstVideoFormat format;
  GstVideoInfo vinfo = { 0, };

  g_return_val_if_fail (GST_IS_PNGDEC (pngdec), GST_FLOW_ERROR);

  /* Get bits per channel */
  bpc = png_get_bit_depth (pngdec->png, pngdec->info);

  /* Get Color type */
  color_type = png_get_color_type (pngdec->png, pngdec->info);

  /* Add alpha channel if 16-bit depth, but not for GRAY images */
  if ((bpc > 8) && (color_type != PNG_COLOR_TYPE_GRAY)) {
    png_set_add_alpha (pngdec->png, 0xffff, PNG_FILLER_BEFORE);
    png_set_swap (pngdec->png);
  }
#if 0
  /* We used to have this HACK to reverse the outgoing bytes, but the problem
   * that originally required the hack seems to have been in ffmpegcolorspace's
   * RGBA descriptions. It doesn't seem needed now that's fixed, but might
   * still be needed on big-endian systems, I'm not sure. J.S. 6/7/2007 */
  if (color_type == PNG_COLOR_TYPE_RGB_ALPHA)
    png_set_bgr (pngdec->png);
#endif

  /* Gray scale with alpha channel converted to RGB */
  if (color_type == PNG_COLOR_TYPE_GRAY_ALPHA) {
    GST_LOG_OBJECT (pngdec,
        "converting grayscale png with alpha channel to RGB");
    png_set_gray_to_rgb (pngdec->png);
  }

  /* Gray scale converted to upscaled to 8 bits */
  if ((color_type == PNG_COLOR_TYPE_GRAY_ALPHA) ||
      (color_type == PNG_COLOR_TYPE_GRAY)) {
    if (bpc < 8) {              /* Convert to 8 bits */
      GST_LOG_OBJECT (pngdec, "converting grayscale image to 8 bits");
#if PNG_LIBPNG_VER < 10400
      png_set_gray_1_2_4_to_8 (pngdec->png);
#else
      png_set_expand_gray_1_2_4_to_8 (pngdec->png);
#endif
    }
  }

  /* Palette converted to RGB */
  if (color_type == PNG_COLOR_TYPE_PALETTE) {
    GST_LOG_OBJECT (pngdec, "converting palette png to RGB");
    png_set_palette_to_rgb (pngdec->png);
  }

  /* Update the info structure */
  png_read_update_info (pngdec->png, pngdec->info);

  /* Get IHDR header again after transformation settings */

  png_get_IHDR (pngdec->png, pngdec->info, &width, &height,
      &bpc, &pngdec->color_type, NULL, NULL, NULL);

  pngdec->width = width;
  pngdec->height = height;

  GST_LOG_OBJECT (pngdec, "this is a %dx%d PNG image", pngdec->width,
      pngdec->height);

  switch (pngdec->color_type) {
    case PNG_COLOR_TYPE_RGB:
      GST_LOG_OBJECT (pngdec, "we have no alpha channel, depth is 24 bits");
      format = GST_VIDEO_FORMAT_RGB;
      break;
    case PNG_COLOR_TYPE_RGB_ALPHA:
<<<<<<< HEAD
      GST_LOG_OBJECT (pngdec, "we have an alpha channel, depth is 32 bits");
      format = GST_VIDEO_FORMAT_RGBA;
=======
      GST_LOG_OBJECT (pngdec,
          "we have an alpha channel, depth is 32 or 64 bits");
      pngdec->bpp = 4 * bpc;
>>>>>>> 440d7034
      break;
    case PNG_COLOR_TYPE_GRAY:
      GST_LOG_OBJECT (pngdec,
          "We have an gray image, depth is 8 or 16 (be) bits");
      pngdec->bpp = bpc;
      break;
    default:
      GST_ELEMENT_ERROR (pngdec, STREAM, NOT_IMPLEMENTED, (NULL),
          ("pngdec does not support this color type"));
      ret = GST_FLOW_NOT_SUPPORTED;
      goto beach;
  }

<<<<<<< HEAD
  gst_video_info_set_format (&vinfo, format, pngdec->width, pngdec->height);
  vinfo.fps_n = pngdec->fps_n;
  vinfo.fps_d = pngdec->fps_d;
  vinfo.par_n = 1;
  vinfo.par_d = 1;

  if (memcmp (&vinfo, &pngdec->vinfo, sizeof (vinfo)) == 0) {
    GST_DEBUG_OBJECT (pngdec, "video info unchanged, skip negotiation");
    ret = GST_FLOW_OK;
    goto beach;
  }

  pngdec->vinfo = vinfo;

  caps = gst_video_info_to_caps (&pngdec->vinfo);
=======
  if (pngdec->color_type == PNG_COLOR_TYPE_GRAY) {
    if (pngdec->bpp < 16) {
      caps = gst_caps_new_simple ("video/x-raw-gray",
          "width", G_TYPE_INT, pngdec->width,
          "height", G_TYPE_INT, pngdec->height,
          "bpp", G_TYPE_INT, pngdec->bpp,
          "framerate", GST_TYPE_FRACTION, pngdec->fps_n, pngdec->fps_d, NULL);
    } else {
      caps = gst_caps_new_simple ("video/x-raw-gray",
          "width", G_TYPE_INT, pngdec->width,
          "height", G_TYPE_INT, pngdec->height,
          "bpp", G_TYPE_INT, pngdec->bpp,
          "endianness", G_TYPE_INT, G_BIG_ENDIAN,
          "framerate", GST_TYPE_FRACTION, pngdec->fps_n, pngdec->fps_d, NULL);
    }
  } else {
    caps = gst_caps_new_simple ("video/x-raw-rgb",
        "width", G_TYPE_INT, pngdec->width,
        "height", G_TYPE_INT, pngdec->height,
        "bpp", G_TYPE_INT, pngdec->bpp,
        "framerate", GST_TYPE_FRACTION, pngdec->fps_n, pngdec->fps_d, NULL);
  }
>>>>>>> 440d7034

  templ = gst_static_pad_template_get (&gst_pngdec_src_pad_template);

  res = gst_caps_intersect (caps, gst_pad_template_get_caps (templ));

  gst_caps_unref (caps);
  gst_object_unref (templ);

  if (!gst_pad_set_caps (pngdec->srcpad, res))
    ret = GST_FLOW_NOT_NEGOTIATED;

  /* clear pending reconfigure */
  gst_pad_check_reconfigure (pngdec->srcpad);

  GST_DEBUG_OBJECT (pngdec, "our caps %" GST_PTR_FORMAT, res);
  gst_pngdec_negotiate_pool (pngdec, res, &pngdec->vinfo);

  gst_caps_unref (res);

  /* Push a newsegment event */
  if (pngdec->need_newsegment) {
    gst_segment_init (&pngdec->segment, GST_FORMAT_TIME);
    gst_pad_push_event (pngdec->srcpad,
        gst_event_new_segment (&pngdec->segment));
    pngdec->need_newsegment = FALSE;
  }

beach:
  return ret;
}

static void
gst_pngdec_task (GstPad * pad)
{
  GstPngDec *pngdec;
  GstBuffer *buffer = NULL;
  gint i = 0;
  png_bytep *rows, inp = NULL;
  GstFlowReturn ret = GST_FLOW_OK;
  GstVideoFrame frame;

  pngdec = GST_PNGDEC (GST_OBJECT_PARENT (pad));

  GST_LOG_OBJECT (pngdec, "read frame");

  /* Let libpng come back here on error */
  if (setjmp (png_jmpbuf (pngdec->png))) {
    ret = GST_FLOW_ERROR;
    goto pause;
  }

  /* Set reading callback */
  png_set_read_fn (pngdec->png, pngdec, user_read_data);

  /* Read info */
  png_read_info (pngdec->png, pngdec->info);

  pngdec->fps_n = 0;
  pngdec->fps_d = 1;

  /* Generate the caps and configure */
  ret = gst_pngdec_caps_create_and_set (pngdec);
  if (ret != GST_FLOW_OK) {
    goto pause;
  }

  /* Allocate output buffer */
  g_assert (pngdec->pool);
  ret = gst_buffer_pool_acquire_buffer (pngdec->pool, &buffer, NULL);
  if (ret != GST_FLOW_OK)
    goto pause;

  rows = (png_bytep *) g_malloc (sizeof (png_bytep) * pngdec->height);

  if (!gst_video_frame_map (&frame, &pngdec->vinfo, buffer, GST_MAP_WRITE))
    goto invalid_frame;

  inp = GST_VIDEO_FRAME_COMP_DATA (&frame, 0);

  for (i = 0; i < pngdec->height; i++) {
    rows[i] = inp;
    inp += GST_VIDEO_FRAME_COMP_STRIDE (&frame, 0);
  }

  /* Read the actual picture */
  png_read_image (pngdec->png, rows);
  g_free (rows);

  gst_video_frame_unmap (&frame);
  inp = NULL;

  /* Push the raw RGB frame */
  ret = gst_pad_push (pngdec->srcpad, buffer);
  buffer = NULL;
  if (ret != GST_FLOW_OK)
    goto pause;

  /* And we are done */
  gst_pad_pause_task (pngdec->sinkpad);
  gst_pad_push_event (pngdec->srcpad, gst_event_new_eos ());
  return;

pause:
  {
    if (inp)
      gst_video_frame_unmap (&frame);
    if (buffer)
      gst_buffer_unref (buffer);
    GST_INFO_OBJECT (pngdec, "pausing task, reason %s",
        gst_flow_get_name (ret));
    gst_pad_pause_task (pngdec->sinkpad);
    if (ret == GST_FLOW_EOS) {
      gst_pad_push_event (pngdec->srcpad, gst_event_new_eos ());
    } else if (ret == GST_FLOW_NOT_LINKED || ret < GST_FLOW_EOS) {
      GST_ELEMENT_ERROR (pngdec, STREAM, FAILED,
          (_("Internal data stream error.")),
          ("stream stopped, reason %s", gst_flow_get_name (ret)));
      gst_pad_push_event (pngdec->srcpad, gst_event_new_eos ());
    }
  }
invalid_frame:
  {
    GST_DEBUG_OBJECT (pngdec, "could not map video frame");
    ret = GST_FLOW_ERROR;
    goto pause;
  }
}

static GstFlowReturn
gst_pngdec_chain (GstPad * pad, GstObject * parent, GstBuffer * buffer)
{
  GstPngDec *pngdec;
  GstFlowReturn ret = GST_FLOW_OK;
  GstMapInfo map = GST_MAP_INFO_INIT;

  pngdec = GST_PNGDEC (parent);

  if (G_UNLIKELY (!pngdec->setup))
    goto not_configured;

  /* Something is going wrong in our callbacks */
  ret = pngdec->ret;
  if (G_UNLIKELY (ret != GST_FLOW_OK)) {
    GST_WARNING_OBJECT (pngdec, "we have a pending return code of %d", ret);
    goto beach;
  }

  /* Let libpng come back here on error */
  if (setjmp (png_jmpbuf (pngdec->png))) {
    GST_WARNING_OBJECT (pngdec, "error during decoding");
    ret = GST_FLOW_ERROR;
    goto beach;
  }

  pngdec->in_timestamp = GST_BUFFER_TIMESTAMP (buffer);
  pngdec->in_duration = GST_BUFFER_DURATION (buffer);

  gst_buffer_map (buffer, &map, GST_MAP_READ);

  GST_LOG_OBJECT (pngdec, "Got buffer, size=%d", (gint) map.size);

  /* Progressive loading of the PNG image */
  png_process_data (pngdec->png, pngdec->info, map.data, map.size);

  if (pngdec->image_ready) {
    if (pngdec->framed) {
      /* Reset ourselves for the next frame */
      gst_pngdec_libpng_clear (pngdec);
      gst_pngdec_libpng_init (pngdec);
      GST_LOG_OBJECT (pngdec, "setting up callbacks for next frame");
      png_set_progressive_read_fn (pngdec->png, pngdec,
          user_info_callback, user_endrow_callback, user_end_callback);
    } else {
      GST_LOG_OBJECT (pngdec, "sending EOS");
      pngdec->ret = gst_pad_push_event (pngdec->srcpad, gst_event_new_eos ());
    }
    pngdec->image_ready = FALSE;
  }

  /* grab new return code */
  ret = pngdec->ret;

beach:
  if (G_LIKELY (map.data))
    gst_buffer_unmap (buffer, &map);

  /* And release the buffer */
  gst_buffer_unref (buffer);

  return ret;

  /* ERRORS */
not_configured:
  {
    GST_LOG_OBJECT (pngdec, "we are not configured yet");
    ret = GST_FLOW_FLUSHING;
    goto beach;
  }
}

static gboolean
gst_pngdec_sink_setcaps (GstPngDec * pngdec, GstCaps * caps)
{
  GstStructure *s;
  gint num, denom;

  s = gst_caps_get_structure (caps, 0);
  if (gst_structure_get_fraction (s, "framerate", &num, &denom)) {
    GST_DEBUG_OBJECT (pngdec, "framed input");
    pngdec->framed = TRUE;
    pngdec->fps_n = num;
    pngdec->fps_d = denom;
  } else {
    GST_DEBUG_OBJECT (pngdec, "single picture input");
    pngdec->framed = FALSE;
    pngdec->fps_n = 0;
    pngdec->fps_d = 1;
  }

  return TRUE;
}

static gboolean
gst_pngdec_sink_event (GstPad * pad, GstObject * parent, GstEvent * event)
{
  GstPngDec *pngdec;
  gboolean res;

  pngdec = GST_PNGDEC (parent);

  switch (GST_EVENT_TYPE (event)) {
    case GST_EVENT_SEGMENT:{
      gst_event_copy_segment (event, &pngdec->segment);

      GST_LOG_OBJECT (pngdec, "SEGMENT %" GST_SEGMENT_FORMAT, &pngdec->segment);

      if (pngdec->segment.format == GST_FORMAT_TIME) {
        pngdec->need_newsegment = FALSE;
        res = gst_pad_push_event (pngdec->srcpad, event);
      } else {
        gst_event_unref (event);
        res = TRUE;
      }
      break;
    }
    case GST_EVENT_FLUSH_STOP:
    {
      gst_pngdec_libpng_clear (pngdec);
      gst_pngdec_libpng_init (pngdec);
      png_set_progressive_read_fn (pngdec->png, pngdec,
          user_info_callback, user_endrow_callback, user_end_callback);
      pngdec->ret = GST_FLOW_OK;
      gst_segment_init (&pngdec->segment, GST_FORMAT_UNDEFINED);
      res = gst_pad_push_event (pngdec->srcpad, event);
      break;
    }
    case GST_EVENT_EOS:
    {
      GST_LOG_OBJECT (pngdec, "EOS");
      gst_pngdec_libpng_clear (pngdec);
      pngdec->ret = GST_FLOW_EOS;
      res = gst_pad_push_event (pngdec->srcpad, event);
      break;
    }
    case GST_EVENT_CAPS:
    {
      GstCaps *caps;

      gst_event_parse_caps (event, &caps);
      res = gst_pngdec_sink_setcaps (pngdec, caps);
      gst_event_unref (event);
      break;
    }
    default:
      res = gst_pad_push_event (pngdec->srcpad, event);
      break;
  }

  return res;
}


/* Clean up the libpng structures */
static gboolean
gst_pngdec_libpng_clear (GstPngDec * pngdec)
{
  png_infopp info = NULL, endinfo = NULL;

  g_return_val_if_fail (GST_IS_PNGDEC (pngdec), FALSE);

  GST_LOG ("cleaning up libpng structures");

  if (pngdec->info) {
    info = &pngdec->info;
  }

  if (pngdec->endinfo) {
    endinfo = &pngdec->endinfo;
  }

  if (pngdec->png) {
    png_destroy_read_struct (&(pngdec->png), info, endinfo);
    pngdec->png = NULL;
    pngdec->info = NULL;
    pngdec->endinfo = NULL;
  }

  pngdec->color_type = pngdec->height = pngdec->width = -1;
  pngdec->offset = 0;
  pngdec->buffer_out = NULL;

  pngdec->setup = FALSE;

  pngdec->in_timestamp = GST_CLOCK_TIME_NONE;
  pngdec->in_duration = GST_CLOCK_TIME_NONE;

  return TRUE;
}

static gboolean
gst_pngdec_libpng_init (GstPngDec * pngdec)
{
  g_return_val_if_fail (GST_IS_PNGDEC (pngdec), FALSE);

  if (pngdec->setup)
    return TRUE;

  GST_LOG ("init libpng structures");

  /* initialize png struct stuff */
  pngdec->png = png_create_read_struct (PNG_LIBPNG_VER_STRING,
      (png_voidp) NULL, user_error_fn, user_warning_fn);

  if (pngdec->png == NULL)
    goto init_failed;

  pngdec->info = png_create_info_struct (pngdec->png);
  if (pngdec->info == NULL)
    goto info_failed;

  pngdec->endinfo = png_create_info_struct (pngdec->png);
  if (pngdec->endinfo == NULL)
    goto endinfo_failed;

  pngdec->setup = TRUE;

  return TRUE;

  /* ERRORS */
init_failed:
  {
    GST_ELEMENT_ERROR (pngdec, LIBRARY, INIT, (NULL),
        ("Failed to initialize png structure"));
    return FALSE;
  }
info_failed:
  {
    gst_pngdec_libpng_clear (pngdec);
    GST_ELEMENT_ERROR (pngdec, LIBRARY, INIT, (NULL),
        ("Failed to initialize info structure"));
    return FALSE;
  }
endinfo_failed:
  {
    gst_pngdec_libpng_clear (pngdec);
    GST_ELEMENT_ERROR (pngdec, LIBRARY, INIT, (NULL),
        ("Failed to initialize endinfo structure"));
    return FALSE;
  }
}

static GstStateChangeReturn
gst_pngdec_change_state (GstElement * element, GstStateChange transition)
{
  GstStateChangeReturn ret;
  GstPngDec *pngdec;

  pngdec = GST_PNGDEC (element);

  switch (transition) {
    case GST_STATE_CHANGE_READY_TO_PAUSED:
      gst_pngdec_libpng_init (pngdec);
      pngdec->need_newsegment = TRUE;
      pngdec->framed = FALSE;
      pngdec->ret = GST_FLOW_OK;
      gst_segment_init (&pngdec->segment, GST_FORMAT_UNDEFINED);
      break;
    default:
      break;
  }

  ret = GST_ELEMENT_CLASS (parent_class)->change_state (element, transition);
  if (ret != GST_STATE_CHANGE_SUCCESS)
    return ret;

  switch (transition) {
    case GST_STATE_CHANGE_PAUSED_TO_READY:
      gst_pngdec_libpng_clear (pngdec);
      if (pngdec->pool)
        gst_object_unref (pngdec->pool);
      break;
    default:
      break;
  }

  return ret;
}

/* this function gets called when we activate ourselves in pull mode.
 * We can perform  random access to the resource and we start a task
 * to start reading */
static gboolean
gst_pngdec_sink_activate_mode (GstPad * sinkpad, GstObject * parent,
    GstPadMode mode, gboolean active)
{
  GstPngDec *pngdec = GST_PNGDEC (parent);
  gboolean res;

  switch (mode) {
    case GST_PAD_MODE_PULL:
      if (active) {
        res = gst_pad_start_task (sinkpad, (GstTaskFunction) gst_pngdec_task,
            sinkpad);
      } else {
        res = gst_pad_stop_task (sinkpad);
      }
      break;
    case GST_PAD_MODE_PUSH:
      GST_DEBUG_OBJECT (pngdec, "activating push/chain function");
      if (active) {
        pngdec->ret = GST_FLOW_OK;

        /* Let libpng come back here on error */
        if (setjmp (png_jmpbuf (pngdec->png)))
          goto setup_failed;

        GST_LOG_OBJECT (pngdec, "setting up progressive loading callbacks");
        png_set_progressive_read_fn (pngdec->png, pngdec,
            user_info_callback, user_endrow_callback, user_end_callback);
      } else {
        GST_DEBUG_OBJECT (pngdec, "deactivating push/chain function");
      }
      res = TRUE;
      break;
    default:
      res = FALSE;
      break;
  }
  return res;

setup_failed:
  {
    GST_LOG_OBJECT (pngdec, "failed setting up libpng jmpbuf");
    gst_pngdec_libpng_clear (pngdec);
    return FALSE;
  }
}

/* this function is called when the pad is activated and should start
 * processing data.
 *
 * We check if we can do random access to decide if we work push or
 * pull based.
 */
static gboolean
gst_pngdec_sink_activate (GstPad * sinkpad, GstObject * parent)
{
  GstQuery *query;
  gboolean pull_mode;

  query = gst_query_new_scheduling ();

  if (!gst_pad_peer_query (sinkpad, query)) {
    gst_query_unref (query);
    goto activate_push;
  }

  pull_mode = gst_query_has_scheduling_mode (query, GST_PAD_MODE_PULL);
  gst_query_unref (query);

  if (!pull_mode)
    goto activate_push;

  GST_DEBUG_OBJECT (sinkpad, "activating pull");
  return gst_pad_activate_mode (sinkpad, GST_PAD_MODE_PULL, TRUE);

activate_push:
  {
    GST_DEBUG_OBJECT (sinkpad, "activating push");
    return gst_pad_activate_mode (sinkpad, GST_PAD_MODE_PUSH, TRUE);
  }
}<|MERGE_RESOLUTION|>--- conflicted
+++ resolved
@@ -61,13 +61,8 @@
 GST_STATIC_PAD_TEMPLATE ("src",
     GST_PAD_SRC,
     GST_PAD_ALWAYS,
-<<<<<<< HEAD
-    GST_STATIC_CAPS (GST_VIDEO_CAPS_MAKE ("{ RGBA, RGB }"))
-=======
-    GST_STATIC_CAPS (GST_VIDEO_CAPS_RGBA ";" GST_VIDEO_CAPS_RGB ";"
-        GST_VIDEO_CAPS_ARGB_64 ";"
-        GST_VIDEO_CAPS_GRAY8 ";" GST_VIDEO_CAPS_GRAY16 ("BIG_ENDIAN"))
->>>>>>> 440d7034
+    GST_STATIC_CAPS (GST_VIDEO_CAPS_MAKE
+        ("{ RGBA, RGB, ARGB64, GRAY8, GRAY16_BE }"))
     );
 
 static GstStaticPadTemplate gst_pngdec_sink_pad_template =
@@ -476,19 +471,19 @@
       format = GST_VIDEO_FORMAT_RGB;
       break;
     case PNG_COLOR_TYPE_RGB_ALPHA:
-<<<<<<< HEAD
       GST_LOG_OBJECT (pngdec, "we have an alpha channel, depth is 32 bits");
-      format = GST_VIDEO_FORMAT_RGBA;
-=======
-      GST_LOG_OBJECT (pngdec,
-          "we have an alpha channel, depth is 32 or 64 bits");
-      pngdec->bpp = 4 * bpc;
->>>>>>> 440d7034
+      if (bpc == 1)
+        format = GST_VIDEO_FORMAT_RGBA;
+      else
+        format = GST_VIDEO_FORMAT_ARGB64;
       break;
     case PNG_COLOR_TYPE_GRAY:
       GST_LOG_OBJECT (pngdec,
           "We have an gray image, depth is 8 or 16 (be) bits");
-      pngdec->bpp = bpc;
+      if (bpc == 1)
+        format = GST_VIDEO_FORMAT_GRAY8;
+      else
+        format = GST_VIDEO_FORMAT_GRAY16_BE;
       break;
     default:
       GST_ELEMENT_ERROR (pngdec, STREAM, NOT_IMPLEMENTED, (NULL),
@@ -497,7 +492,6 @@
       goto beach;
   }
 
-<<<<<<< HEAD
   gst_video_info_set_format (&vinfo, format, pngdec->width, pngdec->height);
   vinfo.fps_n = pngdec->fps_n;
   vinfo.fps_d = pngdec->fps_d;
@@ -513,30 +507,6 @@
   pngdec->vinfo = vinfo;
 
   caps = gst_video_info_to_caps (&pngdec->vinfo);
-=======
-  if (pngdec->color_type == PNG_COLOR_TYPE_GRAY) {
-    if (pngdec->bpp < 16) {
-      caps = gst_caps_new_simple ("video/x-raw-gray",
-          "width", G_TYPE_INT, pngdec->width,
-          "height", G_TYPE_INT, pngdec->height,
-          "bpp", G_TYPE_INT, pngdec->bpp,
-          "framerate", GST_TYPE_FRACTION, pngdec->fps_n, pngdec->fps_d, NULL);
-    } else {
-      caps = gst_caps_new_simple ("video/x-raw-gray",
-          "width", G_TYPE_INT, pngdec->width,
-          "height", G_TYPE_INT, pngdec->height,
-          "bpp", G_TYPE_INT, pngdec->bpp,
-          "endianness", G_TYPE_INT, G_BIG_ENDIAN,
-          "framerate", GST_TYPE_FRACTION, pngdec->fps_n, pngdec->fps_d, NULL);
-    }
-  } else {
-    caps = gst_caps_new_simple ("video/x-raw-rgb",
-        "width", G_TYPE_INT, pngdec->width,
-        "height", G_TYPE_INT, pngdec->height,
-        "bpp", G_TYPE_INT, pngdec->bpp,
-        "framerate", GST_TYPE_FRACTION, pngdec->fps_n, pngdec->fps_d, NULL);
-  }
->>>>>>> 440d7034
 
   templ = gst_static_pad_template_get (&gst_pngdec_src_pad_template);
 
