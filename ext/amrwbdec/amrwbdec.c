--- conflicted
+++ resolved
@@ -73,26 +73,14 @@
 static GstFlowReturn gst_amrwbdec_handle_frame (GstAudioDecoder * dec,
     GstBuffer * buffer);
 
-<<<<<<< HEAD
 #define gst_amrwbdec_parent_class parent_class
-G_DEFINE_TYPE (GstAmrwbDec, gst_amrwbdec, GST_TYPE_ELEMENT);
-=======
-#define _do_init(bla) \
-    GST_DEBUG_CATEGORY_INIT (gst_amrwbdec_debug, "amrwbdec", 0, "AMR-WB audio decoder");
-
-GST_BOILERPLATE_FULL (GstAmrwbDec, gst_amrwbdec, GstAudioDecoder,
-    GST_TYPE_AUDIO_DECODER, _do_init);
->>>>>>> 851e34bf
+G_DEFINE_TYPE (GstAmrwbDec, gst_amrwbdec, GST_TYPE_AUDIO_DECODER);
 
 static void
 gst_amrwbdec_class_init (GstAmrwbDecClass * klass)
 {
-  GObjectClass *object_class = G_OBJECT_CLASS (klass);
+  GstAudioDecoderClass *base_class = GST_AUDIO_DECODER_CLASS (klass);
   GstElementClass *element_class = GST_ELEMENT_CLASS (klass);
-
-  object_class->finalize = gst_amrwbdec_finalize;
-
-  element_class->change_state = GST_DEBUG_FUNCPTR (gst_amrwbdec_state_change);
 
   gst_element_class_add_pad_template (element_class,
       gst_static_pad_template_get (&sink_template));
@@ -103,49 +91,20 @@
       "Codec/Decoder/Audio",
       "Adaptive Multi-Rate Wideband audio decoder",
       "Renato Araujo <renato.filho@indt.org.br>");
-
-<<<<<<< HEAD
-  GST_DEBUG_CATEGORY_INIT (gst_amrwbdec_debug, "amrwbdec", 0,
-      "AMR-WB audio decoder");
-=======
-static void
-gst_amrwbdec_class_init (GstAmrwbDecClass * klass)
-{
-  GstAudioDecoderClass *base_class = GST_AUDIO_DECODER_CLASS (klass);
 
   base_class->start = GST_DEBUG_FUNCPTR (gst_amrwbdec_start);
   base_class->stop = GST_DEBUG_FUNCPTR (gst_amrwbdec_stop);
   base_class->set_format = GST_DEBUG_FUNCPTR (gst_amrwbdec_set_format);
   base_class->parse = GST_DEBUG_FUNCPTR (gst_amrwbdec_parse);
   base_class->handle_frame = GST_DEBUG_FUNCPTR (gst_amrwbdec_handle_frame);
->>>>>>> 851e34bf
+
+  GST_DEBUG_CATEGORY_INIT (gst_amrwbdec_debug, "amrwbdec", 0,
+      "AMR-WB audio decoder");
 }
 
 static void
 gst_amrwbdec_init (GstAmrwbDec * amrwbdec)
 {
-<<<<<<< HEAD
-  /* create the sink pad */
-  amrwbdec->sinkpad = gst_pad_new_from_static_template (&sink_template, "sink");
-  gst_pad_set_event_function (amrwbdec->sinkpad, gst_amrwbdec_event);
-  gst_pad_set_chain_function (amrwbdec->sinkpad, gst_amrwbdec_chain);
-  gst_element_add_pad (GST_ELEMENT (amrwbdec), amrwbdec->sinkpad);
-
-  /* create the src pad */
-  amrwbdec->srcpad = gst_pad_new_from_static_template (&src_template, "src");
-  gst_pad_use_fixed_caps (amrwbdec->srcpad);
-  gst_element_add_pad (GST_ELEMENT (amrwbdec), amrwbdec->srcpad);
-
-  amrwbdec->adapter = gst_adapter_new ();
-
-  /* init rest */
-  amrwbdec->handle = NULL;
-  amrwbdec->channels = 0;
-  amrwbdec->rate = 0;
-  amrwbdec->duration = 0;
-  amrwbdec->ts = -1;
-=======
->>>>>>> 851e34bf
 }
 
 static gboolean
@@ -190,14 +149,12 @@
   gst_structure_get_int (structure, "rate", &amrwbdec->rate);
 
   /* create reverse caps */
-  copy = gst_caps_new_simple ("audio/x-raw-int",
+  copy = gst_caps_new_simple ("audio/x-raw",
+      "format", G_TYPE_STRING, GST_AUDIO_NE (S16),
       "channels", G_TYPE_INT, amrwbdec->channels,
-      "width", G_TYPE_INT, 16,
-      "depth", G_TYPE_INT, 16,
-      "endianness", G_TYPE_INT, G_BYTE_ORDER,
-      "rate", G_TYPE_INT, amrwbdec->rate, "signed", G_TYPE_BOOLEAN, TRUE, NULL);
-
-  gst_pad_set_caps (GST_AUDIO_DECODER_SRC_PAD (amrwbdec), copy);
+      "rate", G_TYPE_INT, amrwbdec->rate, NULL);
+
+  gst_audio_decoder_set_outcaps (dec, copy);
   gst_caps_unref (copy);
 
   return TRUE;
@@ -207,57 +164,8 @@
 gst_amrwbdec_parse (GstAudioDecoder * dec, GstAdapter * adapter,
     gint * offset, gint * length)
 {
-<<<<<<< HEAD
-  GstAmrwbDec *amrwbdec;
-  gboolean ret = TRUE;
-
-  amrwbdec = GST_AMRWBDEC (gst_pad_get_parent (pad));
-
-  switch (GST_EVENT_TYPE (event)) {
-    case GST_EVENT_CAPS:
-    {
-      GstCaps *caps;
-
-      gst_event_parse_caps (event, &caps);
-      ret = gst_amrwbdec_setcaps (pad, caps);
-      gst_event_unref (event);
-      break;
-    }
-    case GST_EVENT_FLUSH_START:
-      ret = gst_pad_push_event (amrwbdec->srcpad, event);
-      break;
-    case GST_EVENT_FLUSH_STOP:
-      ret = gst_pad_push_event (amrwbdec->srcpad, event);
-      gst_adapter_clear (amrwbdec->adapter);
-      amrwbdec->ts = -1;
-      break;
-    case GST_EVENT_EOS:
-      gst_adapter_clear (amrwbdec->adapter);
-      ret = gst_pad_push_event (amrwbdec->srcpad, event);
-      break;
-    case GST_EVENT_SEGMENT:
-    {
-      GstSegment seg;
-
-      gst_event_copy_segment (event, &seg);
-      /* we need time for now */
-      if (seg.format != GST_FORMAT_TIME)
-        goto newseg_wrong_format;
-
-      GST_DEBUG_OBJECT (amrwbdec, "segment: %" GST_SEGMENT_FORMAT, &seg);
-
-      /* now configure the values */
-      amrwbdec->segment = seg;
-
-      ret = gst_pad_push_event (amrwbdec->srcpad, event);
-    }
-      break;
-    default:
-      ret = gst_pad_push_event (amrwbdec->srcpad, event);
-      break;
-=======
   GstAmrwbDec *amrwbdec = GST_AMRWBDEC (dec);
-  const guint8 *data;
+  guint8 header[1];
   guint size;
   gboolean sync, eos;
   gint block, mode;
@@ -271,8 +179,8 @@
   if (gst_adapter_available (adapter) < 1)
     return GST_FLOW_ERROR;
 
-  data = gst_adapter_peek (adapter, 1);
-  mode = (data[0] >> 3) & 0x0F;
+  gst_adapter_copy (adapter, header, 0, 1);
+  mode = (header[0] >> 3) & 0x0F;
   block = block_size[mode];
 
   GST_DEBUG_OBJECT (amrwbdec, "mode %d, block %d", mode, block);
@@ -285,7 +193,6 @@
     GST_LOG_OBJECT (amrwbdec, "skipping byte");
     *offset = 1;
     return GST_FLOW_UNEXPECTED;
->>>>>>> 851e34bf
   }
 
   return GST_FLOW_OK;
@@ -296,12 +203,13 @@
 {
   GstAmrwbDec *amrwbdec;
   GstBuffer *out;
-  const guint8 *data;
+  guint8 *data;
+  Word16 *outdata;
 
   amrwbdec = GST_AMRWBDEC (dec);
 
   /* no fancy flushing */
-  if (!buffer || !GST_BUFFER_SIZE (buffer))
+  if (!buffer || !gst_buffer_get_size (buffer))
     return GST_FLOW_OK;
 
   if (amrwbdec->rate == 0 || amrwbdec->channels == 0)
@@ -309,77 +217,20 @@
 
   /* the library seems to write into the source data, hence the copy. */
   /* should be no problem */
-  data = GST_BUFFER_DATA (buffer);
+  data = gst_buffer_map (buffer, NULL, NULL, GST_MAP_READ);
 
   /* get output */
   out = gst_buffer_new_and_alloc (sizeof (gint16) * L_FRAME16k);
+  outdata = gst_buffer_map (out, NULL, NULL, GST_MAP_WRITE);
 
   /* decode */
-  D_IF_decode (amrwbdec->handle, (unsigned char *) data,
-      (Word16 *) GST_BUFFER_DATA (out), _good_frame);
-
-<<<<<<< HEAD
-  while (TRUE) {
-    GstBuffer *out;
-    guint8 head[1];
-    const guint8 *data;
-    Word16 *out_data;
-    gint block, mode;
-
-    /* need to peek data to get the size */
-    if (gst_adapter_available (amrwbdec->adapter) < 1)
-      break;
-    gst_adapter_copy (amrwbdec->adapter, head, 0, 1);
-
-    /* get size */
-    mode = (head[0] >> 3) & 0x0F;
-    block = block_size[mode];
-
-    GST_DEBUG_OBJECT (amrwbdec, "mode %d, block %d", mode, block);
-
-    if (!block) {
-      GST_LOG_OBJECT (amrwbdec, "skipping byte");
-      gst_adapter_flush (amrwbdec->adapter, 1);
-      continue;
-    }
-
-    if (gst_adapter_available (amrwbdec->adapter) < block)
-      break;
-
-    /* the library seems to write into the source data, hence the copy. */
-    data = gst_adapter_take (amrwbdec->adapter, block);
-
-    /* get output */
-    out = gst_buffer_new_and_alloc (sizeof (gint16) * L_FRAME16k);
-
-    GST_BUFFER_DURATION (out) = amrwbdec->duration;
-    GST_BUFFER_TIMESTAMP (out) = amrwbdec->ts;
-
-    if (amrwbdec->ts != -1)
-      amrwbdec->ts += amrwbdec->duration;
-    if (amrwbdec->discont) {
-      GST_BUFFER_FLAG_SET (out, GST_BUFFER_FLAG_DISCONT);
-      amrwbdec->discont = FALSE;
-    }
-
-    /* decode */
-    out_data = gst_buffer_map (out, NULL, NULL, GST_MAP_WRITE);
-    D_IF_decode (amrwbdec->handle, (unsigned char *) data,
-        out_data, _good_frame);
-    gst_buffer_unmap (out, out_data, -1);
-
-    g_free ((gpointer) data);
-
-    /* send out */
-    ret = gst_pad_push (amrwbdec->srcpad, out);
-  }
-
-  gst_object_unref (amrwbdec);
-  return ret;
-=======
+  D_IF_decode (amrwbdec->handle, (unsigned char *) data, outdata, _good_frame);
+
+  gst_buffer_unmap (out, outdata, sizeof (gint16) * L_FRAME16k);
+  gst_buffer_unmap (buffer, data, -1);
+
   /* send out */
   return gst_audio_decoder_finish_frame (dec, out, 1);
->>>>>>> 851e34bf
 
   /* ERRORS */
 not_negotiated:
