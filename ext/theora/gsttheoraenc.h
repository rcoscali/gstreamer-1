/* GStreamer
 * Copyright (C) 2004 Wim Taymans <wim@fluendo.com>
 * Copyright (c) 2012 Collabora Ltd.
 *	Author : Edward Hervey <edward@collabora.com>
 *      Author : Mark Nauwelaerts <mark.nauwelaerts@collabora.co.uk>
 *
 * This library is free software; you can redistribute it and/or
 * modify it under the terms of the GNU Library General Public
 * License as published by the Free Software Foundation; either
 * version 2 of the License, or (at your option) any later version.
 *
 * This library is distributed in the hope that it will be useful,
 * but WITHOUT ANY WARRANTY; without even the implied warranty of
 * MERCHANTABILITY or FITNESS FOR A PARTICULAR PURPOSE.  See the GNU
 * Library General Public License for more details.
 *
 * You should have received a copy of the GNU Library General Public
 * License along with this library; if not, write to the
 * Free Software Foundation, Inc., 59 Temple Place - Suite 330,
 * Boston, MA 02111-1307, USA.
 */

#ifndef __GST_THEORAENC_H__
#define __GST_THEORAENC_H__

#include <gst/gst.h>
#include <gst/base/gstadapter.h>
#include <gst/video/gstvideoencoder.h>
#include <theora/theoraenc.h>

#include <gst/video/video.h>

G_BEGIN_DECLS

#define GST_TYPE_THEORA_ENC \
  (gst_theora_enc_get_type())
#define GST_THEORA_ENC(obj) \
  (G_TYPE_CHECK_INSTANCE_CAST((obj),GST_TYPE_THEORA_ENC,GstTheoraEnc))
#define GST_THEORA_ENC_CLASS(klass) \
  (G_TYPE_CHECK_CLASS_CAST((klass),GST_TYPE_THEORA_ENC,GstTheoraEncClass))
#define GST_IS_THEORA_ENC(obj) \
  (G_TYPE_CHECK_INSTANCE_TYPE((obj),GST_TYPE_THEORA_ENC))
#define GST_IS_THEORA_ENC_CLASS(klass) \
  (G_TYPE_CHECK_CLASS_TYPE((klass),GST_TYPE_THEORA_ENC))

typedef struct _GstTheoraEnc GstTheoraEnc;
typedef struct _GstTheoraEncClass GstTheoraEncClass;

/**
 * GstTheoraEncMultipassMode:
 * @MULTIPASS_MODE_SINGLE_PASS: Single pass encoding
 * @MULTIPASS_MODE_FIRST_PASS: First pass of two pass encoding
 * @MULTIPASS_MODE_SECOND_PASS: Second pass of two pass encoding
 *
 */
typedef enum
{
  MULTIPASS_MODE_SINGLE_PASS,
  MULTIPASS_MODE_FIRST_PASS,
  MULTIPASS_MODE_SECOND_PASS
} GstTheoraEncMultipassMode;

/**
 * GstTheoraEnc:
 *
 * Opaque data structure.
 */
struct _GstTheoraEnc
{
  GstVideoEncoder element;

  ogg_stream_state to;

  th_enc_ctx *encoder;
  th_info info;
  th_comment comment;
  gboolean initialised;

  gint video_bitrate;           /* bitrate target for Theora video */
  gboolean bitrate_changed;
  gint video_quality;           /* Theora quality selector 0 = low, 63 = high */
  gboolean quality_changed;
  gboolean keyframe_auto;
  gint keyframe_freq;
  gint keyframe_force;

<<<<<<< HEAD
  GstVideoInfo vinfo;
  gint info_width, info_height;
  GstClockTime next_ts;

  GstClockTime expected_ts;
  gboolean next_discont;

  gboolean force_keyframe;
=======
  GstVideoCodecState *input_state;

  gint width, height;
  gint fps_n, fps_d;
>>>>>>> 8c3be067

  guint packetno;
  guint64 bytes_out;
  guint64 granulepos_offset;
  guint64 timestamp_offset;
  guint64 pfn_offset;

  gint speed_level;
  gboolean vp3_compatible;
  gboolean drop_frames;
  gboolean cap_overflow;
  gboolean cap_underflow;
  int rate_buffer;

  GstTheoraEncMultipassMode multipass_mode;
  GIOChannel *multipass_cache_fd;
  GstAdapter *multipass_cache_adapter;
  gchar *multipass_cache_file;
};

struct _GstTheoraEncClass
{
  GstVideoEncoderClass parent_class;
};

GType gst_theora_enc_get_type (void);
gboolean gst_theora_enc_register (GstPlugin * plugin);

G_END_DECLS

#endif /* __GST_THEORAENC_H__ */
<|MERGE_RESOLUTION|>--- conflicted
+++ resolved
@@ -28,8 +28,6 @@
 #include <gst/video/gstvideoencoder.h>
 #include <theora/theoraenc.h>
 
-#include <gst/video/video.h>
-
 G_BEGIN_DECLS
 
 #define GST_TYPE_THEORA_ENC \
@@ -45,6 +43,22 @@
 
 typedef struct _GstTheoraEnc GstTheoraEnc;
 typedef struct _GstTheoraEncClass GstTheoraEncClass;
+
+/**
+ * GstTheoraEncBorderMode:
+ * @BORDER_NONE: no border
+ * @BORDER_BLACK: black border
+ * @BORDER_MIRROR: Mirror image in border
+ *
+ * Border color to add when sizes not multiple of 16. 
+ */ 
+typedef enum
+{
+  BORDER_NONE,
+  BORDER_BLACK,
+  BORDER_MIRROR
+}
+GstTheoraEncBorderMode;
 
 /**
  * GstTheoraEncMultipassMode:
@@ -84,21 +98,10 @@
   gint keyframe_freq;
   gint keyframe_force;
 
-<<<<<<< HEAD
-  GstVideoInfo vinfo;
-  gint info_width, info_height;
-  GstClockTime next_ts;
-
-  GstClockTime expected_ts;
-  gboolean next_discont;
-
-  gboolean force_keyframe;
-=======
   GstVideoCodecState *input_state;
 
   gint width, height;
   gint fps_n, fps_d;
->>>>>>> 8c3be067
 
   guint packetno;
   guint64 bytes_out;
