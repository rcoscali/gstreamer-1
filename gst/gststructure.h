--- conflicted
+++ resolved
@@ -85,37 +85,20 @@
 
 GType                   gst_structure_get_type             (void);
 
-<<<<<<< HEAD
-GstStructure *          gst_structure_new_empty            (const gchar *            name);
-GstStructure *          gst_structure_new_id_empty         (GQuark                   quark);
+GstStructure *          gst_structure_new_empty            (const gchar *            name) G_GNUC_MALLOC;
+GstStructure *          gst_structure_new_id_empty         (GQuark                   quark) G_GNUC_MALLOC;
 GstStructure *          gst_structure_new                  (const gchar *            name,
 					                    const gchar *            firstfield,
-							    ...) G_GNUC_NULL_TERMINATED;
-GstStructure *          gst_structure_new_valist           (const gchar *            name,
-						            const gchar *            firstfield,
-							    va_list                  varargs);
-GstStructure *          gst_structure_new_id               (GQuark                   name_quark,
-                                                            GQuark                   field_quark,
-                                                            ...);
-GstStructure *          gst_structure_copy                 (const GstStructure      *structure);
-gboolean		gst_structure_set_parent_refcount  (GstStructure            *structure,
-                                                            gint                    *refcount);
-=======
-GstStructure *          gst_structure_empty_new            (const gchar *            name) G_GNUC_MALLOC;
-GstStructure *          gst_structure_id_empty_new         (GQuark                   quark) G_GNUC_MALLOC;
-GstStructure *          gst_structure_new                  (const gchar *            name,
-					                    const gchar *            firstfield,
-							    ...) G_GNUC_MALLOC;
+							    ...) G_GNUC_NULL_TERMINATED  G_GNUC_MALLOC;
 GstStructure *          gst_structure_new_valist           (const gchar *            name,
 						            const gchar *            firstfield,
 							    va_list                  varargs) G_GNUC_MALLOC;
-GstStructure *          gst_structure_id_new               (GQuark                   name_quark,
+GstStructure *          gst_structure_new_id               (GQuark                   name_quark,
                                                             GQuark                   field_quark,
                                                             ...) G_GNUC_MALLOC;
 GstStructure *          gst_structure_copy                 (const GstStructure      *structure) G_GNUC_MALLOC;
-void			gst_structure_set_parent_refcount  (GstStructure            *structure,
-                                                            gint            *refcount);
->>>>>>> 4d2cb748
+gboolean		gst_structure_set_parent_refcount  (GstStructure            *structure,
+                                                            gint                    *refcount);
 void                    gst_structure_free                 (GstStructure            *structure);
 
 const gchar *		gst_structure_get_name             (const GstStructure      *structure);
@@ -268,12 +251,8 @@
 gboolean                 gst_structure_can_intersect(const GstStructure *struct1,
 						     const GstStructure *struct2);
 GstStructure*            gst_structure_intersect (const GstStructure *struct1,
-<<<<<<< HEAD
-                                                  const GstStructure *struct2);
+                                                  const GstStructure *struct2)  G_GNUC_MALLOC;
 void                     gst_structure_fixate    (GstStructure *structure);
-=======
-                                                  const GstStructure *struct2) G_GNUC_MALLOC;
->>>>>>> 4d2cb748
 
 G_END_DECLS
 
