/* GStreamer
 * Copyright (C) 1999,2000 Erik Walthinsen <omega@cse.ogi.edu>
 *                    2000 Wim Taymans <wtay@chello.be>
 *
 * gstpad.c: Pads for linking elements together
 *
 * This library is free software; you can redistribute it and/or
 * modify it under the terms of the GNU Library General Public
 * License as published by the Free Software Foundation; either
 * version 2 of the License, or (at your option) any later version.
 *
 * This library is distributed in the hope that it will be useful,
 * but WITHOUT ANY WARRANTY; without even the implied warranty of
 * MERCHANTABILITY or FITNESS FOR A PARTICULAR PURPOSE.  See the GNU
 * Library General Public License for more details.
 *
 * You should have received a copy of the GNU Library General Public
 * License along with this library; if not, write to the
 * Free Software Foundation, Inc., 59 Temple Place - Suite 330,
 * Boston, MA 02111-1307, USA.
 */
/**
 * SECTION:gstpad
 * @short_description: Object contained by elements that allows links to
 *                     other elements
 * @see_also: #GstPadTemplate, #GstElement, #GstEvent
 *
 * A #GstElement is linked to other elements via "pads", which are extremely
 * light-weight generic link points.
 * After two pads are retrieved from an element with gst_element_get_pad(),
 * the pads can be link with gst_pad_link(). (For quick links,
 * you can also use gst_element_link(), which will make the obvious
 * link for you if it's straightforward.)
 *
 * Pads are typically created from a #GstPadTemplate with
 * gst_pad_new_from_template().
 *
 * Pads have #GstCaps attached to it to describe the media type they are
 * capable of dealing with.  gst_pad_get_caps() and gst_pad_set_caps() are
 * used to manipulate the caps of the pads.
 * Pads created from a pad template cannot set capabilities that are
 * incompatible with the pad template capabilities.
 *
 * Pads without pad templates can be created with gst_pad_new(),
 * which takes a direction and a name as an argument.  If the name is NULL,
 * then a guaranteed unique name will be assigned to it.
 *
 * gst_pad_get_parent() will retrieve the #GstElement that owns the pad.
 *
 * A #GstElement creating a pad will typically use the various
 * gst_pad_set_*_function() calls to register callbacks for various events
 * on the pads.
 *
 * GstElements will use gst_pad_push() and gst_pad_pull_range() to push out
 * or pull in a buffer.
 *
 * To send a #GstEvent on a pad, use gst_pad_send_event() and
 * gst_pad_push_event().
 *
 * Last reviewed on 2006-07-06 (0.10.9)
 */

#include "gst_private.h"

#include "gstpad.h"
#include "gstpadtemplate.h"
#include "gstenumtypes.h"
#include "gstmarshal.h"
#include "gstutils.h"
#include "gstinfo.h"
#include "gsterror.h"
#include "gstvalue.h"
#include "glib-compat-private.h"

GST_DEBUG_CATEGORY_STATIC (debug_dataflow);
#define GST_CAT_DEFAULT GST_CAT_PADS

/* Pad signals and args */
enum
{
  PAD_LINKED,
  PAD_UNLINKED,
  PAD_REQUEST_LINK,
  PAD_HAVE_DATA,
  /* FILL ME */
  LAST_SIGNAL
};

enum
{
  PAD_PROP_0,
  PAD_PROP_CAPS,
  PAD_PROP_DIRECTION,
  PAD_PROP_TEMPLATE,
  /* FILL ME */
};

typedef struct _GstPadPushCache GstPadPushCache;

struct _GstPadPushCache
{
  GstPad *peer;                 /* reffed peer pad */
};

static GstPadPushCache _pad_cache_invalid = { NULL, };

#define PAD_CACHE_INVALID (&_pad_cache_invalid)

#define GST_PAD_GET_PRIVATE(obj)  \
   (G_TYPE_INSTANCE_GET_PRIVATE ((obj), GST_TYPE_PAD, GstPadPrivate))

typedef struct
{
  GstEvent *event;
  gboolean active;
} PadEvent;

struct _GstPadPrivate
{
  GstPadPushCache *cache_ptr;

  PadEvent events[GST_EVENT_MAX_STICKY];
};

static void gst_pad_dispose (GObject * object);
static void gst_pad_finalize (GObject * object);
static void gst_pad_set_property (GObject * object, guint prop_id,
    const GValue * value, GParamSpec * pspec);
static void gst_pad_get_property (GObject * object, guint prop_id,
    GValue * value, GParamSpec * pspec);

static GstFlowReturn handle_pad_block (GstPad * pad);
static GstCaps *gst_pad_get_caps_unlocked (GstPad * pad, GstCaps * filter);
static void gst_pad_set_pad_template (GstPad * pad, GstPadTemplate * templ);
static gboolean gst_pad_activate_default (GstPad * pad);
static gboolean gst_pad_acceptcaps_default (GstPad * pad, GstCaps * caps);

static GstObjectClass *parent_class = NULL;
static guint gst_pad_signals[LAST_SIGNAL] = { 0 };

static GParamSpec *pspec_caps = NULL;

/* quarks for probe signals */
static GQuark buffer_quark;
static GQuark event_quark;

typedef struct
{
  const gint ret;
  const gchar *name;
  GQuark quark;
} GstFlowQuarks;

static GstFlowQuarks flow_quarks[] = {
  {GST_FLOW_CUSTOM_SUCCESS, "custom-success", 0},
  {GST_FLOW_RESEND, "resend", 0},
  {GST_FLOW_OK, "ok", 0},
  {GST_FLOW_NOT_LINKED, "not-linked", 0},
  {GST_FLOW_WRONG_STATE, "wrong-state", 0},
  {GST_FLOW_UNEXPECTED, "unexpected", 0},
  {GST_FLOW_NOT_NEGOTIATED, "not-negotiated", 0},
  {GST_FLOW_ERROR, "error", 0},
  {GST_FLOW_NOT_SUPPORTED, "not-supported", 0},
  {GST_FLOW_CUSTOM_ERROR, "custom-error", 0}
};

/**
 * gst_flow_get_name:
 * @ret: a #GstFlowReturn to get the name of.
 *
 * Gets a string representing the given flow return.
 *
 * Returns: a static string with the name of the flow return.
 */
G_CONST_RETURN gchar *
gst_flow_get_name (GstFlowReturn ret)
{
  gint i;

  ret = CLAMP (ret, GST_FLOW_CUSTOM_ERROR, GST_FLOW_CUSTOM_SUCCESS);

  for (i = 0; i < G_N_ELEMENTS (flow_quarks); i++) {
    if (ret == flow_quarks[i].ret)
      return flow_quarks[i].name;
  }
  return "unknown";
}

/**
 * gst_flow_to_quark:
 * @ret: a #GstFlowReturn to get the quark of.
 *
 * Get the unique quark for the given GstFlowReturn.
 *
 * Returns: the quark associated with the flow return or 0 if an
 * invalid return was specified.
 */
GQuark
gst_flow_to_quark (GstFlowReturn ret)
{
  gint i;

  ret = CLAMP (ret, GST_FLOW_CUSTOM_ERROR, GST_FLOW_CUSTOM_SUCCESS);

  for (i = 0; i < G_N_ELEMENTS (flow_quarks); i++) {
    if (ret == flow_quarks[i].ret)
      return flow_quarks[i].quark;
  }
  return 0;
}

#define _do_init \
{ \
  gint i; \
  \
  buffer_quark = g_quark_from_static_string ("buffer"); \
  event_quark = g_quark_from_static_string ("event"); \
  \
  for (i = 0; i < G_N_ELEMENTS (flow_quarks); i++) {			\
    flow_quarks[i].quark = g_quark_from_static_string (flow_quarks[i].name); \
  } \
  \
  GST_DEBUG_CATEGORY_INIT (debug_dataflow, "GST_DATAFLOW", \
      GST_DEBUG_BOLD | GST_DEBUG_FG_GREEN, "dataflow inside pads"); \
}

G_DEFINE_TYPE_WITH_CODE (GstPad, gst_pad, GST_TYPE_OBJECT, _do_init);

static gboolean
_gst_do_pass_data_accumulator (GSignalInvocationHint * ihint,
    GValue * return_accu, const GValue * handler_return, gpointer dummy)
{
  gboolean ret = g_value_get_boolean (handler_return);

  GST_DEBUG ("accumulated %d", ret);
  g_value_set_boolean (return_accu, ret);

  return ret;
}

static gboolean
default_have_data (GstPad * pad, GstMiniObject * o)
{
  return TRUE;
}

static void
gst_pad_class_init (GstPadClass * klass)
{
  GObjectClass *gobject_class;
  GstObjectClass *gstobject_class;

  gobject_class = G_OBJECT_CLASS (klass);
  gstobject_class = GST_OBJECT_CLASS (klass);

  g_type_class_add_private (klass, sizeof (GstPadPrivate));

  parent_class = g_type_class_peek_parent (klass);

  gobject_class->dispose = gst_pad_dispose;
  gobject_class->finalize = gst_pad_finalize;
  gobject_class->set_property = gst_pad_set_property;
  gobject_class->get_property = gst_pad_get_property;

  /**
   * GstPad::linked:
   * @pad: the pad that emitted the signal
   * @peer: the peer pad that has been connected
   *
   * Signals that a pad has been linked to the peer pad.
   */
  gst_pad_signals[PAD_LINKED] =
      g_signal_new ("linked", G_TYPE_FROM_CLASS (klass), G_SIGNAL_RUN_LAST,
      G_STRUCT_OFFSET (GstPadClass, linked), NULL, NULL,
      gst_marshal_VOID__OBJECT, G_TYPE_NONE, 1, GST_TYPE_PAD);
  /**
   * GstPad::unlinked:
   * @pad: the pad that emitted the signal
   * @peer: the peer pad that has been disconnected
   *
   * Signals that a pad has been unlinked from the peer pad.
   */
  gst_pad_signals[PAD_UNLINKED] =
      g_signal_new ("unlinked", G_TYPE_FROM_CLASS (klass), G_SIGNAL_RUN_LAST,
      G_STRUCT_OFFSET (GstPadClass, unlinked), NULL, NULL,
      gst_marshal_VOID__OBJECT, G_TYPE_NONE, 1, GST_TYPE_PAD);
  /**
   * GstPad::request-link:
   * @pad: the pad that emitted the signal
   * @peer: the peer pad for which a connection is requested
   *
   * Signals that a pad connection has been requested.
   */
  gst_pad_signals[PAD_REQUEST_LINK] =
      g_signal_new ("request-link", G_TYPE_FROM_CLASS (klass),
      G_SIGNAL_RUN_LAST, G_STRUCT_OFFSET (GstPadClass, request_link), NULL,
      NULL, gst_marshal_VOID__OBJECT, G_TYPE_NONE, 0);

  /**
   * GstPad::have-data:
   * @pad: the pad that emitted the signal
   * @mini_obj: new data
   *
   * Signals that new data is available on the pad. This signal is used
   * internally for implementing pad probes.
   * See gst_pad_add_*_probe functions.
   *
   * Returns: %TRUE to keep the data, %FALSE to drop it
   */
  gst_pad_signals[PAD_HAVE_DATA] =
      g_signal_new ("have-data", G_TYPE_FROM_CLASS (klass),
      G_SIGNAL_RUN_LAST | G_SIGNAL_DETAILED,
      G_STRUCT_OFFSET (GstPadClass, have_data),
      _gst_do_pass_data_accumulator,
      NULL, gst_marshal_BOOLEAN__POINTER, G_TYPE_BOOLEAN, 1, G_TYPE_POINTER);

  pspec_caps = g_param_spec_boxed ("caps", "Caps",
      "The capabilities of the pad", GST_TYPE_CAPS,
      G_PARAM_READABLE | G_PARAM_STATIC_STRINGS);
  g_object_class_install_property (gobject_class, PAD_PROP_CAPS, pspec_caps);

  g_object_class_install_property (gobject_class, PAD_PROP_DIRECTION,
      g_param_spec_enum ("direction", "Direction", "The direction of the pad",
          GST_TYPE_PAD_DIRECTION, GST_PAD_UNKNOWN,
          G_PARAM_READWRITE | G_PARAM_CONSTRUCT_ONLY | G_PARAM_STATIC_STRINGS));
  /* FIXME, Make G_PARAM_CONSTRUCT_ONLY when we fix ghostpads. */
  g_object_class_install_property (gobject_class, PAD_PROP_TEMPLATE,
      g_param_spec_object ("template", "Template",
          "The GstPadTemplate of this pad", GST_TYPE_PAD_TEMPLATE,
          G_PARAM_READWRITE | G_PARAM_STATIC_STRINGS));

  gstobject_class->path_string_separator = ".";

  /* Register common function pointer descriptions */
  GST_DEBUG_REGISTER_FUNCPTR (gst_pad_activate_default);
  GST_DEBUG_REGISTER_FUNCPTR (gst_pad_event_default);
  GST_DEBUG_REGISTER_FUNCPTR (gst_pad_get_query_types_default);
  GST_DEBUG_REGISTER_FUNCPTR (gst_pad_query_default);
  GST_DEBUG_REGISTER_FUNCPTR (gst_pad_iterate_internal_links_default);
  GST_DEBUG_REGISTER_FUNCPTR (gst_pad_acceptcaps_default);

  klass->have_data = default_have_data;
}

static void
gst_pad_init (GstPad * pad)
{
  pad->priv = GST_PAD_GET_PRIVATE (pad);

  GST_PAD_DIRECTION (pad) = GST_PAD_UNKNOWN;

  GST_PAD_ACTIVATEFUNC (pad) = gst_pad_activate_default;
  GST_PAD_EVENTFUNC (pad) = gst_pad_event_default;
  GST_PAD_QUERYTYPEFUNC (pad) = gst_pad_get_query_types_default;
  GST_PAD_QUERYFUNC (pad) = gst_pad_query_default;
  GST_PAD_ITERINTLINKFUNC (pad) = gst_pad_iterate_internal_links_default;

  GST_PAD_ACCEPTCAPSFUNC (pad) = gst_pad_acceptcaps_default;

  GST_PAD_SET_FLUSHING (pad);

  /* FIXME 0.11: Store this directly in the instance struct */
  pad->stream_rec_lock = g_slice_new (GStaticRecMutex);
  g_static_rec_mutex_init (pad->stream_rec_lock);

  pad->block_cond = g_cond_new ();
}

/* called when setting the pad inactive. It removes all sticky events from
 * the pad */
static void
clear_events (PadEvent events[])
{
  guint i;

  for (i = 0; i < GST_EVENT_MAX_STICKY; i++) {
    gst_event_replace (&events[i].event, NULL);
    events[i].active = FALSE;
  }
}

/* called when elements link. The sticky events from the srcpad are
 * copied to the sinkpad (when different) and the inactive flag is set,
 * this will make sure that we send the event to the sinkpad event 
 * function when the next buffer of event arrives. */
static void
replace_events (PadEvent srcev[], PadEvent sinkev[])
{
  guint i;

  for (i = 0; i < GST_EVENT_MAX_STICKY; i++) {
    if (srcev[i].event != sinkev[i].event) {
      gst_event_replace (&sinkev[i].event, srcev[i].event);
      sinkev[i].active = FALSE;
    }
  }
}

static GstCaps *
get_pad_caps (GstPad * pad)
{
  GstCaps *caps = NULL;
  GstEvent *event;
  guint idx;

  idx = GST_EVENT_STICKY_IDX_TYPE (GST_EVENT_CAPS);
  /* we can only use the caps when we have successfully send the caps
   * event to the event function */
  if (pad->priv->events[idx].active)
    if ((event = pad->priv->events[idx].event))
      gst_event_parse_caps (event, &caps);

  return caps;
}

static void
gst_pad_dispose (GObject * object)
{
  GstPad *pad = GST_PAD_CAST (object);
  GstPad *peer;

  GST_CAT_DEBUG_OBJECT (GST_CAT_REFCOUNTING, pad, "dispose");

  /* unlink the peer pad */
  if ((peer = gst_pad_get_peer (pad))) {
    /* window for MT unsafeness, someone else could unlink here
     * and then we call unlink with wrong pads. The unlink
     * function would catch this and safely return failed. */
    if (GST_PAD_IS_SRC (pad))
      gst_pad_unlink (pad, peer);
    else
      gst_pad_unlink (peer, pad);

    gst_object_unref (peer);
  }

  gst_pad_set_pad_template (pad, NULL);

  if (pad->block_destroy_data && pad->block_data) {
    pad->block_destroy_data (pad->block_data);
    pad->block_data = NULL;
  }

  clear_events (pad->priv->events);

  G_OBJECT_CLASS (parent_class)->dispose (object);
}

static void
gst_pad_finalize (GObject * object)
{
  GstPad *pad = GST_PAD_CAST (object);
  GstTask *task;

  /* in case the task is still around, clean it up */
  if ((task = GST_PAD_TASK (pad))) {
    gst_task_join (task);
    GST_PAD_TASK (pad) = NULL;
    gst_object_unref (task);
  }

  if (pad->stream_rec_lock) {
    g_static_rec_mutex_free (pad->stream_rec_lock);
    g_slice_free (GStaticRecMutex, pad->stream_rec_lock);
    pad->stream_rec_lock = NULL;
  }
  if (pad->block_cond) {
    g_cond_free (pad->block_cond);
    pad->block_cond = NULL;
  }

  G_OBJECT_CLASS (parent_class)->finalize (object);
}

static void
gst_pad_set_property (GObject * object, guint prop_id,
    const GValue * value, GParamSpec * pspec)
{
  g_return_if_fail (GST_IS_PAD (object));

  switch (prop_id) {
    case PAD_PROP_DIRECTION:
      GST_PAD_DIRECTION (object) = g_value_get_enum (value);
      break;
    case PAD_PROP_TEMPLATE:
      gst_pad_set_pad_template (GST_PAD_CAST (object),
          (GstPadTemplate *) g_value_get_object (value));
      break;
    default:
      G_OBJECT_WARN_INVALID_PROPERTY_ID (object, prop_id, pspec);
      break;
  }
}

static void
gst_pad_get_property (GObject * object, guint prop_id,
    GValue * value, GParamSpec * pspec)
{
  g_return_if_fail (GST_IS_PAD (object));

  switch (prop_id) {
    case PAD_PROP_CAPS:
      GST_OBJECT_LOCK (object);
      g_value_set_boxed (value, get_pad_caps (GST_PAD_CAST (object)));
      GST_OBJECT_UNLOCK (object);
      break;
    case PAD_PROP_DIRECTION:
      g_value_set_enum (value, GST_PAD_DIRECTION (object));
      break;
    case PAD_PROP_TEMPLATE:
      g_value_set_object (value, GST_PAD_PAD_TEMPLATE (object));
      break;
    default:
      G_OBJECT_WARN_INVALID_PROPERTY_ID (object, prop_id, pspec);
      break;
  }
}

/**
 * gst_pad_new:
 * @name: the name of the new pad.
 * @direction: the #GstPadDirection of the pad.
 *
 * Creates a new pad with the given name in the given direction.
 * If name is NULL, a guaranteed unique name (across all pads)
 * will be assigned.
 * This function makes a copy of the name so you can safely free the name.
 *
 * Returns: (transfer full): a new #GstPad, or NULL in case of an error.
 *
 * MT safe.
 */
GstPad *
gst_pad_new (const gchar * name, GstPadDirection direction)
{
  return g_object_new (GST_TYPE_PAD,
      "name", name, "direction", direction, NULL);
}

/**
 * gst_pad_new_from_template:
 * @templ: the pad template to use
 * @name: the name of the element
 *
 * Creates a new pad with the given name from the given template.
 * If name is NULL, a guaranteed unique name (across all pads)
 * will be assigned.
 * This function makes a copy of the name so you can safely free the name.
 *
 * Returns: (transfer full): a new #GstPad, or NULL in case of an error.
 */
GstPad *
gst_pad_new_from_template (GstPadTemplate * templ, const gchar * name)
{
  g_return_val_if_fail (GST_IS_PAD_TEMPLATE (templ), NULL);

  return g_object_new (GST_TYPE_PAD,
      "name", name, "direction", templ->direction, "template", templ, NULL);
}

/**
 * gst_pad_new_from_static_template:
 * @templ: the #GstStaticPadTemplate to use
 * @name: the name of the element
 *
 * Creates a new pad with the given name from the given static template.
 * If name is NULL, a guaranteed unique name (across all pads)
 * will be assigned.
 * This function makes a copy of the name so you can safely free the name.
 *
 * Returns: (transfer full): a new #GstPad, or NULL in case of an error.
 */
GstPad *
gst_pad_new_from_static_template (GstStaticPadTemplate * templ,
    const gchar * name)
{
  GstPad *pad;
  GstPadTemplate *template;

  template = gst_static_pad_template_get (templ);
  pad = gst_pad_new_from_template (template, name);
  gst_object_unref (template);
  return pad;
}

/**
 * gst_pad_get_direction:
 * @pad: a #GstPad to get the direction of.
 *
 * Gets the direction of the pad. The direction of the pad is
 * decided at construction time so this function does not take
 * the LOCK.
 *
 * Returns: the #GstPadDirection of the pad.
 *
 * MT safe.
 */
GstPadDirection
gst_pad_get_direction (GstPad * pad)
{
  GstPadDirection result;

  /* PAD_UNKNOWN is a little silly but we need some sort of
   * error return value */
  g_return_val_if_fail (GST_IS_PAD (pad), GST_PAD_UNKNOWN);

  result = GST_PAD_DIRECTION (pad);

  return result;
}

static gboolean
gst_pad_activate_default (GstPad * pad)
{
  return gst_pad_activate_push (pad, TRUE);
}

static void
pre_activate (GstPad * pad, GstActivateMode new_mode)
{
  switch (new_mode) {
    case GST_ACTIVATE_PUSH:
    case GST_ACTIVATE_PULL:
      GST_OBJECT_LOCK (pad);
      GST_DEBUG_OBJECT (pad, "setting ACTIVATE_MODE %d, unset flushing",
          new_mode);
      GST_PAD_UNSET_FLUSHING (pad);
      GST_PAD_ACTIVATE_MODE (pad) = new_mode;
      GST_OBJECT_UNLOCK (pad);
      break;
    case GST_ACTIVATE_NONE:
      GST_OBJECT_LOCK (pad);
      GST_DEBUG_OBJECT (pad, "setting ACTIVATE_MODE NONE, set flushing");
      _priv_gst_pad_invalidate_cache (pad);
      GST_PAD_SET_FLUSHING (pad);
      GST_PAD_ACTIVATE_MODE (pad) = new_mode;
      /* unlock blocked pads so element can resume and stop */
      GST_PAD_BLOCK_BROADCAST (pad);
      GST_OBJECT_UNLOCK (pad);
      break;
  }
}

static void
post_activate (GstPad * pad, GstActivateMode new_mode)
{
  switch (new_mode) {
    case GST_ACTIVATE_PUSH:
    case GST_ACTIVATE_PULL:
      /* nop */
      break;
    case GST_ACTIVATE_NONE:
      /* ensures that streaming stops */
      GST_PAD_STREAM_LOCK (pad);
      GST_DEBUG_OBJECT (pad, "stopped streaming");
      GST_OBJECT_LOCK (pad);
      clear_events (pad->priv->events);
      GST_OBJECT_UNLOCK (pad);
      GST_PAD_STREAM_UNLOCK (pad);
      break;
  }
}

/**
 * gst_pad_set_active:
 * @pad: the #GstPad to activate or deactivate.
 * @active: whether or not the pad should be active.
 *
 * Activates or deactivates the given pad.
 * Normally called from within core state change functions.
 *
 * If @active, makes sure the pad is active. If it is already active, either in
 * push or pull mode, just return. Otherwise dispatches to the pad's activate
 * function to perform the actual activation.
 *
 * If not @active, checks the pad's current mode and calls
 * gst_pad_activate_push() or gst_pad_activate_pull(), as appropriate, with a
 * FALSE argument.
 *
 * Returns: #TRUE if the operation was successful.
 *
 * MT safe.
 */
gboolean
gst_pad_set_active (GstPad * pad, gboolean active)
{
  GstActivateMode old;
  gboolean ret = FALSE;

  g_return_val_if_fail (GST_IS_PAD (pad), FALSE);

  GST_OBJECT_LOCK (pad);
  old = GST_PAD_ACTIVATE_MODE (pad);
  GST_OBJECT_UNLOCK (pad);

  if (active) {
    switch (old) {
      case GST_ACTIVATE_PUSH:
        GST_DEBUG_OBJECT (pad, "activating pad from push");
        ret = TRUE;
        break;
      case GST_ACTIVATE_PULL:
        GST_DEBUG_OBJECT (pad, "activating pad from pull");
        ret = TRUE;
        break;
      case GST_ACTIVATE_NONE:
        GST_DEBUG_OBJECT (pad, "activating pad from none");
        ret = (GST_PAD_ACTIVATEFUNC (pad)) (pad);
        break;
      default:
        GST_DEBUG_OBJECT (pad, "unknown activation mode!");
        break;
    }
  } else {
    switch (old) {
      case GST_ACTIVATE_PUSH:
        GST_DEBUG_OBJECT (pad, "deactivating pad from push");
        ret = gst_pad_activate_push (pad, FALSE);
        break;
      case GST_ACTIVATE_PULL:
        GST_DEBUG_OBJECT (pad, "deactivating pad from pull");
        ret = gst_pad_activate_pull (pad, FALSE);
        break;
      case GST_ACTIVATE_NONE:
        GST_DEBUG_OBJECT (pad, "deactivating pad from none");
        ret = TRUE;
        break;
      default:
        GST_DEBUG_OBJECT (pad, "unknown activation mode!");
        break;
    }
  }

  if (!ret) {
    GST_OBJECT_LOCK (pad);
    if (!active) {
      g_critical ("Failed to deactivate pad %s:%s, very bad",
          GST_DEBUG_PAD_NAME (pad));
    } else {
      GST_WARNING_OBJECT (pad, "Failed to activate pad");
    }
    GST_OBJECT_UNLOCK (pad);
  } else {
    if (!active) {
      GST_OBJECT_LOCK (pad);
      GST_OBJECT_FLAG_UNSET (pad, GST_PAD_NEED_RECONFIGURE);
      GST_OBJECT_UNLOCK (pad);
    }
  }

  return ret;
}

/**
 * gst_pad_activate_pull:
 * @pad: the #GstPad to activate or deactivate.
 * @active: whether or not the pad should be active.
 *
 * Activates or deactivates the given pad in pull mode via dispatching to the
 * pad's activatepullfunc. For use from within pad activation functions only.
 * When called on sink pads, will first proxy the call to the peer pad, which
 * is expected to activate its internally linked pads from within its
 * activate_pull function.
 *
 * If you don't know what this is, you probably don't want to call it.
 *
 * Returns: TRUE if the operation was successful.
 *
 * MT safe.
 */
gboolean
gst_pad_activate_pull (GstPad * pad, gboolean active)
{
  GstActivateMode old, new;
  GstPad *peer;

  g_return_val_if_fail (GST_IS_PAD (pad), FALSE);

  GST_OBJECT_LOCK (pad);
  old = GST_PAD_ACTIVATE_MODE (pad);
  GST_OBJECT_UNLOCK (pad);

  if (active) {
    switch (old) {
      case GST_ACTIVATE_PULL:
        GST_DEBUG_OBJECT (pad, "activating pad from pull, was ok");
        goto was_ok;
      case GST_ACTIVATE_PUSH:
        GST_DEBUG_OBJECT (pad,
            "activating pad from push, deactivate push first");
        /* pad was activate in the wrong direction, deactivate it
         * and reactivate it in pull mode */
        if (G_UNLIKELY (!gst_pad_activate_push (pad, FALSE)))
          goto deactivate_failed;
        /* fallthrough, pad is deactivated now. */
      case GST_ACTIVATE_NONE:
        GST_DEBUG_OBJECT (pad, "activating pad from none");
        break;
    }
  } else {
    switch (old) {
      case GST_ACTIVATE_NONE:
        GST_DEBUG_OBJECT (pad, "deactivating pad from none, was ok");
        goto was_ok;
      case GST_ACTIVATE_PUSH:
        GST_DEBUG_OBJECT (pad, "deactivating pad from push, weird");
        /* pad was activated in the other direction, deactivate it
         * in push mode, this should not happen... */
        if (G_UNLIKELY (!gst_pad_activate_push (pad, FALSE)))
          goto deactivate_failed;
        /* everything is fine now */
        goto was_ok;
      case GST_ACTIVATE_PULL:
        GST_DEBUG_OBJECT (pad, "deactivating pad from pull");
        break;
    }
  }

  if (gst_pad_get_direction (pad) == GST_PAD_SINK) {
    if ((peer = gst_pad_get_peer (pad))) {
      GST_DEBUG_OBJECT (pad, "calling peer");
      if (G_UNLIKELY (!gst_pad_activate_pull (peer, active)))
        goto peer_failed;
      gst_object_unref (peer);
    } else {
      /* there is no peer, this is only fatal when we activate. When we
       * deactivate, we must assume the application has unlinked the peer and
       * will deactivate it eventually. */
      if (active)
        goto not_linked;
      else
        GST_DEBUG_OBJECT (pad, "deactivating unlinked pad");
    }
  } else {
    if (G_UNLIKELY (GST_PAD_GETRANGEFUNC (pad) == NULL))
      goto failure;             /* Can't activate pull on a src without a
                                   getrange function */
  }

  new = active ? GST_ACTIVATE_PULL : GST_ACTIVATE_NONE;
  pre_activate (pad, new);

  if (GST_PAD_ACTIVATEPULLFUNC (pad)) {
    if (G_UNLIKELY (!GST_PAD_ACTIVATEPULLFUNC (pad) (pad, active)))
      goto failure;
  } else {
    /* can happen for sinks of passthrough elements */
  }

  post_activate (pad, new);

  GST_CAT_DEBUG_OBJECT (GST_CAT_PADS, pad, "%s in pull mode",
      active ? "activated" : "deactivated");

  return TRUE;

was_ok:
  {
    GST_CAT_DEBUG_OBJECT (GST_CAT_PADS, pad, "already %s in pull mode",
        active ? "activated" : "deactivated");
    return TRUE;
  }
deactivate_failed:
  {
    GST_CAT_DEBUG_OBJECT (GST_CAT_PADS, pad,
        "failed to %s in switch to pull from mode %d",
        (active ? "activate" : "deactivate"), old);
    return FALSE;
  }
peer_failed:
  {
    GST_OBJECT_LOCK (peer);
    GST_CAT_DEBUG_OBJECT (GST_CAT_PADS, pad,
        "activate_pull on peer (%s:%s) failed", GST_DEBUG_PAD_NAME (peer));
    GST_OBJECT_UNLOCK (peer);
    gst_object_unref (peer);
    return FALSE;
  }
not_linked:
  {
    GST_CAT_INFO_OBJECT (GST_CAT_PADS, pad, "can't activate unlinked sink "
        "pad in pull mode");
    return FALSE;
  }
failure:
  {
    GST_OBJECT_LOCK (pad);
    GST_CAT_INFO_OBJECT (GST_CAT_PADS, pad, "failed to %s in pull mode",
        active ? "activate" : "deactivate");
    _priv_gst_pad_invalidate_cache (pad);
    GST_PAD_SET_FLUSHING (pad);
    GST_PAD_ACTIVATE_MODE (pad) = old;
    GST_OBJECT_UNLOCK (pad);
    return FALSE;
  }
}

/**
 * gst_pad_activate_push:
 * @pad: the #GstPad to activate or deactivate.
 * @active: whether the pad should be active or not.
 *
 * Activates or deactivates the given pad in push mode via dispatching to the
 * pad's activatepushfunc. For use from within pad activation functions only.
 *
 * If you don't know what this is, you probably don't want to call it.
 *
 * Returns: %TRUE if the operation was successful.
 *
 * MT safe.
 */
gboolean
gst_pad_activate_push (GstPad * pad, gboolean active)
{
  GstActivateMode old, new;

  g_return_val_if_fail (GST_IS_PAD (pad), FALSE);
  GST_CAT_DEBUG_OBJECT (GST_CAT_PADS, pad, "trying to set %s in push mode",
      active ? "activated" : "deactivated");

  GST_OBJECT_LOCK (pad);
  old = GST_PAD_ACTIVATE_MODE (pad);
  GST_OBJECT_UNLOCK (pad);

  if (active) {
    switch (old) {
      case GST_ACTIVATE_PUSH:
        GST_DEBUG_OBJECT (pad, "activating pad from push, was ok");
        goto was_ok;
      case GST_ACTIVATE_PULL:
        GST_DEBUG_OBJECT (pad,
            "activating pad from push, deactivating pull first");
        /* pad was activate in the wrong direction, deactivate it
         * an reactivate it in push mode */
        if (G_UNLIKELY (!gst_pad_activate_pull (pad, FALSE)))
          goto deactivate_failed;
        /* fallthrough, pad is deactivated now. */
      case GST_ACTIVATE_NONE:
        GST_DEBUG_OBJECT (pad, "activating pad from none");
        break;
    }
  } else {
    switch (old) {
      case GST_ACTIVATE_NONE:
        GST_DEBUG_OBJECT (pad, "deactivating pad from none, was ok");
        goto was_ok;
      case GST_ACTIVATE_PULL:
        GST_DEBUG_OBJECT (pad, "deactivating pad from pull, weird");
        /* pad was activated in the other direction, deactivate it
         * in pull mode, this should not happen... */
        if (G_UNLIKELY (!gst_pad_activate_pull (pad, FALSE)))
          goto deactivate_failed;
        /* everything is fine now */
        goto was_ok;
      case GST_ACTIVATE_PUSH:
        GST_DEBUG_OBJECT (pad, "deactivating pad from push");
        break;
    }
  }

  new = active ? GST_ACTIVATE_PUSH : GST_ACTIVATE_NONE;
  pre_activate (pad, new);

  if (GST_PAD_ACTIVATEPUSHFUNC (pad)) {
    if (G_UNLIKELY (!GST_PAD_ACTIVATEPUSHFUNC (pad) (pad, active))) {
      goto failure;
    }
  } else {
    /* quite ok, element relies on state change func to prepare itself */
  }

  post_activate (pad, new);

  GST_CAT_DEBUG_OBJECT (GST_CAT_PADS, pad, "%s in push mode",
      active ? "activated" : "deactivated");
  return TRUE;

was_ok:
  {
    GST_CAT_DEBUG_OBJECT (GST_CAT_PADS, pad, "already %s in push mode",
        active ? "activated" : "deactivated");
    return TRUE;
  }
deactivate_failed:
  {
    GST_CAT_DEBUG_OBJECT (GST_CAT_PADS, pad,
        "failed to %s in switch to push from mode %d",
        (active ? "activate" : "deactivate"), old);
    return FALSE;
  }
failure:
  {
    GST_OBJECT_LOCK (pad);
    GST_CAT_INFO_OBJECT (GST_CAT_PADS, pad, "failed to %s in push mode",
        active ? "activate" : "deactivate");
    _priv_gst_pad_invalidate_cache (pad);
    GST_PAD_SET_FLUSHING (pad);
    GST_PAD_ACTIVATE_MODE (pad) = old;
    GST_OBJECT_UNLOCK (pad);
    return FALSE;
  }
}

/**
 * gst_pad_is_active:
 * @pad: the #GstPad to query
 *
 * Query if a pad is active
 *
 * Returns: TRUE if the pad is active.
 *
 * MT safe.
 */
gboolean
gst_pad_is_active (GstPad * pad)
{
  gboolean result = FALSE;

  g_return_val_if_fail (GST_IS_PAD (pad), FALSE);

  GST_OBJECT_LOCK (pad);
  result = GST_PAD_MODE_ACTIVATE (GST_PAD_ACTIVATE_MODE (pad));
  GST_OBJECT_UNLOCK (pad);

  return result;
}

/**
 * gst_pad_set_blocked_async_full:
 * @pad: the #GstPad to block or unblock
 * @blocked: boolean indicating whether the pad should be blocked or unblocked
 * @callback: #GstPadBlockCallback that will be called when the
 *            operation succeeds
 * @user_data: (closure): user data passed to the callback
 * @destroy_data: #GDestroyNotify for user_data
 *
 * Blocks or unblocks the dataflow on a pad. The provided callback
 * is called when the operation succeeds; this happens right before the next
 * attempt at pushing a buffer on the pad.
 *
 * This can take a while as the pad can only become blocked when real dataflow
 * is happening.
 * When the pipeline is stalled, for example in PAUSED, this can
 * take an indeterminate amount of time.
 * You can pass NULL as the callback to make this call block. Be careful with
 * this blocking call as it might not return for reasons stated above.
 *
 * <note>
 *  Pad block handlers are only called for source pads in push mode
 *  and sink pads in pull mode.
 * </note>
 *
 * Returns: TRUE if the pad could be blocked. This function can fail if the
 * wrong parameters were passed or the pad was already in the requested state.
 *
 * MT safe.
 *
 * Since: 0.10.23
 */
gboolean
gst_pad_set_blocked_async_full (GstPad * pad, gboolean blocked,
    GstPadBlockCallback callback, gpointer user_data,
    GDestroyNotify destroy_data)
{
  gboolean was_blocked = FALSE;

  g_return_val_if_fail (GST_IS_PAD (pad), FALSE);

  GST_OBJECT_LOCK (pad);

  was_blocked = GST_PAD_IS_BLOCKED (pad);

  if (G_UNLIKELY (was_blocked == blocked))
    goto had_right_state;

  if (blocked) {
    GST_CAT_LOG_OBJECT (GST_CAT_SCHEDULING, pad, "blocking pad");

    _priv_gst_pad_invalidate_cache (pad);
    GST_OBJECT_FLAG_SET (pad, GST_PAD_BLOCKED);

    if (pad->block_destroy_data && pad->block_data)
      pad->block_destroy_data (pad->block_data);

    pad->block_callback = callback;
    pad->block_data = user_data;
    pad->block_destroy_data = destroy_data;
    pad->block_callback_called = FALSE;
    if (!callback) {
      GST_CAT_LOG_OBJECT (GST_CAT_SCHEDULING, pad, "waiting for block");
      GST_PAD_BLOCK_WAIT (pad);
      GST_CAT_LOG_OBJECT (GST_CAT_SCHEDULING, pad, "blocked");
    }
  } else {
    GST_CAT_LOG_OBJECT (GST_CAT_SCHEDULING, pad, "unblocking pad");

    GST_OBJECT_FLAG_UNSET (pad, GST_PAD_BLOCKED);

    if (pad->block_destroy_data && pad->block_data)
      pad->block_destroy_data (pad->block_data);

    pad->block_callback = callback;
    pad->block_data = user_data;
    pad->block_destroy_data = destroy_data;
    pad->block_callback_called = FALSE;

    GST_PAD_BLOCK_BROADCAST (pad);
    if (!callback) {
      /* no callback, wait for the unblock to happen */
      GST_CAT_LOG_OBJECT (GST_CAT_SCHEDULING, pad, "waiting for unblock");
      GST_PAD_BLOCK_WAIT (pad);
      GST_CAT_LOG_OBJECT (GST_CAT_SCHEDULING, pad, "unblocked");
    }
  }
  GST_OBJECT_UNLOCK (pad);

  return TRUE;

had_right_state:
  {
    GST_CAT_LOG_OBJECT (GST_CAT_SCHEDULING, pad,
        "pad was in right state (%d)", was_blocked);
    GST_OBJECT_UNLOCK (pad);

    return FALSE;
  }
}

/**
 * gst_pad_set_blocked_async:
 * @pad: the #GstPad to block or unblock
 * @blocked: boolean indicating whether the pad should be blocked or unblocked
 * @callback: #GstPadBlockCallback that will be called when the
 *            operation succeeds
 * @user_data: (closure): user data passed to the callback
 *
 * Blocks or unblocks the dataflow on a pad. The provided callback
 * is called when the operation succeeds; this happens right before the next
 * attempt at pushing a buffer on the pad.
 *
 * This can take a while as the pad can only become blocked when real dataflow
 * is happening.
 * When the pipeline is stalled, for example in PAUSED, this can
 * take an indeterminate amount of time.
 * You can pass NULL as the callback to make this call block. Be careful with
 * this blocking call as it might not return for reasons stated above.
 *
 * <note>
 *  Pad block handlers are only called for source pads in push mode
 *  and sink pads in pull mode.
 * </note>
 *
 * Returns: TRUE if the pad could be blocked. This function can fail if the
 * wrong parameters were passed or the pad was already in the requested state.
 *
 * MT safe.
 */
gboolean
gst_pad_set_blocked_async (GstPad * pad, gboolean blocked,
    GstPadBlockCallback callback, gpointer user_data)
{
  return gst_pad_set_blocked_async_full (pad, blocked,
      callback, user_data, NULL);
}

/**
 * gst_pad_set_blocked:
 * @pad: the #GstPad to block or unblock
 * @blocked: boolean indicating we should block or unblock
 *
 * Blocks or unblocks the dataflow on a pad. This function is
 * a shortcut for gst_pad_set_blocked_async() with a NULL
 * callback.
 *
 * <note>
 *  Pad blocks are only possible for source pads in push mode
 *  and sink pads in pull mode.
 * </note>
 *
 * Returns: TRUE if the pad could be blocked. This function can fail if the
 * wrong parameters were passed or the pad was already in the requested state.
 *
 * MT safe.
 */
gboolean
gst_pad_set_blocked (GstPad * pad, gboolean blocked)
{
  return gst_pad_set_blocked_async (pad, blocked, NULL, NULL);
}

/**
 * gst_pad_is_blocked:
 * @pad: the #GstPad to query
 *
 * Checks if the pad is blocked or not. This function returns the
 * last requested state of the pad. It is not certain that the pad
 * is actually blocking at this point (see gst_pad_is_blocking()).
 *
 * Returns: TRUE if the pad is blocked.
 *
 * MT safe.
 */
gboolean
gst_pad_is_blocked (GstPad * pad)
{
  gboolean result = FALSE;

  g_return_val_if_fail (GST_IS_PAD (pad), result);

  GST_OBJECT_LOCK (pad);
  result = GST_OBJECT_FLAG_IS_SET (pad, GST_PAD_BLOCKED);
  GST_OBJECT_UNLOCK (pad);

  return result;
}

/**
 * gst_pad_is_blocking:
 * @pad: the #GstPad to query
 *
 * Checks if the pad is blocking or not. This is a guaranteed state
 * of whether the pad is actually blocking on a #GstBuffer or a #GstEvent.
 *
 * Returns: TRUE if the pad is blocking.
 *
 * MT safe.
 *
 * Since: 0.10.11
 */
gboolean
gst_pad_is_blocking (GstPad * pad)
{
  gboolean result = FALSE;

  g_return_val_if_fail (GST_IS_PAD (pad), result);

  GST_OBJECT_LOCK (pad);
  /* the blocking flag is only valid if the pad is not flushing */
  result = GST_OBJECT_FLAG_IS_SET (pad, GST_PAD_BLOCKING) &&
      !GST_OBJECT_FLAG_IS_SET (pad, GST_PAD_FLUSHING);
  GST_OBJECT_UNLOCK (pad);

  return result;
}

/**
 * gst_pad_set_activate_function:
 * @pad: a #GstPad.
 * @activate: the #GstPadActivateFunction to set.
 *
 * Sets the given activate function for @pad. The activate function will
 * dispatch to gst_pad_activate_push() or gst_pad_activate_pull() to perform
 * the actual activation. Only makes sense to set on sink pads.
 *
 * Call this function if your sink pad can start a pull-based task.
 */
void
gst_pad_set_activate_function (GstPad * pad, GstPadActivateFunction activate)
{
  g_return_if_fail (GST_IS_PAD (pad));

  GST_PAD_ACTIVATEFUNC (pad) = activate;
  GST_CAT_DEBUG_OBJECT (GST_CAT_PADS, pad, "activatefunc set to %s",
      GST_DEBUG_FUNCPTR_NAME (activate));
}

/**
 * gst_pad_set_activatepull_function:
 * @pad: a #GstPad.
 * @activatepull: the #GstPadActivateModeFunction to set.
 *
 * Sets the given activate_pull function for the pad. An activate_pull function
 * prepares the element and any upstream connections for pulling. See XXX
 * part-activation.txt for details.
 */
void
gst_pad_set_activatepull_function (GstPad * pad,
    GstPadActivateModeFunction activatepull)
{
  g_return_if_fail (GST_IS_PAD (pad));

  GST_PAD_ACTIVATEPULLFUNC (pad) = activatepull;
  GST_CAT_DEBUG_OBJECT (GST_CAT_PADS, pad, "activatepullfunc set to %s",
      GST_DEBUG_FUNCPTR_NAME (activatepull));
}

/**
 * gst_pad_set_activatepush_function:
 * @pad: a #GstPad.
 * @activatepush: the #GstPadActivateModeFunction to set.
 *
 * Sets the given activate_push function for the pad. An activate_push function
 * prepares the element for pushing. See XXX part-activation.txt for details.
 */
void
gst_pad_set_activatepush_function (GstPad * pad,
    GstPadActivateModeFunction activatepush)
{
  g_return_if_fail (GST_IS_PAD (pad));

  GST_PAD_ACTIVATEPUSHFUNC (pad) = activatepush;
  GST_CAT_DEBUG_OBJECT (GST_CAT_PADS, pad, "activatepushfunc set to %s",
      GST_DEBUG_FUNCPTR_NAME (activatepush));
}

/**
 * gst_pad_set_chain_function:
 * @pad: a sink #GstPad.
 * @chain: the #GstPadChainFunction to set.
 *
 * Sets the given chain function for the pad. The chain function is called to
 * process a #GstBuffer input buffer. see #GstPadChainFunction for more details.
 */
void
gst_pad_set_chain_function (GstPad * pad, GstPadChainFunction chain)
{
  g_return_if_fail (GST_IS_PAD (pad));
  g_return_if_fail (GST_PAD_IS_SINK (pad));

  GST_PAD_CHAINFUNC (pad) = chain;
  GST_CAT_DEBUG_OBJECT (GST_CAT_PADS, pad, "chainfunc set to %s",
      GST_DEBUG_FUNCPTR_NAME (chain));
}

/**
 * gst_pad_set_chain_list_function:
 * @pad: a sink #GstPad.
 * @chainlist: the #GstPadChainListFunction to set.
 *
 * Sets the given chain list function for the pad. The chainlist function is
 * called to process a #GstBufferList input buffer list. See
 * #GstPadChainListFunction for more details.
 *
 * Since: 0.10.24
 */
void
gst_pad_set_chain_list_function (GstPad * pad,
    GstPadChainListFunction chainlist)
{
  g_return_if_fail (GST_IS_PAD (pad));
  g_return_if_fail (GST_PAD_IS_SINK (pad));

  GST_PAD_CHAINLISTFUNC (pad) = chainlist;
  GST_CAT_DEBUG_OBJECT (GST_CAT_PADS, pad, "chainlistfunc set to %s",
      GST_DEBUG_FUNCPTR_NAME (chainlist));
}

/**
 * gst_pad_set_getrange_function:
 * @pad: a source #GstPad.
 * @get: the #GstPadGetRangeFunction to set.
 *
 * Sets the given getrange function for the pad. The getrange function is
 * called to produce a new #GstBuffer to start the processing pipeline. see
 * #GstPadGetRangeFunction for a description of the getrange function.
 */
void
gst_pad_set_getrange_function (GstPad * pad, GstPadGetRangeFunction get)
{
  g_return_if_fail (GST_IS_PAD (pad));
  g_return_if_fail (GST_PAD_IS_SRC (pad));

  GST_PAD_GETRANGEFUNC (pad) = get;

  GST_CAT_DEBUG_OBJECT (GST_CAT_PADS, pad, "getrangefunc set to %s",
      GST_DEBUG_FUNCPTR_NAME (get));
}

/**
 * gst_pad_set_checkgetrange_function:
 * @pad: a source #GstPad.
 * @check: the #GstPadCheckGetRangeFunction to set.
 *
 * Sets the given checkgetrange function for the pad. Implement this function
 * on a pad if you dynamically support getrange based scheduling on the pad.
 */
void
gst_pad_set_checkgetrange_function (GstPad * pad,
    GstPadCheckGetRangeFunction check)
{
  g_return_if_fail (GST_IS_PAD (pad));
  g_return_if_fail (GST_PAD_IS_SRC (pad));

  GST_PAD_CHECKGETRANGEFUNC (pad) = check;

  GST_CAT_DEBUG_OBJECT (GST_CAT_PADS, pad, "checkgetrangefunc set to %s",
      GST_DEBUG_FUNCPTR_NAME (check));
}

/**
 * gst_pad_set_event_function:
 * @pad: a #GstPad of either direction.
 * @event: the #GstPadEventFunction to set.
 *
 * Sets the given event handler for the pad.
 */
void
gst_pad_set_event_function (GstPad * pad, GstPadEventFunction event)
{
  g_return_if_fail (GST_IS_PAD (pad));

  GST_PAD_EVENTFUNC (pad) = event;

  GST_CAT_DEBUG_OBJECT (GST_CAT_PADS, pad, "eventfunc for set to %s",
      GST_DEBUG_FUNCPTR_NAME (event));
}

/**
 * gst_pad_set_query_function:
 * @pad: a #GstPad of either direction.
 * @query: the #GstPadQueryFunction to set.
 *
 * Set the given query function for the pad.
 */
void
gst_pad_set_query_function (GstPad * pad, GstPadQueryFunction query)
{
  g_return_if_fail (GST_IS_PAD (pad));

  GST_PAD_QUERYFUNC (pad) = query;

  GST_CAT_DEBUG_OBJECT (GST_CAT_PADS, pad, "queryfunc set to %s",
      GST_DEBUG_FUNCPTR_NAME (query));
}

/**
 * gst_pad_set_query_type_function:
 * @pad: a #GstPad of either direction.
 * @type_func: the #GstPadQueryTypeFunction to set.
 *
 * Set the given query type function for the pad.
 */
void
gst_pad_set_query_type_function (GstPad * pad,
    GstPadQueryTypeFunction type_func)
{
  g_return_if_fail (GST_IS_PAD (pad));

  GST_PAD_QUERYTYPEFUNC (pad) = type_func;

  GST_CAT_DEBUG_OBJECT (GST_CAT_PADS, pad, "querytypefunc set to %s",
      GST_DEBUG_FUNCPTR_NAME (type_func));
}

/**
 * gst_pad_get_query_types:
 * @pad: a #GstPad.
 *
 * Get an array of supported queries that can be performed
 * on this pad.
 *
 * Returns: (transfer none) (array zero-terminated=1): a zero-terminated array
 *     of #GstQueryType.
 */
const GstQueryType *
gst_pad_get_query_types (GstPad * pad)
{
  GstPadQueryTypeFunction func;

  g_return_val_if_fail (GST_IS_PAD (pad), NULL);

  if (G_UNLIKELY ((func = GST_PAD_QUERYTYPEFUNC (pad)) == NULL))
    goto no_func;

  return func (pad);

no_func:
  {
    return NULL;
  }
}

static gboolean
gst_pad_get_query_types_dispatcher (GstPad * pad, const GstQueryType ** data)
{
  *data = gst_pad_get_query_types (pad);

  return TRUE;
}

/**
 * gst_pad_get_query_types_default:
 * @pad: a #GstPad.
 *
 * Invoke the default dispatcher for the query types on
 * the pad.
 *
 * Returns: (transfer none) (array zero-terminated=1): a zero-terminated array
 *     of #GstQueryType, or NULL if none of the internally-linked pads has a
 *     query types function.
 */
const GstQueryType *
gst_pad_get_query_types_default (GstPad * pad)
{
  GstQueryType *result = NULL;

  g_return_val_if_fail (GST_IS_PAD (pad), NULL);

  gst_pad_dispatcher (pad, (GstPadDispatcherFunction)
      gst_pad_get_query_types_dispatcher, &result);

  return result;
}

/**
 * gst_pad_set_iterate_internal_links_function:
 * @pad: a #GstPad of either direction.
 * @iterintlink: the #GstPadIterIntLinkFunction to set.
 *
 * Sets the given internal link iterator function for the pad.
 *
 * Since: 0.10.21
 */
void
gst_pad_set_iterate_internal_links_function (GstPad * pad,
    GstPadIterIntLinkFunction iterintlink)
{
  g_return_if_fail (GST_IS_PAD (pad));

  GST_PAD_ITERINTLINKFUNC (pad) = iterintlink;
  GST_CAT_DEBUG_OBJECT (GST_CAT_PADS, pad, "internal link iterator set to %s",
      GST_DEBUG_FUNCPTR_NAME (iterintlink));
}

/**
 * gst_pad_set_link_function:
 * @pad: a #GstPad.
 * @link: the #GstPadLinkFunction to set.
 *
 * Sets the given link function for the pad. It will be called when
 * the pad is linked with another pad.
 *
 * The return value #GST_PAD_LINK_OK should be used when the connection can be
 * made.
 *
 * The return value #GST_PAD_LINK_REFUSED should be used when the connection
 * cannot be made for some reason.
 *
 * If @link is installed on a source pad, it should call the #GstPadLinkFunction
 * of the peer sink pad, if present.
 */
void
gst_pad_set_link_function (GstPad * pad, GstPadLinkFunction link)
{
  g_return_if_fail (GST_IS_PAD (pad));

  GST_PAD_LINKFUNC (pad) = link;
  GST_CAT_DEBUG_OBJECT (GST_CAT_PADS, pad, "linkfunc set to %s",
      GST_DEBUG_FUNCPTR_NAME (link));
}

/**
 * gst_pad_set_unlink_function:
 * @pad: a #GstPad.
 * @unlink: the #GstPadUnlinkFunction to set.
 *
 * Sets the given unlink function for the pad. It will be called
 * when the pad is unlinked.
 */
void
gst_pad_set_unlink_function (GstPad * pad, GstPadUnlinkFunction unlink)
{
  g_return_if_fail (GST_IS_PAD (pad));

  GST_PAD_UNLINKFUNC (pad) = unlink;
  GST_CAT_DEBUG_OBJECT (GST_CAT_PADS, pad, "unlinkfunc set to %s",
      GST_DEBUG_FUNCPTR_NAME (unlink));
}

/**
 * gst_pad_set_getcaps_function:
 * @pad: a #GstPad.
 * @getcaps: the #GstPadGetCapsFunction to set.
 *
 * Sets the given getcaps function for the pad. @getcaps should return the
 * allowable caps for a pad in the context of the element's state, its link to
 * other elements, and the devices or files it has opened. These caps must be a
 * subset of the pad template caps. In the NULL state with no links, @getcaps
 * should ideally return the same caps as the pad template. In rare
 * circumstances, an object property can affect the caps returned by @getcaps,
 * but this is discouraged.
 *
 * You do not need to call this function if @pad's allowed caps are always the
 * same as the pad template caps. This can only be true if the padtemplate
 * has fixed simple caps.
 *
 * For most filters, the caps returned by @getcaps is directly affected by the
 * allowed caps on other pads. For demuxers and decoders, the caps returned by
 * the srcpad's getcaps function is directly related to the stream data. Again,
 * @getcaps should return the most specific caps it reasonably can, since this
 * helps with autoplugging.
 *
 * Note that the return value from @getcaps is owned by the caller, so the
 * caller should unref the caps after usage.
 */
void
gst_pad_set_getcaps_function (GstPad * pad, GstPadGetCapsFunction getcaps)
{
  g_return_if_fail (GST_IS_PAD (pad));

  GST_PAD_GETCAPSFUNC (pad) = getcaps;
  GST_CAT_DEBUG_OBJECT (GST_CAT_PADS, pad, "getcapsfunc set to %s",
      GST_DEBUG_FUNCPTR_NAME (getcaps));
}

/**
 * gst_pad_set_acceptcaps_function:
 * @pad: a #GstPad.
 * @acceptcaps: the #GstPadAcceptCapsFunction to set.
 *
 * Sets the given acceptcaps function for the pad.  The acceptcaps function
 * will be called to check if the pad can accept the given caps. Setting the
 * acceptcaps function to NULL restores the default behaviour of allowing
 * any caps that matches the caps from gst_pad_get_caps().
 */
void
gst_pad_set_acceptcaps_function (GstPad * pad,
    GstPadAcceptCapsFunction acceptcaps)
{
  g_return_if_fail (GST_IS_PAD (pad));

  GST_PAD_ACCEPTCAPSFUNC (pad) = acceptcaps;
  GST_CAT_DEBUG_OBJECT (GST_CAT_PADS, pad, "acceptcapsfunc set to %s",
      GST_DEBUG_FUNCPTR_NAME (acceptcaps));
}

/**
 * gst_pad_set_fixatecaps_function:
 * @pad: a #GstPad.
 * @fixatecaps: the #GstPadFixateCapsFunction to set.
 *
 * Sets the given fixatecaps function for the pad.  The fixatecaps function
 * will be called whenever the default values for a GstCaps needs to be
 * filled in.
 */
void
gst_pad_set_fixatecaps_function (GstPad * pad,
    GstPadFixateCapsFunction fixatecaps)
{
  g_return_if_fail (GST_IS_PAD (pad));

  GST_PAD_FIXATECAPSFUNC (pad) = fixatecaps;
  GST_CAT_DEBUG_OBJECT (GST_CAT_PADS, pad, "fixatecapsfunc set to %s",
      GST_DEBUG_FUNCPTR_NAME (fixatecaps));
}

/**
 * gst_pad_set_setcaps_function:
 * @pad: a #GstPad.
 * @setcaps: the #GstPadSetCapsFunction to set.
 *
 * Sets the given setcaps function for the pad.  The setcaps function
 * will be called whenever a buffer with a new media type is pushed or
 * pulled from the pad. The pad/element needs to update its internal
 * structures to process the new media type. If this new type is not
 * acceptable, the setcaps function should return FALSE.
 */
void
gst_pad_set_setcaps_function (GstPad * pad, GstPadSetCapsFunction setcaps)
{
  g_return_if_fail (GST_IS_PAD (pad));

  GST_PAD_SETCAPSFUNC (pad) = setcaps;
  GST_CAT_DEBUG_OBJECT (GST_CAT_PADS, pad, "setcapsfunc set to %s",
      GST_DEBUG_FUNCPTR_NAME (setcaps));
}

/**
 * gst_pad_unlink:
 * @srcpad: the source #GstPad to unlink.
 * @sinkpad: the sink #GstPad to unlink.
 *
 * Unlinks the source pad from the sink pad. Will emit the #GstPad::unlinked
 * signal on both pads.
 *
 * Returns: TRUE if the pads were unlinked. This function returns FALSE if
 * the pads were not linked together.
 *
 * MT safe.
 */
gboolean
gst_pad_unlink (GstPad * srcpad, GstPad * sinkpad)
{
  gboolean result = FALSE;
  GstElement *parent = NULL;

  g_return_val_if_fail (GST_IS_PAD (srcpad), FALSE);
  g_return_val_if_fail (GST_PAD_IS_SRC (srcpad), FALSE);
  g_return_val_if_fail (GST_IS_PAD (sinkpad), FALSE);
  g_return_val_if_fail (GST_PAD_IS_SINK (sinkpad), FALSE);

  GST_CAT_INFO (GST_CAT_ELEMENT_PADS, "unlinking %s:%s(%p) and %s:%s(%p)",
      GST_DEBUG_PAD_NAME (srcpad), srcpad,
      GST_DEBUG_PAD_NAME (sinkpad), sinkpad);

  /* We need to notify the parent before taking any pad locks as the bin in
   * question might be waiting for a lock on the pad while holding its lock
   * that our message will try to take. */
  if ((parent = GST_ELEMENT_CAST (gst_pad_get_parent (srcpad)))) {
    if (GST_IS_ELEMENT (parent)) {
      gst_element_post_message (parent,
          gst_message_new_structure_change (GST_OBJECT_CAST (sinkpad),
              GST_STRUCTURE_CHANGE_TYPE_PAD_UNLINK, parent, TRUE));
    } else {
      gst_object_unref (parent);
      parent = NULL;
    }
  }

  GST_OBJECT_LOCK (srcpad);

  GST_OBJECT_LOCK (sinkpad);

  if (G_UNLIKELY (GST_PAD_PEER (srcpad) != sinkpad))
    goto not_linked_together;

  if (GST_PAD_UNLINKFUNC (srcpad)) {
    GST_PAD_UNLINKFUNC (srcpad) (srcpad);
  }
  if (GST_PAD_UNLINKFUNC (sinkpad)) {
    GST_PAD_UNLINKFUNC (sinkpad) (sinkpad);
  }

  _priv_gst_pad_invalidate_cache (srcpad);

  /* first clear peers */
  GST_PAD_PEER (srcpad) = NULL;
  GST_PAD_PEER (sinkpad) = NULL;

  GST_OBJECT_UNLOCK (sinkpad);
  GST_OBJECT_UNLOCK (srcpad);

  /* fire off a signal to each of the pads telling them
   * that they've been unlinked */
  g_signal_emit (srcpad, gst_pad_signals[PAD_UNLINKED], 0, sinkpad);
  g_signal_emit (sinkpad, gst_pad_signals[PAD_UNLINKED], 0, srcpad);

  GST_CAT_INFO (GST_CAT_ELEMENT_PADS, "unlinked %s:%s and %s:%s",
      GST_DEBUG_PAD_NAME (srcpad), GST_DEBUG_PAD_NAME (sinkpad));

  result = TRUE;

done:
  if (parent != NULL) {
    gst_element_post_message (parent,
        gst_message_new_structure_change (GST_OBJECT_CAST (sinkpad),
            GST_STRUCTURE_CHANGE_TYPE_PAD_UNLINK, parent, FALSE));
    gst_object_unref (parent);
  }
  return result;

  /* ERRORS */
not_linked_together:
  {
    /* we do not emit a warning in this case because unlinking cannot
     * be made MT safe.*/
    GST_OBJECT_UNLOCK (sinkpad);
    GST_OBJECT_UNLOCK (srcpad);
    goto done;
  }
}

/**
 * gst_pad_is_linked:
 * @pad: pad to check
 *
 * Checks if a @pad is linked to another pad or not.
 *
 * Returns: TRUE if the pad is linked, FALSE otherwise.
 *
 * MT safe.
 */
gboolean
gst_pad_is_linked (GstPad * pad)
{
  gboolean result;

  g_return_val_if_fail (GST_IS_PAD (pad), FALSE);

  GST_OBJECT_LOCK (pad);
  result = (GST_PAD_PEER (pad) != NULL);
  GST_OBJECT_UNLOCK (pad);

  return result;
}

/* get the caps from both pads and see if the intersection
 * is not empty.
 *
 * This function should be called with the pad LOCK on both
 * pads
 */
static gboolean
gst_pad_link_check_compatible_unlocked (GstPad * src, GstPad * sink,
    GstPadLinkCheck flags)
{
  GstCaps *srccaps = NULL;
  GstCaps *sinkcaps = NULL;
  gboolean compatible = FALSE;

  if (!(flags & (GST_PAD_LINK_CHECK_CAPS | GST_PAD_LINK_CHECK_TEMPLATE_CAPS)))
    return TRUE;

  /* Doing the expensive caps checking takes priority over only checking the template caps */
  if (flags & GST_PAD_LINK_CHECK_CAPS) {
    srccaps = gst_pad_get_caps_unlocked (src, NULL);
    sinkcaps = gst_pad_get_caps_unlocked (sink, NULL);
  } else {
    /* If one of the two pads doesn't have a template, consider the intersection
     * as valid.*/
    if (G_UNLIKELY ((GST_PAD_PAD_TEMPLATE (src) == NULL)
            || (GST_PAD_PAD_TEMPLATE (sink) == NULL))) {
      compatible = TRUE;
      goto done;
    }
    srccaps = gst_caps_ref (GST_PAD_TEMPLATE_CAPS (GST_PAD_PAD_TEMPLATE (src)));
    sinkcaps =
        gst_caps_ref (GST_PAD_TEMPLATE_CAPS (GST_PAD_PAD_TEMPLATE (sink)));
  }

  GST_CAT_DEBUG_OBJECT (GST_CAT_CAPS, src, "src caps %" GST_PTR_FORMAT,
      srccaps);
  GST_CAT_DEBUG_OBJECT (GST_CAT_CAPS, sink, "sink caps %" GST_PTR_FORMAT,
      sinkcaps);

  /* if we have caps on both pads we can check the intersection. If one
   * of the caps is NULL, we return TRUE. */
  if (G_UNLIKELY (srccaps == NULL || sinkcaps == NULL)) {
    if (srccaps)
      gst_caps_unref (srccaps);
    if (sinkcaps)
      gst_caps_unref (sinkcaps);
    goto done;
  }

  compatible = gst_caps_can_intersect (srccaps, sinkcaps);
  gst_caps_unref (srccaps);
  gst_caps_unref (sinkcaps);

done:
  GST_CAT_DEBUG (GST_CAT_CAPS, "caps are %scompatible",
      (compatible ? "" : "not"));

  return compatible;
}

/* check if the grandparents of both pads are the same.
 * This check is required so that we don't try to link
 * pads from elements in different bins without ghostpads.
 *
 * The LOCK should be held on both pads
 */
static gboolean
gst_pad_link_check_hierarchy (GstPad * src, GstPad * sink)
{
  GstObject *psrc, *psink;

  psrc = GST_OBJECT_PARENT (src);
  psink = GST_OBJECT_PARENT (sink);

  /* if one of the pads has no parent, we allow the link */
  if (G_UNLIKELY (psrc == NULL || psink == NULL))
    goto no_parent;

  /* only care about parents that are elements */
  if (G_UNLIKELY (!GST_IS_ELEMENT (psrc) || !GST_IS_ELEMENT (psink)))
    goto no_element_parent;

  /* if the parents are the same, we have a loop */
  if (G_UNLIKELY (psrc == psink))
    goto same_parents;

  /* if they both have a parent, we check the grandparents. We can not lock
   * the parent because we hold on the child (pad) and the locking order is
   * parent >> child. */
  psrc = GST_OBJECT_PARENT (psrc);
  psink = GST_OBJECT_PARENT (psink);

  /* if they have grandparents but they are not the same */
  if (G_UNLIKELY (psrc != psink))
    goto wrong_grandparents;

  return TRUE;

  /* ERRORS */
no_parent:
  {
    GST_CAT_DEBUG (GST_CAT_CAPS,
        "one of the pads has no parent %" GST_PTR_FORMAT " and %"
        GST_PTR_FORMAT, psrc, psink);
    return TRUE;
  }
no_element_parent:
  {
    GST_CAT_DEBUG (GST_CAT_CAPS,
        "one of the pads has no element parent %" GST_PTR_FORMAT " and %"
        GST_PTR_FORMAT, psrc, psink);
    return TRUE;
  }
same_parents:
  {
    GST_CAT_DEBUG (GST_CAT_CAPS, "pads have same parent %" GST_PTR_FORMAT,
        psrc);
    return FALSE;
  }
wrong_grandparents:
  {
    GST_CAT_DEBUG (GST_CAT_CAPS,
        "pads have different grandparents %" GST_PTR_FORMAT " and %"
        GST_PTR_FORMAT, psrc, psink);
    return FALSE;
  }
}

/* FIXME leftover from an attempt at refactoring... */
/* call with the two pads unlocked, when this function returns GST_PAD_LINK_OK,
 * the two pads will be locked in the srcpad, sinkpad order. */
static GstPadLinkReturn
gst_pad_link_prepare (GstPad * srcpad, GstPad * sinkpad, GstPadLinkCheck flags)
{
  GST_CAT_INFO (GST_CAT_PADS, "trying to link %s:%s and %s:%s",
      GST_DEBUG_PAD_NAME (srcpad), GST_DEBUG_PAD_NAME (sinkpad));

  GST_OBJECT_LOCK (srcpad);

  if (G_UNLIKELY (GST_PAD_PEER (srcpad) != NULL))
    goto src_was_linked;

  GST_OBJECT_LOCK (sinkpad);

  if (G_UNLIKELY (GST_PAD_PEER (sinkpad) != NULL))
    goto sink_was_linked;

  /* check hierarchy, pads can only be linked if the grandparents
   * are the same. */
  if ((flags & GST_PAD_LINK_CHECK_HIERARCHY)
      && !gst_pad_link_check_hierarchy (srcpad, sinkpad))
    goto wrong_hierarchy;

  /* check pad caps for non-empty intersection */
  if (!gst_pad_link_check_compatible_unlocked (srcpad, sinkpad, flags))
    goto no_format;

  /* FIXME check pad scheduling for non-empty intersection */

  return GST_PAD_LINK_OK;

src_was_linked:
  {
    GST_CAT_INFO (GST_CAT_PADS, "src %s:%s was already linked to %s:%s",
        GST_DEBUG_PAD_NAME (srcpad),
        GST_DEBUG_PAD_NAME (GST_PAD_PEER (srcpad)));
    /* we do not emit a warning in this case because unlinking cannot
     * be made MT safe.*/
    GST_OBJECT_UNLOCK (srcpad);
    return GST_PAD_LINK_WAS_LINKED;
  }
sink_was_linked:
  {
    GST_CAT_INFO (GST_CAT_PADS, "sink %s:%s was already linked to %s:%s",
        GST_DEBUG_PAD_NAME (sinkpad),
        GST_DEBUG_PAD_NAME (GST_PAD_PEER (sinkpad)));
    /* we do not emit a warning in this case because unlinking cannot
     * be made MT safe.*/
    GST_OBJECT_UNLOCK (sinkpad);
    GST_OBJECT_UNLOCK (srcpad);
    return GST_PAD_LINK_WAS_LINKED;
  }
wrong_hierarchy:
  {
    GST_CAT_INFO (GST_CAT_PADS, "pads have wrong hierarchy");
    GST_OBJECT_UNLOCK (sinkpad);
    GST_OBJECT_UNLOCK (srcpad);
    return GST_PAD_LINK_WRONG_HIERARCHY;
  }
no_format:
  {
    GST_CAT_INFO (GST_CAT_PADS, "caps are incompatible");
    GST_OBJECT_UNLOCK (sinkpad);
    GST_OBJECT_UNLOCK (srcpad);
    return GST_PAD_LINK_NOFORMAT;
  }
}

/**
 * gst_pad_can_link:
 * @srcpad: the source #GstPad.
 * @sinkpad: the sink #GstPad.
 *
 * Checks if the source pad and the sink pad are compatible so they can be
 * linked.
 *
 * Returns: TRUE if the pads can be linked.
 */
gboolean
gst_pad_can_link (GstPad * srcpad, GstPad * sinkpad)
{
  GstPadLinkReturn result;

  /* generic checks */
  g_return_val_if_fail (GST_IS_PAD (srcpad), FALSE);
  g_return_val_if_fail (GST_IS_PAD (sinkpad), FALSE);

  GST_CAT_INFO (GST_CAT_PADS, "check if %s:%s can link with %s:%s",
      GST_DEBUG_PAD_NAME (srcpad), GST_DEBUG_PAD_NAME (sinkpad));

  /* gst_pad_link_prepare does everything for us, we only release the locks
   * on the pads that it gets us. If this function returns !OK the locks are not
   * taken anymore. */
  result = gst_pad_link_prepare (srcpad, sinkpad, GST_PAD_LINK_CHECK_DEFAULT);
  if (result != GST_PAD_LINK_OK)
    goto done;

  GST_OBJECT_UNLOCK (srcpad);
  GST_OBJECT_UNLOCK (sinkpad);

done:
  return result == GST_PAD_LINK_OK;
}

/**
 * gst_pad_link_full:
 * @srcpad: the source #GstPad to link.
 * @sinkpad: the sink #GstPad to link.
 * @flags: the checks to validate when linking
 *
 * Links the source pad and the sink pad.
 *
 * This variant of #gst_pad_link provides a more granular control on the
 * checks being done when linking. While providing some considerable speedups
 * the caller of this method must be aware that wrong usage of those flags
 * can cause severe issues. Refer to the documentation of #GstPadLinkCheck
 * for more information.
 *
 * MT Safe.
 *
 * Returns: A result code indicating if the connection worked or
 *          what went wrong.
 *
 * Since: 0.10.30
 */
GstPadLinkReturn
gst_pad_link_full (GstPad * srcpad, GstPad * sinkpad, GstPadLinkCheck flags)
{
  GstPadLinkReturn result;
  GstElement *parent;
  GstCaps *oldcaps, *newcaps;

  g_return_val_if_fail (GST_IS_PAD (srcpad), GST_PAD_LINK_REFUSED);
  g_return_val_if_fail (GST_PAD_IS_SRC (srcpad), GST_PAD_LINK_WRONG_DIRECTION);
  g_return_val_if_fail (GST_IS_PAD (sinkpad), GST_PAD_LINK_REFUSED);
  g_return_val_if_fail (GST_PAD_IS_SINK (sinkpad),
      GST_PAD_LINK_WRONG_DIRECTION);

  /* Notify the parent early. See gst_pad_unlink for details. */
  if ((parent = GST_ELEMENT_CAST (gst_pad_get_parent (srcpad)))) {
    if (GST_IS_ELEMENT (parent)) {
      gst_element_post_message (parent,
          gst_message_new_structure_change (GST_OBJECT_CAST (sinkpad),
              GST_STRUCTURE_CHANGE_TYPE_PAD_LINK, parent, TRUE));
    } else {
      gst_object_unref (parent);
      parent = NULL;
    }
  }

  /* prepare will also lock the two pads */
  result = gst_pad_link_prepare (srcpad, sinkpad, flags);

  if (result != GST_PAD_LINK_OK)
    goto done;

  /* must set peers before calling the link function */
  GST_PAD_PEER (srcpad) = sinkpad;
  GST_PAD_PEER (sinkpad) = srcpad;

  /* make sure we push the events from the source to this new peer, for this we
   * copy the events on the sinkpad and mark EVENTS_PENDING */
  oldcaps = get_pad_caps (sinkpad);
  replace_events (srcpad->priv->events, sinkpad->priv->events);
  newcaps = get_pad_caps (sinkpad);
  GST_OBJECT_FLAG_SET (sinkpad, GST_PAD_NEED_EVENTS);

  GST_OBJECT_UNLOCK (sinkpad);
  GST_OBJECT_UNLOCK (srcpad);

  if (oldcaps != newcaps)
    g_object_notify_by_pspec ((GObject *) sinkpad, pspec_caps);

  /* FIXME released the locks here, concurrent thread might link
   * something else. */
  if (GST_PAD_LINKFUNC (srcpad)) {
    /* this one will call the peer link function */
    result = GST_PAD_LINKFUNC (srcpad) (srcpad, sinkpad);
  } else if (GST_PAD_LINKFUNC (sinkpad)) {
    /* if no source link function, we need to call the sink link
     * function ourselves. */
    result = GST_PAD_LINKFUNC (sinkpad) (sinkpad, srcpad);
  } else {
    result = GST_PAD_LINK_OK;
  }

  GST_OBJECT_LOCK (srcpad);
  GST_OBJECT_LOCK (sinkpad);

  if (result == GST_PAD_LINK_OK) {
    GST_OBJECT_UNLOCK (sinkpad);
    GST_OBJECT_UNLOCK (srcpad);

    /* fire off a signal to each of the pads telling them
     * that they've been linked */
    g_signal_emit (srcpad, gst_pad_signals[PAD_LINKED], 0, sinkpad);
    g_signal_emit (sinkpad, gst_pad_signals[PAD_LINKED], 0, srcpad);

    GST_CAT_INFO (GST_CAT_PADS, "linked %s:%s and %s:%s, successful",
        GST_DEBUG_PAD_NAME (srcpad), GST_DEBUG_PAD_NAME (sinkpad));

    gst_pad_send_event (srcpad, gst_event_new_reconfigure ());
  } else {
    GST_CAT_INFO (GST_CAT_PADS, "link between %s:%s and %s:%s failed",
        GST_DEBUG_PAD_NAME (srcpad), GST_DEBUG_PAD_NAME (sinkpad));

    GST_PAD_PEER (srcpad) = NULL;
    GST_PAD_PEER (sinkpad) = NULL;

    GST_OBJECT_UNLOCK (sinkpad);
    GST_OBJECT_UNLOCK (srcpad);
  }

done:
  if (parent) {
    gst_element_post_message (parent,
        gst_message_new_structure_change (GST_OBJECT_CAST (sinkpad),
            GST_STRUCTURE_CHANGE_TYPE_PAD_LINK, parent, FALSE));
    gst_object_unref (parent);
  }

  return result;
}

/**
 * gst_pad_link:
 * @srcpad: the source #GstPad to link.
 * @sinkpad: the sink #GstPad to link.
 *
 * Links the source pad and the sink pad.
 *
 * Returns: A result code indicating if the connection worked or
 *          what went wrong.
 *
 * MT Safe.
 */
GstPadLinkReturn
gst_pad_link (GstPad * srcpad, GstPad * sinkpad)
{
  return gst_pad_link_full (srcpad, sinkpad, GST_PAD_LINK_CHECK_DEFAULT);
}

static void
gst_pad_set_pad_template (GstPad * pad, GstPadTemplate * templ)
{
  GstPadTemplate **template_p;

  /* this function would need checks if it weren't static */

  GST_OBJECT_LOCK (pad);
  template_p = &pad->padtemplate;
  gst_object_replace ((GstObject **) template_p, (GstObject *) templ);
  GST_OBJECT_UNLOCK (pad);

  if (templ)
    gst_pad_template_pad_created (templ, pad);
}

/**
 * gst_pad_get_pad_template:
 * @pad: a #GstPad.
 *
 * Gets the template for @pad.
 *
 * Returns: (transfer full): the #GstPadTemplate from which this pad was
 *     instantiated, or %NULL if this pad has no template. Unref after
 *     usage.
 */
GstPadTemplate *
gst_pad_get_pad_template (GstPad * pad)
{
  GstPadTemplate *templ;

  g_return_val_if_fail (GST_IS_PAD (pad), NULL);

  templ = GST_PAD_PAD_TEMPLATE (pad);

  return (templ ? gst_object_ref (templ) : NULL);
}

/* should be called with the pad LOCK held */
/* refs the caps, so caller is responsible for getting it unreffed */
static GstCaps *
gst_pad_get_caps_unlocked (GstPad * pad, GstCaps * filter)
{
  GstCaps *result = NULL;
  GstPadTemplate *templ;
  gboolean fixed_caps;

  GST_CAT_DEBUG_OBJECT (GST_CAT_CAPS, pad, "get pad caps");

  fixed_caps = GST_PAD_IS_FIXED_CAPS (pad);

  if (!fixed_caps && GST_PAD_GETCAPSFUNC (pad)) {
    GST_CAT_DEBUG_OBJECT (GST_CAT_CAPS, pad,
        "dispatching to pad getcaps function with "
        "filter %" GST_PTR_FORMAT, filter);

    GST_OBJECT_FLAG_SET (pad, GST_PAD_IN_GETCAPS);
    GST_OBJECT_UNLOCK (pad);
    result = GST_PAD_GETCAPSFUNC (pad) (pad, filter);
    GST_OBJECT_LOCK (pad);
    GST_OBJECT_FLAG_UNSET (pad, GST_PAD_IN_GETCAPS);

    if (result == NULL) {
      g_critical ("pad %s:%s returned NULL caps from getcaps function",
          GST_DEBUG_PAD_NAME (pad));
    } else {
      GST_CAT_DEBUG_OBJECT (GST_CAT_CAPS, pad,
          "pad getcaps returned %" GST_PTR_FORMAT, result);
#ifndef G_DISABLE_ASSERT
      /* check that the returned caps are a real subset of the template caps */
      if (GST_PAD_PAD_TEMPLATE (pad)) {
        const GstCaps *templ_caps =
            GST_PAD_TEMPLATE_CAPS (GST_PAD_PAD_TEMPLATE (pad));
        if (!gst_caps_is_subset (result, templ_caps)) {
          GstCaps *temp;

          GST_CAT_ERROR_OBJECT (GST_CAT_CAPS, pad,
              "pad returned caps %" GST_PTR_FORMAT
              " which are not a real subset of its template caps %"
              GST_PTR_FORMAT, result, templ_caps);
          g_warning
              ("pad %s:%s returned caps which are not a real "
              "subset of its template caps", GST_DEBUG_PAD_NAME (pad));
          temp = gst_caps_intersect (templ_caps, result);
          gst_caps_unref (result);
          result = temp;
        }
      }
      if (filter) {
        if (!gst_caps_is_subset (result, filter)) {
          GstCaps *temp;

          GST_CAT_ERROR_OBJECT (GST_CAT_CAPS, pad,
              "pad returned caps %" GST_PTR_FORMAT
              " which are not a real subset of the filter caps %"
              GST_PTR_FORMAT, result, filter);
          g_warning ("pad %s:%s returned caps which are not a real "
              "subset of the filter caps", GST_DEBUG_PAD_NAME (pad));
          /* FIXME: Order? But shouldn't happen anyway... */
          temp =
              gst_caps_intersect_full (filter, result,
              GST_CAPS_INTERSECT_FIRST);
          gst_caps_unref (result);
          result = temp;
        }
      }
#endif
      goto done;
    }
  }
  if (fixed_caps && (result = get_pad_caps (pad))) {
    if (filter) {
      GST_CAT_DEBUG_OBJECT (GST_CAT_CAPS, pad,
          "using pad caps %p %" GST_PTR_FORMAT " with filter %p %"
          GST_PTR_FORMAT, result, result, filter, filter);
      result =
          gst_caps_intersect_full (filter, result, GST_CAPS_INTERSECT_FIRST);
      GST_CAT_DEBUG_OBJECT (GST_CAT_CAPS, pad, "result %p %" GST_PTR_FORMAT,
          result);
    } else {
      GST_CAT_DEBUG_OBJECT (GST_CAT_CAPS, pad,
          "using pad caps %p %" GST_PTR_FORMAT, result, result);
      result = gst_caps_ref (result);
    }
    goto done;
  }
  if ((templ = GST_PAD_PAD_TEMPLATE (pad))) {
    result = GST_PAD_TEMPLATE_CAPS (templ);

    if (filter) {
      GST_CAT_DEBUG_OBJECT (GST_CAT_CAPS, pad,
          "using pad template %p with caps %p %" GST_PTR_FORMAT
          " and filter %p %" GST_PTR_FORMAT, templ, result, result, filter,
          filter);
      result =
          gst_caps_intersect_full (filter, result, GST_CAPS_INTERSECT_FIRST);
      GST_CAT_DEBUG_OBJECT (GST_CAT_CAPS, pad, "result %p %" GST_PTR_FORMAT,
          result);
    } else {
      GST_CAT_DEBUG_OBJECT (GST_CAT_CAPS, pad,
          "using pad template %p with caps %p %" GST_PTR_FORMAT, templ, result,
          result);
      result = gst_caps_ref (result);
    }

    goto done;
  }
  if (!fixed_caps && (result = get_pad_caps (pad))) {
    if (filter) {
      GST_CAT_DEBUG_OBJECT (GST_CAT_CAPS, pad,
          "using pad caps %p %" GST_PTR_FORMAT " with filter %p %"
          GST_PTR_FORMAT, result, result, filter, filter);
      result =
          gst_caps_intersect_full (filter, result, GST_CAPS_INTERSECT_FIRST);
      GST_CAT_DEBUG_OBJECT (GST_CAT_CAPS, pad, "result %p %" GST_PTR_FORMAT,
          result);
    } else {
      GST_CAT_DEBUG_OBJECT (GST_CAT_CAPS, pad,
          "using pad caps %p %" GST_PTR_FORMAT, result, result);
      result = gst_caps_ref (result);
    }

    goto done;
  }

  /* this almost never happens */
  GST_CAT_DEBUG_OBJECT (GST_CAT_CAPS, pad, "pad has no caps");
  result = gst_caps_new_empty ();

done:
  return result;
}

/**
 * gst_pad_has_current_caps:
 * @pad: a  #GstPad to check
 *
 * Check if @pad has caps set on it with gst_pad_set_caps().
 *
 * Returns: TRUE when @pad has caps associated with it.
 */
gboolean
gst_pad_has_current_caps (GstPad * pad)
{
  gboolean result;

  g_return_val_if_fail (GST_IS_PAD (pad), FALSE);

  GST_OBJECT_LOCK (pad);
  GST_CAT_DEBUG_OBJECT (GST_CAT_CAPS, pad, "check current pad caps");
  result = (get_pad_caps (pad) != NULL);
  GST_OBJECT_UNLOCK (pad);

  return result;
}

/**
 * gst_pad_get_current_caps:
 * @pad: a  #GstPad to get the current capabilities of.
 *
 * Gets the capabilities currently configured on @pad with the last call to
 * gst_pad_set_caps().
 *
 * Returns: the current caps of the pad with incremented ref-count.
 */
GstCaps *
gst_pad_get_current_caps (GstPad * pad)
{
  GstCaps *result;

  g_return_val_if_fail (GST_IS_PAD (pad), NULL);

  GST_OBJECT_LOCK (pad);
  if ((result = get_pad_caps (pad)))
    gst_caps_ref (result);
  GST_CAT_DEBUG_OBJECT (GST_CAT_CAPS, pad,
      "get current pad caps %" GST_PTR_FORMAT, result);
  GST_OBJECT_UNLOCK (pad);

  return result;
}

/**
 * gst_pad_get_caps:
 * @pad: a  #GstPad to get the capabilities of.
 * @filter: suggested #GstCaps.
 *
 * Gets the capabilities this pad can produce or consume.
 * Note that this method doesn't necessarily return the caps set by
 * gst_pad_set_caps() - use gst_pad_get_current_caps() for that instead.
 * gst_pad_get_caps returns all possible caps a pad can operate with, using
 * the pad's get_caps function;
 * this returns the pad template caps if not explicitly set.
 *
 * When called on sinkpads @filter contains the caps that
 * upstream could produce in the order preferred by upstream. When
 * called on srcpads @filter contains the caps accepted by
 * downstream in the preffered order. @filter might be %NULL but
 * if it is not %NULL the returned caps will be a subset of @filter.
 *
 * Note that this function does not return writable #GstCaps, use
 * gst_caps_make_writable() before modifying the caps.
 *
 * Returns: the caps of the pad with incremented ref-count.
 */
GstCaps *
gst_pad_get_caps (GstPad * pad, GstCaps * filter)
{
  GstCaps *result = NULL;

  g_return_val_if_fail (GST_IS_PAD (pad), NULL);
  g_return_val_if_fail (filter == NULL || GST_IS_CAPS (filter), NULL);

  GST_OBJECT_LOCK (pad);

  GST_CAT_DEBUG_OBJECT (GST_CAT_CAPS, pad, "get pad caps");

  result = gst_pad_get_caps_unlocked (pad, filter);

  GST_OBJECT_UNLOCK (pad);

  return result;
}


/**
 * gst_pad_peer_get_caps:
 * @pad: a  #GstPad to get the capabilities of.
 * @filter: a #GstCaps filter.
 *
 * Gets the capabilities of the peer connected to this pad. Similar to
 * gst_pad_get_caps().
 *
 * When called on srcpads @filter contains the caps that
 * upstream could produce in the order preferred by upstream. When
 * called on sinkpads @filter contains the caps accepted by
 * downstream in the preffered order. @filter might be %NULL but
 * if it is not %NULL the returned caps will be a subset of @filter.
 *
 * Returns: the caps of the peer pad with incremented ref-count. This function
 * returns %NULL when there is no peer pad.
 */
GstCaps *
gst_pad_peer_get_caps (GstPad * pad, GstCaps * filter)
{
  GstPad *peerpad;
  GstCaps *result = NULL;

  g_return_val_if_fail (GST_IS_PAD (pad), NULL);
  g_return_val_if_fail (filter == NULL || GST_IS_CAPS (filter), NULL);

  GST_OBJECT_LOCK (pad);

  GST_CAT_DEBUG_OBJECT (GST_CAT_CAPS, pad, "get peer caps");

  peerpad = GST_PAD_PEER (pad);
  if (G_UNLIKELY (peerpad == NULL))
    goto no_peer;

  gst_object_ref (peerpad);
  GST_OBJECT_UNLOCK (pad);

  result = gst_pad_get_caps (peerpad, filter);

  gst_object_unref (peerpad);

  return result;

no_peer:
  {
    GST_OBJECT_UNLOCK (pad);
    return NULL;
  }
}

static gboolean
fixate_value (GValue * dest, const GValue * src)
{
  if (G_VALUE_TYPE (src) == GST_TYPE_INT_RANGE) {
    g_value_init (dest, G_TYPE_INT);
    g_value_set_int (dest, gst_value_get_int_range_min (src));
  } else if (G_VALUE_TYPE (src) == GST_TYPE_DOUBLE_RANGE) {
    g_value_init (dest, G_TYPE_DOUBLE);
    g_value_set_double (dest, gst_value_get_double_range_min (src));
  } else if (G_VALUE_TYPE (src) == GST_TYPE_FRACTION_RANGE) {
    gst_value_init_and_copy (dest, gst_value_get_fraction_range_min (src));
  } else if (G_VALUE_TYPE (src) == GST_TYPE_LIST) {
    GValue temp = { 0 };

    /* list could be empty */
    if (gst_value_list_get_size (src) <= 0)
      return FALSE;

    gst_value_init_and_copy (&temp, gst_value_list_get_value (src, 0));

    if (!fixate_value (dest, &temp))
      gst_value_init_and_copy (dest, &temp);
    g_value_unset (&temp);
  } else if (G_VALUE_TYPE (src) == GST_TYPE_ARRAY) {
    gboolean res = FALSE;
    guint n, len;

    len = gst_value_array_get_size (src);
    g_value_init (dest, GST_TYPE_ARRAY);
    for (n = 0; n < len; n++) {
      GValue kid = { 0 };
      const GValue *orig_kid = gst_value_array_get_value (src, n);

      if (!fixate_value (&kid, orig_kid))
        gst_value_init_and_copy (&kid, orig_kid);
      else
        res = TRUE;
      gst_value_array_append_value (dest, &kid);
      g_value_unset (&kid);
    }

    if (!res)
      g_value_unset (dest);

    return res;
  } else {
    return FALSE;
  }

  return TRUE;
}

static gboolean
gst_pad_default_fixate (GQuark field_id, const GValue * value, gpointer data)
{
  GstStructure *s = data;
  GValue v = { 0 };

  if (fixate_value (&v, value)) {
    gst_structure_id_set_value (s, field_id, &v);
    g_value_unset (&v);
  }

  return TRUE;
}

/**
 * gst_pad_fixate_caps:
 * @pad: a  #GstPad to fixate
 * @caps: the  #GstCaps to fixate
 *
 * Fixate a caps on the given pad. Modifies the caps in place, so you should
 * make sure that the caps are actually writable (see gst_caps_make_writable()).
 */
void
gst_pad_fixate_caps (GstPad * pad, GstCaps * caps)
{
  GstPadFixateCapsFunction fixatefunc;
  GstStructure *s;

  g_return_if_fail (GST_IS_PAD (pad));
  g_return_if_fail (caps != NULL);
  g_return_if_fail (!gst_caps_is_empty (caps));
  g_return_if_fail (!gst_caps_is_any (caps));

  if (gst_caps_is_fixed (caps) || gst_caps_is_any (caps))
    return;

  fixatefunc = GST_PAD_FIXATECAPSFUNC (pad);
  if (fixatefunc) {
    fixatefunc (pad, caps);
  }

  /* default fixation */
  gst_caps_truncate (caps);
  s = gst_caps_get_structure (caps, 0);
  gst_structure_foreach (s, gst_pad_default_fixate, s);
}

/* Default accept caps implementation just checks against
 * against the allowed caps for the pad */
static gboolean
gst_pad_acceptcaps_default (GstPad * pad, GstCaps * caps)
{
  /* get the caps and see if it intersects to something not empty */
  GstCaps *allowed;
  gboolean result = FALSE;

  GST_DEBUG_OBJECT (pad, "caps %" GST_PTR_FORMAT, caps);

  allowed = gst_pad_get_caps (pad, NULL);
  if (!allowed)
    goto nothing_allowed;

  GST_DEBUG_OBJECT (pad, "allowed caps %" GST_PTR_FORMAT, allowed);

  result = gst_caps_can_intersect (allowed, caps);

  gst_caps_unref (allowed);

  return result;

  /* ERRORS */
nothing_allowed:
  {
    GST_DEBUG_OBJECT (pad, "no caps allowed on the pad");
    return FALSE;
  }
}

/**
 * gst_pad_accept_caps:
 * @pad: a #GstPad to check
 * @caps: a #GstCaps to check on the pad
 *
 * Check if the given pad accepts the caps.
 *
 * Returns: TRUE if the pad can accept the caps.
 */
gboolean
gst_pad_accept_caps (GstPad * pad, GstCaps * caps)
{
  gboolean result;
  GstPadAcceptCapsFunction acceptfunc;
#if 0
  GstCaps *existing = NULL;
#endif

  g_return_val_if_fail (GST_IS_PAD (pad), FALSE);

  /* any pad can be unnegotiated */
  if (caps == NULL)
    return TRUE;

  /* lock for checking the existing caps */
  GST_OBJECT_LOCK (pad);
  GST_CAT_DEBUG_OBJECT (GST_CAT_CAPS, pad, "accept caps of %p", caps);
#if 0
  /* The current caps on a pad are trivially acceptable */
  if (G_LIKELY ((existing = GST_PAD_CAPS (pad)))) {
    if (caps == existing || gst_caps_is_equal (caps, existing))
      goto is_same_caps;
  }
#endif
  acceptfunc = GST_PAD_ACCEPTCAPSFUNC (pad);
  GST_OBJECT_UNLOCK (pad);

  if (G_LIKELY (acceptfunc)) {
    /* we can call the function */
    result = acceptfunc (pad, caps);
    GST_DEBUG_OBJECT (pad, "acceptfunc returned %d", result);
  } else {
    /* Only null if the element explicitly unset it */
    result = gst_pad_acceptcaps_default (pad, caps);
    GST_DEBUG_OBJECT (pad, "default acceptcaps returned %d", result);
  }
  return result;

#if 0
is_same_caps:
  {
    GST_DEBUG_OBJECT (pad, "pad had same caps");
    GST_OBJECT_UNLOCK (pad);
    return TRUE;
  }
#endif
}

/**
 * gst_pad_peer_accept_caps:
 * @pad: a  #GstPad to check the peer of
 * @caps: a #GstCaps to check on the pad
 *
 * Check if the peer of @pad accepts @caps. If @pad has no peer, this function
 * returns TRUE.
 *
 * Returns: TRUE if the peer of @pad can accept the caps or @pad has no peer.
 */
gboolean
gst_pad_peer_accept_caps (GstPad * pad, GstCaps * caps)
{
  GstPad *peerpad;
  gboolean result;

  g_return_val_if_fail (GST_IS_PAD (pad), FALSE);

  GST_OBJECT_LOCK (pad);

  GST_CAT_DEBUG_OBJECT (GST_CAT_CAPS, pad, "peer accept caps of (%p)", pad);

  peerpad = GST_PAD_PEER (pad);
  if (G_UNLIKELY (peerpad == NULL))
    goto no_peer;

  gst_object_ref (peerpad);
  /* release lock before calling external methods but keep ref to pad */
  GST_OBJECT_UNLOCK (pad);

  result = gst_pad_accept_caps (peerpad, caps);

  gst_object_unref (peerpad);

  return result;

no_peer:
  {
    GST_OBJECT_UNLOCK (pad);
    return TRUE;
  }
}

/**
 * gst_pad_set_caps:
 * @pad: a  #GstPad to set the capabilities of.
 * @caps: (transfer none): a #GstCaps to set.
 *
 * Sets the capabilities of this pad. The caps must be fixed. Any previous
 * caps on the pad will be unreffed. This function refs the caps so you should
 * unref if as soon as you don't need it anymore.
 * It is possible to set NULL caps, which will make the pad unnegotiated
 * again.
 *
 * Returns: TRUE if the caps could be set. FALSE if the caps were not fixed
 * or bad parameters were provided to this function.
 *
 * MT safe.
 */
gboolean
gst_pad_set_caps (GstPad * pad, GstCaps * caps)
{
  GstEvent *event;
  gboolean res = TRUE;

  g_return_val_if_fail (GST_IS_PAD (pad), FALSE);
  g_return_val_if_fail (caps != NULL && gst_caps_is_fixed (caps), FALSE);

  event = gst_event_new_caps (caps);

  if (GST_PAD_IS_SRC (pad))
    gst_pad_push_event (pad, event);
  else
    res = gst_pad_send_event (pad, event);

  return res;
}

static gboolean
gst_pad_call_setcaps (GstPad * pad, GstCaps * caps)
{
  GstPadSetCapsFunction setcaps;

  GST_OBJECT_LOCK (pad);
  setcaps = GST_PAD_SETCAPSFUNC (pad);

  /* call setcaps function to configure the pad only if the
   * caps is not NULL */
  if (setcaps != NULL) {
    if (!GST_PAD_IS_IN_SETCAPS (pad)) {
      GST_OBJECT_FLAG_SET (pad, GST_PAD_IN_SETCAPS);
      GST_OBJECT_UNLOCK (pad);
      if (!setcaps (pad, caps))
        goto setcaps_failed;
      GST_OBJECT_LOCK (pad);
      GST_OBJECT_FLAG_UNSET (pad, GST_PAD_IN_SETCAPS);
    } else {
      GST_CAT_DEBUG_OBJECT (GST_CAT_CAPS, pad, "pad was dispatching");
    }
  }
  GST_OBJECT_UNLOCK (pad);

  return TRUE;

  /* ERRORS */
setcaps_failed:
  {
    return FALSE;
  }
}

static GstFlowReturn
gst_pad_configure_sink (GstPad * pad, GstCaps * caps)
{
  GstCaps *templ;

  /* See if pad accepts the caps */
  templ = gst_pad_get_pad_template_caps (pad);
  if (!gst_caps_can_intersect (caps, templ))
    goto not_accepted;

  if (!gst_pad_call_setcaps (pad, caps))
    goto not_accepted;

  gst_caps_unref (templ);

  return GST_FLOW_OK;

not_accepted:
  {
    gst_caps_unref (templ);
    GST_CAT_DEBUG_OBJECT (GST_CAT_CAPS, pad,
        "caps %" GST_PTR_FORMAT " not accepted", caps);
    return GST_FLOW_NOT_NEGOTIATED;
  }
}

/* function to send all inactive events on the sinkpad to the event
 * function and collect the results. This function should be called with
 * the object lock. The object lock might be released by this function.
 */
static GstFlowReturn
gst_pad_update_events (GstPad * pad)
{
  GstFlowReturn ret = GST_FLOW_OK;
  guint i;
  GstPadEventFunction eventfunc;
  GstEvent *event;

  if (G_UNLIKELY ((eventfunc = GST_PAD_EVENTFUNC (pad)) == NULL))
    goto no_function;

  for (i = 0; i < GST_EVENT_MAX_STICKY; i++) {
    /* skip already active events */
    if (pad->priv->events[i].active)
      continue;

    if ((event = pad->priv->events[i].event)) {
      gboolean res;

      gst_event_ref (event);
      GST_OBJECT_UNLOCK (pad);

      res = eventfunc (pad, event);

      GST_OBJECT_LOCK (pad);
      /* FIXME, things could have changed here, probably use a cookie
       * to check for changes. */
      pad->priv->events[i].active = res;
      /* remove the event when the event function did not accept it */
      if (!res) {
        gst_event_replace (&pad->priv->events[i].event, NULL);
        ret = GST_FLOW_ERROR;
      }
    }
  }
  /* when we get here all events were successfully updated. */

  return ret;

  /* ERRORS */
no_function:
  {
    g_warning ("pad %s:%s has no event handler, file a bug.",
        GST_DEBUG_PAD_NAME (pad));
    return GST_FLOW_NOT_SUPPORTED;
  }
}

/**
 * gst_pad_get_pad_template_caps:
 * @pad: a #GstPad to get the template capabilities from.
 *
 * Gets the capabilities for @pad's template.
 *
 * Returns: (transfer full): the #GstCaps of this pad template.
 * Unref after usage.
 */
GstCaps *
gst_pad_get_pad_template_caps (GstPad * pad)
{
  static GstStaticCaps anycaps = GST_STATIC_CAPS ("ANY");

  g_return_val_if_fail (GST_IS_PAD (pad), NULL);

  if (GST_PAD_PAD_TEMPLATE (pad))
    return gst_pad_template_get_caps (GST_PAD_PAD_TEMPLATE (pad));

  return gst_static_caps_get (&anycaps);
}

/**
 * gst_pad_get_peer:
 * @pad: a #GstPad to get the peer of.
 *
 * Gets the peer of @pad. This function refs the peer pad so
 * you need to unref it after use.
 *
 * Returns: (transfer full): the peer #GstPad. Unref after usage.
 *
 * MT safe.
 */
GstPad *
gst_pad_get_peer (GstPad * pad)
{
  GstPad *result;

  g_return_val_if_fail (GST_IS_PAD (pad), NULL);

  GST_OBJECT_LOCK (pad);
  result = GST_PAD_PEER (pad);
  if (result)
    gst_object_ref (result);
  GST_OBJECT_UNLOCK (pad);

  return result;
}

/**
 * gst_pad_get_allowed_caps:
 * @pad: a #GstPad.
 *
 * Gets the capabilities of the allowed media types that can flow through
 * @pad and its peer.
 *
 * The allowed capabilities is calculated as the intersection of the results of
 * calling gst_pad_get_caps() on @pad and its peer. The caller owns a reference
 * on the resulting caps.
 *
 * Returns: (transfer full): the allowed #GstCaps of the pad link. Unref the
 *     caps when you no longer need it. This function returns NULL when @pad
 *     has no peer.
 *
 * MT safe.
 */
GstCaps *
gst_pad_get_allowed_caps (GstPad * pad)
{
  GstCaps *mycaps;
  GstCaps *caps;
  GstCaps *peercaps;
  GstPad *peer;

  g_return_val_if_fail (GST_IS_PAD (pad), NULL);

  GST_OBJECT_LOCK (pad);
  peer = GST_PAD_PEER (pad);
  if (G_UNLIKELY (peer == NULL))
    goto no_peer;

  GST_CAT_DEBUG_OBJECT (GST_CAT_PROPERTIES, pad, "getting allowed caps");

  gst_object_ref (peer);
  GST_OBJECT_UNLOCK (pad);
  mycaps = gst_pad_get_caps (pad, NULL);

  peercaps = gst_pad_get_caps (peer, NULL);
  gst_object_unref (peer);

  caps = gst_caps_intersect (mycaps, peercaps);
  gst_caps_unref (peercaps);
  gst_caps_unref (mycaps);

  GST_CAT_DEBUG_OBJECT (GST_CAT_CAPS, pad, "allowed caps %" GST_PTR_FORMAT,
      caps);

  return caps;

no_peer:
  {
    GST_CAT_DEBUG_OBJECT (GST_CAT_PROPERTIES, pad, "no peer");
    GST_OBJECT_UNLOCK (pad);

    return NULL;
  }
}

/**
 * gst_pad_get_negotiated_caps:
 * @pad: a #GstPad.
 *
 * Gets the capabilities of the media type that currently flows through @pad
 * and its peer.
 *
 * This function can be used on both src and sinkpads. Note that srcpads are
 * always negotiated before sinkpads so it is possible that the negotiated caps
 * on the srcpad do not match the negotiated caps of the peer.
 *
 * Returns: (transfer full): the negotiated #GstCaps of the pad link. Unref
 *     the caps when you no longer need it. This function returns NULL when
 *     the @pad has no peer or is not negotiated yet.
 *
 * MT safe.
 */
GstCaps *
gst_pad_get_negotiated_caps (GstPad * pad)
{
  GstCaps *caps = NULL;
  GstPad *peer;

  g_return_val_if_fail (GST_IS_PAD (pad), NULL);

  GST_OBJECT_LOCK (pad);

  if (G_UNLIKELY ((peer = GST_PAD_PEER (pad)) == NULL))
    goto no_peer;

  GST_CAT_DEBUG_OBJECT (GST_CAT_PROPERTIES, pad, "getting negotiated caps");

  if ((caps = get_pad_caps (pad)))
    gst_caps_ref (caps);

  GST_OBJECT_UNLOCK (pad);

  GST_CAT_DEBUG_OBJECT (GST_CAT_CAPS, pad, "negotiated caps %" GST_PTR_FORMAT,
      caps);

  return caps;

no_peer:
  {
    GST_CAT_DEBUG_OBJECT (GST_CAT_PROPERTIES, pad, "no peer");
    GST_OBJECT_UNLOCK (pad);
    return NULL;
  }
}

/**
 * gst_pad_iterate_internal_links_default:
 * @pad: the #GstPad to get the internal links of.
 *
 * Iterate the list of pads to which the given pad is linked to inside of
 * the parent element.
 * This is the default handler, and thus returns an iterator of all of the
 * pads inside the parent element with opposite direction.
 *
 * The caller must free this iterator after use with gst_iterator_free().
 *
 * Returns: a #GstIterator of #GstPad, or NULL if @pad has no parent. Unref each
 * returned pad with gst_object_unref().
 *
 * Since: 0.10.21
 */
GstIterator *
gst_pad_iterate_internal_links_default (GstPad * pad)
{
  GstIterator *res;
  GList **padlist;
  guint32 *cookie;
  GMutex *lock;
  gpointer owner;

  g_return_val_if_fail (GST_IS_PAD (pad), NULL);

<<<<<<< HEAD
=======
#ifndef GST_REMOVE_DEPRECATED
  /* when we get here, the default handler for the iterate links is called,
   * which means that the user has not installed a custom one. We first check if
   * there is maybe a custom legacy function we can call. */
  if (GST_PAD_INTLINKFUNC (pad) &&
      GST_PAD_INTLINKFUNC (pad) != gst_pad_get_internal_links_default) {
    IntLinkIterData *data;

    /* make an iterator for the list. We can't protect the list with a
     * cookie. If we would take the cookie of the parent element, we need to
     * have a parent, which is not required for GST_PAD_INTLINKFUNC(). We could
     * cache the per-pad list and invalidate the list when a new call to
     * INTLINKFUNC() returned a different list but then this would only work if
     * two concurrent iterators were used and the last iterator would still be
     * thread-unsafe. Just don't use this method anymore. */
    data = g_slice_new (IntLinkIterData);
    data->list = ((GstPadIntLinkFunction) GST_PAD_INTLINKFUNC (pad)) (pad);
    data->cookie = 0;

    GST_WARNING_OBJECT (pad, "Making unsafe iterator");

    cookie = &data->cookie;
    padlist = &data->list;
    owner = data;
    dispose = (GstIteratorDisposeFunction) int_link_iter_data_free;
    /* reuse the pad lock, it's all we have here */
    lock = GST_OBJECT_GET_LOCK (pad);
  } else
#endif
>>>>>>> 51fc15e9
  {
    GstElement *parent;

    GST_OBJECT_LOCK (pad);
    parent = GST_PAD_PARENT (pad);
    if (!parent || !GST_IS_ELEMENT (parent))
      goto no_parent;

    gst_object_ref (parent);
    GST_OBJECT_UNLOCK (pad);

    if (pad->direction == GST_PAD_SRC)
      padlist = &parent->sinkpads;
    else
      padlist = &parent->srcpads;

    GST_DEBUG_OBJECT (pad, "Making iterator");

    cookie = &parent->pads_cookie;
    owner = parent;
    lock = GST_OBJECT_GET_LOCK (parent);
  }

  res = gst_iterator_new_list (GST_TYPE_PAD,
      lock, cookie, padlist, (GObject *) owner, NULL);

  gst_object_unref (owner);

  return res;

  /* ERRORS */
no_parent:
  {
    GST_OBJECT_UNLOCK (pad);
    GST_DEBUG_OBJECT (pad, "no parent element");
    return NULL;
  }
}

/**
 * gst_pad_iterate_internal_links:
 * @pad: the GstPad to get the internal links of.
 *
 * Gets an iterator for the pads to which the given pad is linked to inside
 * of the parent element.
 *
 * Each #GstPad element yielded by the iterator will have its refcount increased,
 * so unref after use.
 *
 * Free-function: gst_iterator_free
 *
 * Returns: (transfer full): a new #GstIterator of #GstPad or %NULL when the
 *     pad does not have an iterator function configured. Use
 *     gst_iterator_free() after usage.
 *
 * Since: 0.10.21
 */
GstIterator *
gst_pad_iterate_internal_links (GstPad * pad)
{
  GstIterator *res = NULL;

  g_return_val_if_fail (GST_IS_PAD (pad), NULL);

  if (GST_PAD_ITERINTLINKFUNC (pad))
    res = GST_PAD_ITERINTLINKFUNC (pad) (pad);

  return res;
}

<<<<<<< HEAD
=======
#ifndef GST_REMOVE_DEPRECATED
static void
add_unref_pad_to_list (GstPad * pad, GList ** list)
{
  *list = g_list_prepend (*list, pad);
  gst_object_unref (pad);
}
#endif

/**
 * gst_pad_get_internal_links_default:
 * @pad: the #GstPad to get the internal links of.
 *
 * Gets a list of pads to which the given pad is linked to
 * inside of the parent element.
 * This is the default handler, and thus returns a list of all of the
 * pads inside the parent element with opposite direction.
 *
 * The caller must free this list after use with g_list_free().
 *
 * Returns: (transfer full) (element-type Gst.Pad): a newly allocated #GList
 *     of pads, or NULL if the pad has no parent.
 *
 * Not MT safe.
 *
 * Deprecated: This function does not ref the pads in the list so that they
 * could become invalid by the time the application accesses them. It's also
 * possible that the list changes while handling the pads, which the caller of
 * this function is unable to know. Use the thread-safe
 * gst_pad_iterate_internal_links_default() instead.
 */
#ifndef GST_REMOVE_DEPRECATED
GList *
gst_pad_get_internal_links_default (GstPad * pad)
{
  GList *res = NULL;
  GstElement *parent;

  g_return_val_if_fail (GST_IS_PAD (pad), NULL);

  GST_WARNING_OBJECT (pad, "Unsafe internal links used");

  /* when we get here, the default handler for get_internal_links is called,
   * which means that the user has not installed a custom one. We first check if
   * there is maybe a custom iterate function we can call. */
  if (GST_PAD_ITERINTLINKFUNC (pad) &&
      GST_PAD_ITERINTLINKFUNC (pad) != gst_pad_iterate_internal_links_default) {
    GstIterator *it;
    GstIteratorResult ires;
    gboolean done = FALSE;

    it = gst_pad_iterate_internal_links (pad);
    /* loop over the iterator and put all elements into a list, we also
     * immediatly unref them, which is bad. */
    do {
      ires = gst_iterator_foreach (it, (GFunc) add_unref_pad_to_list, &res);
      switch (ires) {
        case GST_ITERATOR_OK:
        case GST_ITERATOR_DONE:
        case GST_ITERATOR_ERROR:
          done = TRUE;
          break;
        case GST_ITERATOR_RESYNC:
          /* restart, discard previous list */
          gst_iterator_resync (it);
          g_list_free (res);
          res = NULL;
          break;
      }
    } while (!done);

    gst_iterator_free (it);
  } else {
    /* lock pad, check and ref parent */
    GST_OBJECT_LOCK (pad);
    parent = GST_PAD_PARENT (pad);
    if (!parent || !GST_IS_ELEMENT (parent))
      goto no_parent;

    parent = gst_object_ref (parent);
    GST_OBJECT_UNLOCK (pad);

    /* now lock the parent while we copy the pads */
    GST_OBJECT_LOCK (parent);
    if (pad->direction == GST_PAD_SRC)
      res = g_list_copy (parent->sinkpads);
    else
      res = g_list_copy (parent->srcpads);
    GST_OBJECT_UNLOCK (parent);

    gst_object_unref (parent);
  }

  /* At this point pads can be changed and unreffed. Nothing we can do about it
   * because for compatibility reasons this function cannot ref the pads or
   * notify the app that the list changed. */

  return res;

no_parent:
  {
    GST_DEBUG_OBJECT (pad, "no parent");
    GST_OBJECT_UNLOCK (pad);
    return NULL;
  }
}
#endif /* GST_REMOVE_DEPRECATED */

/**
 * gst_pad_get_internal_links:
 * @pad: the #GstPad to get the internal links of.
 *
 * Gets a list of pads to which the given pad is linked to
 * inside of the parent element.
 * The caller must free this list after use.
 *
 * Not MT safe.
 *
 * Returns: (transfer full) (element-type Gst.Pad): a newly allocated #GList
 *     of pads, free with g_list_free().
 *
 * Deprecated: This function does not ref the pads in the list so that they
 * could become invalid by the time the application accesses them. It's also
 * possible that the list changes while handling the pads, which the caller of
 * this function is unable to know. Use the thread-safe
 * gst_pad_iterate_internal_links() instead.
 */
#ifndef GST_REMOVE_DEPRECATED
#ifdef GST_DISABLE_DEPRECATED
GList *gst_pad_get_internal_links (GstPad * pad);
#endif
GList *
gst_pad_get_internal_links (GstPad * pad)
{
  GList *res = NULL;

  g_return_val_if_fail (GST_IS_PAD (pad), NULL);

  GST_WARNING_OBJECT (pad, "Calling unsafe internal links");

  if (GST_PAD_INTLINKFUNC (pad))
    res = ((GstPadIntLinkFunction) GST_PAD_INTLINKFUNC (pad)) (pad);

  return res;
}
#endif /* GST_REMOVE_DEPRECATED */

>>>>>>> 51fc15e9
static gboolean
gst_pad_event_default_dispatch (GstPad * pad, GstEvent * event)
{
  gboolean result = FALSE;
  GstIterator *iter;
  gboolean done = FALSE;
  GValue item = { 0, };
  GstPad *eventpad;
  GList *pushed_pads = NULL;

  GST_INFO_OBJECT (pad, "Sending event %p (%s) to all internally linked pads",
      event, GST_EVENT_TYPE_NAME (event));

  iter = gst_pad_iterate_internal_links (pad);

  if (!iter)
    goto no_iter;

  while (!done) {
    switch (gst_iterator_next (iter, &item)) {
      case GST_ITERATOR_OK:
        eventpad = g_value_get_object (&item);

        /* if already pushed,  skip */
        if (g_list_find (pushed_pads, eventpad)) {
          g_value_reset (&item);
          break;
        }

        if (GST_PAD_IS_SRC (eventpad)) {
          /* for each pad we send to, we should ref the event; it's up
           * to downstream to unref again when handled. */
          GST_LOG_OBJECT (pad, "Reffing and sending event %p (%s) to %s:%s",
              event, GST_EVENT_TYPE_NAME (event),
              GST_DEBUG_PAD_NAME (eventpad));
          gst_event_ref (event);
          result |= gst_pad_push_event (eventpad, event);
        } else {
          /* we only send the event on one pad, multi-sinkpad elements
           * should implement a handler */
          GST_LOG_OBJECT (pad, "sending event %p (%s) to one sink pad %s:%s",
              event, GST_EVENT_TYPE_NAME (event),
              GST_DEBUG_PAD_NAME (eventpad));
          result = gst_pad_push_event (eventpad, event);
          done = TRUE;
          event = NULL;
        }

        pushed_pads = g_list_prepend (pushed_pads, eventpad);

        g_value_reset (&item);
        break;
      case GST_ITERATOR_RESYNC:
        /* We don't reset the result here because we don't push the event
         * again on pads that got the event already and because we need
         * to consider the result of the previous pushes */
        gst_iterator_resync (iter);
        break;
      case GST_ITERATOR_ERROR:
        GST_ERROR_OBJECT (pad, "Could not iterate over internally linked pads");
        done = TRUE;
        break;
      case GST_ITERATOR_DONE:
        done = TRUE;
        break;
    }
  }
  g_value_unset (&item);
  gst_iterator_free (iter);

no_iter:

  /* If this is a sinkpad and we don't have pads to send the event to, we
   * return TRUE. This is so that when using the default handler on a sink
   * element, we don't fail to push it. */
  if (!pushed_pads)
    result = GST_PAD_IS_SINK (pad);

  g_list_free (pushed_pads);

  /* we handled the incoming event so we unref once */
  if (event) {
    GST_LOG_OBJECT (pad, "handled event %p, unreffing", event);
    gst_event_unref (event);
  }

  return result;
}

/**
 * gst_pad_event_default:
 * @pad: a #GstPad to call the default event handler on.
 * @event: (transfer full): the #GstEvent to handle.
 *
 * Invokes the default event handler for the given pad. End-of-stream and
 * discontinuity events are handled specially, and then the event is sent to all
 * pads internally linked to @pad. Note that if there are many possible sink
 * pads that are internally linked to @pad, only one will be sent an event.
 * Multi-sinkpad elements should implement custom event handlers.
 *
 * Returns: TRUE if the event was sent succesfully.
 */
gboolean
gst_pad_event_default (GstPad * pad, GstEvent * event)
{
  gboolean result = TRUE, forward = TRUE;

  g_return_val_if_fail (GST_IS_PAD (pad), FALSE);
  g_return_val_if_fail (event != NULL, FALSE);

  GST_LOG_OBJECT (pad, "default event handler");

  switch (GST_EVENT_TYPE (event)) {
    case GST_EVENT_EOS:
    {
      GST_DEBUG_OBJECT (pad, "pausing task because of eos");
      gst_pad_pause_task (pad);
      break;
    }
    case GST_EVENT_CAPS:
    {
      GstCaps *caps;

      /* backwards compatibility mode for caps */
      gst_event_parse_caps (event, &caps);
      if (gst_pad_configure_sink (pad, caps) != GST_FLOW_OK)
        result = FALSE;

      /* don't forward by default */
      forward = FALSE;
      break;
    }
    default:
      break;
  }

  if (forward)
    result = gst_pad_event_default_dispatch (pad, event);
  else
    gst_event_unref (event);

  return result;
}

/**
 * gst_pad_dispatcher:
 * @pad: a #GstPad to dispatch.
 * @dispatch: the #GstPadDispatcherFunction to call.
 * @data: (closure): gpointer user data passed to the dispatcher function.
 *
 * Invokes the given dispatcher function on each respective peer of
 * all pads that are internally linked to the given pad.
 * The GstPadDispatcherFunction should return TRUE when no further pads
 * need to be processed.
 *
 * Returns: TRUE if one of the dispatcher functions returned TRUE.
 */
gboolean
gst_pad_dispatcher (GstPad * pad, GstPadDispatcherFunction dispatch,
    gpointer data)
{
  gboolean res = FALSE;
  GstIterator *iter = NULL;
  gboolean done = FALSE;
  GValue item = { 0, };

  g_return_val_if_fail (GST_IS_PAD (pad), FALSE);
  g_return_val_if_fail (dispatch != NULL, FALSE);

  iter = gst_pad_iterate_internal_links (pad);

  if (!iter)
    goto no_iter;

  while (!done) {
    switch (gst_iterator_next (iter, &item)) {
      case GST_ITERATOR_OK:
      {
        GstPad *int_pad = g_value_get_object (&item);
        GstPad *int_peer = gst_pad_get_peer (int_pad);

        if (int_peer) {
          GST_DEBUG_OBJECT (int_pad, "dispatching to peer %s:%s",
              GST_DEBUG_PAD_NAME (int_peer));
          done = res = dispatch (int_peer, data);
          gst_object_unref (int_peer);
        } else {
          GST_DEBUG_OBJECT (int_pad, "no peer");
        }
        g_value_reset (&item);
      }
        break;
      case GST_ITERATOR_RESYNC:
        gst_iterator_resync (iter);
        break;
      case GST_ITERATOR_ERROR:
        done = TRUE;
        GST_ERROR_OBJECT (pad, "Could not iterate internally linked pads");
        break;
      case GST_ITERATOR_DONE:
        done = TRUE;
        break;
    }
  }
  g_value_unset (&item);
  gst_iterator_free (iter);

  GST_DEBUG_OBJECT (pad, "done, result %d", res);

no_iter:

  return res;
}

/**
 * gst_pad_query:
 * @pad: a #GstPad to invoke the default query on.
 * @query: (transfer none): the #GstQuery to perform.
 *
 * Dispatches a query to a pad. The query should have been allocated by the
 * caller via one of the type-specific allocation functions. The element that
 * the pad belongs to is responsible for filling the query with an appropriate
 * response, which should then be parsed with a type-specific query parsing
 * function.
 *
 * Again, the caller is responsible for both the allocation and deallocation of
 * the query structure.
 *
 * Please also note that some queries might need a running pipeline to work.
 *
 * Returns: TRUE if the query could be performed.
 */
gboolean
gst_pad_query (GstPad * pad, GstQuery * query)
{
  GstPadQueryFunction func;

  g_return_val_if_fail (GST_IS_PAD (pad), FALSE);
  g_return_val_if_fail (GST_IS_QUERY (query), FALSE);

  GST_DEBUG_OBJECT (pad, "sending query %p", query);

  if ((func = GST_PAD_QUERYFUNC (pad)) == NULL)
    goto no_func;

  return func (pad, query);

no_func:
  {
    GST_DEBUG_OBJECT (pad, "had no query function");
    return FALSE;
  }
}

/**
 * gst_pad_peer_query:
 * @pad: a #GstPad to invoke the peer query on.
 * @query: (transfer none): the #GstQuery to perform.
 *
 * Performs gst_pad_query() on the peer of @pad.
 *
 * The caller is responsible for both the allocation and deallocation of
 * the query structure.
 *
 * Returns: TRUE if the query could be performed. This function returns %FALSE
 * if @pad has no peer.
 *
 * Since: 0.10.15
 */
gboolean
gst_pad_peer_query (GstPad * pad, GstQuery * query)
{
  GstPad *peerpad;
  gboolean result;

  g_return_val_if_fail (GST_IS_PAD (pad), FALSE);
  g_return_val_if_fail (GST_IS_QUERY (query), FALSE);

  GST_OBJECT_LOCK (pad);

  GST_DEBUG_OBJECT (pad, "peer query");

  peerpad = GST_PAD_PEER (pad);
  if (G_UNLIKELY (peerpad == NULL))
    goto no_peer;

  gst_object_ref (peerpad);
  GST_OBJECT_UNLOCK (pad);

  result = gst_pad_query (peerpad, query);

  gst_object_unref (peerpad);

  return result;

  /* ERRORS */
no_peer:
  {
    GST_WARNING_OBJECT (pad, "pad has no peer");
    GST_OBJECT_UNLOCK (pad);
    return FALSE;
  }
}

/**
 * gst_pad_query_default:
 * @pad: a #GstPad to call the default query handler on.
 * @query: (transfer none): the #GstQuery to handle.
 *
 * Invokes the default query handler for the given pad.
 * The query is sent to all pads internally linked to @pad. Note that
 * if there are many possible sink pads that are internally linked to
 * @pad, only one will be sent the query.
 * Multi-sinkpad elements should implement custom query handlers.
 *
 * Returns: TRUE if the query was performed succesfully.
 */
gboolean
gst_pad_query_default (GstPad * pad, GstQuery * query)
{
  switch (GST_QUERY_TYPE (query)) {
    case GST_QUERY_POSITION:
    case GST_QUERY_SEEKING:
    case GST_QUERY_FORMATS:
    case GST_QUERY_LATENCY:
    case GST_QUERY_JITTER:
    case GST_QUERY_RATE:
    case GST_QUERY_CONVERT:
    default:
      return gst_pad_dispatcher
          (pad, (GstPadDispatcherFunction) gst_pad_query, query);
  }
}

/*
 * should be called with pad OBJECT_LOCK and STREAM_LOCK held.
 * GST_PAD_IS_BLOCKED (pad) == TRUE when this function is
 * called.
 *
 * This function performs the pad blocking when an event, buffer push
 * is performed on a _SRC_ pad. It blocks the streaming thread after
 * informing the pad has been blocked.
 *
 * An application can with this method wait and block any streaming
 * thread and perform operations such as seeking or linking.
 *
 * Two methods are available for notifying the application of the
 * block:
 * - the callback method, which happens in the STREAMING thread with
 *   the STREAM_LOCK held. With this method, the most useful way of
 *   dealing with the callback is to post a message to the main thread
 *   where the pad block can then be handled outside of the streaming
 *   thread. With the last method one can perform all operations such
 *   as doing a state change, linking, unblocking, seeking etc on the
 *   pad.
 * - the GCond signal method, which makes any thread unblock when
 *   the pad block happens.
 *
 * During the actual blocking state, the GST_PAD_BLOCKING flag is set.
 * The GST_PAD_BLOCKING flag is unset when the pad was unblocked.
 *
 * MT safe.
 */
static GstFlowReturn
handle_pad_block (GstPad * pad)
{
  GstPadBlockCallback callback;
  gpointer user_data;
  GstFlowReturn ret = GST_FLOW_OK;

  GST_CAT_LOG_OBJECT (GST_CAT_SCHEDULING, pad, "signal block taken");

  /* flushing, don't bother trying to block and return WRONG_STATE
   * right away */
  if (GST_PAD_IS_FLUSHING (pad))
    goto flushingnonref;

  /* we grab an extra ref for the callbacks, this is probably not
   * needed (callback code does not have a ref and cannot unref). I
   * think this was done to make it possible to unref the element in
   * the callback, which is in the end totally impossible as it
   * requires grabbing the STREAM_LOCK and OBJECT_LOCK which are
   * all taken when calling this function. */
  gst_object_ref (pad);

  while (GST_PAD_IS_BLOCKED (pad)) {
    do {
      /* we either have a callback installed to notify the block or
       * some other thread is doing a GCond wait. */
      callback = pad->block_callback;
      pad->block_callback_called = TRUE;
      if (callback) {
        /* there is a callback installed, call it. We release the
         * lock so that the callback can do something usefull with the
         * pad */
        user_data = pad->block_data;
        GST_OBJECT_UNLOCK (pad);
        callback (pad, TRUE, user_data);
        GST_OBJECT_LOCK (pad);

        /* we released the lock, recheck flushing */
        if (GST_PAD_IS_FLUSHING (pad))
          goto flushing;
      } else {
        /* no callback, signal the thread that is doing a GCond wait
         * if any. */
        GST_PAD_BLOCK_BROADCAST (pad);
      }
    } while (pad->block_callback_called == FALSE && GST_PAD_IS_BLOCKED (pad));

    /* OBJECT_LOCK could have been released when we did the callback, which
     * then could have made the pad unblock so we need to check the blocking
     * condition again.   */
    if (!GST_PAD_IS_BLOCKED (pad))
      break;

    /* now we block the streaming thread. It can be unlocked when we
     * deactivate the pad (which will also set the FLUSHING flag) or
     * when the pad is unblocked. A flushing event will also unblock
     * the pad after setting the FLUSHING flag. */
    GST_CAT_LOG_OBJECT (GST_CAT_SCHEDULING, pad,
        "Waiting to be unblocked or set flushing");
    GST_OBJECT_FLAG_SET (pad, GST_PAD_BLOCKING);
    GST_PAD_BLOCK_WAIT (pad);
    GST_OBJECT_FLAG_UNSET (pad, GST_PAD_BLOCKING);

    /* see if we got unblocked by a flush or not */
    if (GST_PAD_IS_FLUSHING (pad))
      goto flushing;
  }

  GST_CAT_LOG_OBJECT (GST_CAT_SCHEDULING, pad, "got unblocked");

  /* when we get here, the pad is unblocked again and we perform
   * the needed unblock code. */
  callback = pad->block_callback;
  if (callback) {
    /* we need to call the callback */
    user_data = pad->block_data;
    GST_OBJECT_UNLOCK (pad);
    callback (pad, FALSE, user_data);
    GST_OBJECT_LOCK (pad);
  } else {
    /* we need to signal the thread waiting on the GCond */
    GST_PAD_BLOCK_BROADCAST (pad);
  }

  gst_object_unref (pad);

  return ret;

flushingnonref:
  {
    GST_CAT_LOG_OBJECT (GST_CAT_SCHEDULING, pad, "pad was flushing");
    return GST_FLOW_WRONG_STATE;
  }
flushing:
  {
    GST_CAT_LOG_OBJECT (GST_CAT_SCHEDULING, pad, "pad became flushing");
    gst_object_unref (pad);
    return GST_FLOW_WRONG_STATE;
  }
}

/**********************************************************************
 * Data passing functions
 */

static gboolean
gst_pad_emit_have_data_signal (GstPad * pad, GstMiniObject * obj)
{
  GValue ret = { 0 };
  GValue args[2] = { {0}, {0} };
  gboolean res;
  GQuark detail;

  /* init */
  g_value_init (&ret, G_TYPE_BOOLEAN);
  g_value_set_boolean (&ret, TRUE);
  g_value_init (&args[0], GST_TYPE_PAD);
  g_value_set_object (&args[0], pad);
  g_value_init (&args[1], GST_MINI_OBJECT_TYPE (obj));
  g_value_set_boxed (&args[1], obj);

  if (GST_IS_EVENT (obj))
    detail = event_quark;
  else
    detail = buffer_quark;

  /* actually emit */
  g_signal_emitv (args, gst_pad_signals[PAD_HAVE_DATA], detail, &ret);
  res = g_value_get_boolean (&ret);

  /* clean up */
  g_value_unset (&ret);
  g_value_unset (&args[0]);
  g_value_unset (&args[1]);

  return res;
}

static void
gst_pad_data_unref (gboolean is_buffer, void *data)
{
  if (G_LIKELY (is_buffer)) {
    gst_buffer_unref (data);
  } else {
    gst_buffer_list_unref (data);
  }
}

/* this is the chain function that does not perform the additional argument
 * checking for that little extra speed.
 */
static inline GstFlowReturn
gst_pad_chain_data_unchecked (GstPad * pad, gboolean is_buffer, void *data,
    GstPadPushCache * cache)
{
  gboolean needs_events;
  GstFlowReturn ret;
  gboolean emit_signal;

  GST_PAD_STREAM_LOCK (pad);

  GST_OBJECT_LOCK (pad);
  if (G_UNLIKELY (GST_PAD_IS_FLUSHING (pad)))
    goto flushing;

  needs_events = GST_PAD_NEEDS_EVENTS (pad);
  if (G_UNLIKELY (needs_events)) {
    GST_OBJECT_FLAG_UNSET (pad, GST_PAD_NEED_EVENTS);

    GST_DEBUG_OBJECT (pad, "need to update all events");
    ret = gst_pad_update_events (pad);
    if (G_UNLIKELY (ret != GST_FLOW_OK))
      goto events_error;
  }
  emit_signal = GST_PAD_DO_BUFFER_SIGNALS (pad) > 0;
  GST_OBJECT_UNLOCK (pad);

  /* see if the signal should be emited */
  if (G_UNLIKELY (emit_signal)) {
    cache = NULL;
    if (G_LIKELY (is_buffer)) {
      if (!gst_pad_emit_have_data_signal (pad, GST_MINI_OBJECT_CAST (data)))
        goto dropping;
    } else {
      /* chain all groups in the buffer list one by one to avoid problems with
       * buffer probes that push buffers or events */
      goto chain_groups;
    }
  }

  /* NOTE: we read the chainfunc unlocked.
   * we cannot hold the lock for the pad so we might send
   * the data to the wrong function. This is not really a
   * problem since functions are assigned at creation time
   * and don't change that often... */
  if (G_LIKELY (is_buffer)) {
    GstPadChainFunction chainfunc;

    if (G_UNLIKELY ((chainfunc = GST_PAD_CHAINFUNC (pad)) == NULL))
      goto no_function;

    GST_CAT_LOG_OBJECT (GST_CAT_SCHEDULING, pad,
        "calling chainfunction &%s with buffer %p",
        GST_DEBUG_FUNCPTR_NAME (chainfunc), data);

    if (cache) {
      cache->peer = gst_object_ref (pad);
    }

    ret = chainfunc (pad, GST_BUFFER_CAST (data));

    GST_CAT_LOG_OBJECT (GST_CAT_SCHEDULING, pad,
        "called chainfunction &%s with buffer %p, returned %s",
        GST_DEBUG_FUNCPTR_NAME (chainfunc), data, gst_flow_get_name (ret));
  } else {
    GstPadChainListFunction chainlistfunc;

    if (G_UNLIKELY ((chainlistfunc = GST_PAD_CHAINLISTFUNC (pad)) == NULL))
      goto chain_groups;

    GST_CAT_LOG_OBJECT (GST_CAT_SCHEDULING, pad,
        "calling chainlistfunction &%s",
        GST_DEBUG_FUNCPTR_NAME (chainlistfunc));

    ret = chainlistfunc (pad, GST_BUFFER_LIST_CAST (data));

    GST_CAT_LOG_OBJECT (GST_CAT_SCHEDULING, pad,
        "called chainlistfunction &%s, returned %s",
        GST_DEBUG_FUNCPTR_NAME (chainlistfunc), gst_flow_get_name (ret));
  }

  GST_PAD_STREAM_UNLOCK (pad);

  return ret;

chain_groups:
  {
    GstBufferList *list;
    guint i, len;
    GstBuffer *buffer;

    GST_PAD_STREAM_UNLOCK (pad);

    GST_INFO_OBJECT (pad, "chaining each group in list as a merged buffer");

    list = GST_BUFFER_LIST_CAST (data);
    len = gst_buffer_list_len (list);

    ret = GST_FLOW_OK;
    for (i = 0; i < len; i++) {
      buffer = gst_buffer_list_get (list, i);
      ret =
          gst_pad_chain_data_unchecked (pad, TRUE, gst_buffer_ref (buffer),
          NULL);
      if (ret != GST_FLOW_OK)
        break;
    }
    gst_buffer_list_unref (list);

    return ret;
  }

  /* ERRORS */
flushing:
  {
    gst_pad_data_unref (is_buffer, data);
    GST_CAT_LOG_OBJECT (GST_CAT_SCHEDULING, pad,
        "pushing, but pad was flushing");
    GST_OBJECT_UNLOCK (pad);
    GST_PAD_STREAM_UNLOCK (pad);
    return GST_FLOW_WRONG_STATE;
  }
dropping:
  {
    gst_pad_data_unref (is_buffer, data);
    GST_DEBUG_OBJECT (pad, "Dropping buffer due to FALSE probe return");
    GST_PAD_STREAM_UNLOCK (pad);
    return GST_FLOW_OK;
  }
events_error:
  {
    gst_pad_data_unref (is_buffer, data);
    GST_CAT_LOG_OBJECT (GST_CAT_SCHEDULING, pad, "events were not accepted");
    GST_OBJECT_UNLOCK (pad);
    GST_PAD_STREAM_UNLOCK (pad);
    return ret;
  }
no_function:
  {
    gst_pad_data_unref (is_buffer, data);
    GST_CAT_LOG_OBJECT (GST_CAT_SCHEDULING, pad,
        "pushing, but not chainhandler");
    GST_ELEMENT_ERROR (GST_PAD_PARENT (pad), CORE, PAD, (NULL),
        ("push on pad %s:%s but it has no chainfunction",
            GST_DEBUG_PAD_NAME (pad)));
    GST_PAD_STREAM_UNLOCK (pad);
    return GST_FLOW_NOT_SUPPORTED;
  }
}

/**
 * gst_pad_chain:
 * @pad: a sink #GstPad, returns GST_FLOW_ERROR if not.
 * @buffer: (transfer full): the #GstBuffer to send, return GST_FLOW_ERROR
 *     if not.
 *
 * Chain a buffer to @pad.
 *
 * The function returns #GST_FLOW_WRONG_STATE if the pad was flushing.
 *
 * If the caps on @buffer are different from the current caps on @pad, this
 * function will call any setcaps function (see gst_pad_set_setcaps_function())
 * installed on @pad. If the new caps are not acceptable for @pad, this
 * function returns #GST_FLOW_NOT_NEGOTIATED.
 *
 * The function proceeds calling the chain function installed on @pad (see
 * gst_pad_set_chain_function()) and the return value of that function is
 * returned to the caller. #GST_FLOW_NOT_SUPPORTED is returned if @pad has no
 * chain function.
 *
 * In all cases, success or failure, the caller loses its reference to @buffer
 * after calling this function.
 *
 * Returns: a #GstFlowReturn from the pad.
 *
 * MT safe.
 */
GstFlowReturn
gst_pad_chain (GstPad * pad, GstBuffer * buffer)
{
  g_return_val_if_fail (GST_IS_PAD (pad), GST_FLOW_ERROR);
  g_return_val_if_fail (GST_PAD_IS_SINK (pad), GST_FLOW_ERROR);
  g_return_val_if_fail (GST_IS_BUFFER (buffer), GST_FLOW_ERROR);

  return gst_pad_chain_data_unchecked (pad, TRUE, buffer, NULL);
}

/**
 * gst_pad_chain_list:
 * @pad: a sink #GstPad, returns GST_FLOW_ERROR if not.
 * @list: (transfer full): the #GstBufferList to send, return GST_FLOW_ERROR
 *     if not.
 *
 * Chain a bufferlist to @pad.
 *
 * The function returns #GST_FLOW_WRONG_STATE if the pad was flushing.
 *
 * If the caps on the first buffer of @list are different from the current
 * caps on @pad, this function will call any setcaps function
 * (see gst_pad_set_setcaps_function()) installed on @pad. If the new caps
 * are not acceptable for @pad, this function returns #GST_FLOW_NOT_NEGOTIATED.
 *
 * The function proceeds calling the chainlist function installed on @pad (see
 * gst_pad_set_chain_list_function()) and the return value of that function is
 * returned to the caller. #GST_FLOW_NOT_SUPPORTED is returned if @pad has no
 * chainlist function.
 *
 * In all cases, success or failure, the caller loses its reference to @list
 * after calling this function.
 *
 * MT safe.
 *
 * Returns: a #GstFlowReturn from the pad.
 *
 * Since: 0.10.24
 */
GstFlowReturn
gst_pad_chain_list (GstPad * pad, GstBufferList * list)
{
  g_return_val_if_fail (GST_IS_PAD (pad), GST_FLOW_ERROR);
  g_return_val_if_fail (GST_PAD_IS_SINK (pad), GST_FLOW_ERROR);
  g_return_val_if_fail (GST_IS_BUFFER_LIST (list), GST_FLOW_ERROR);

  return gst_pad_chain_data_unchecked (pad, FALSE, list, NULL);
}

static GstFlowReturn
gst_pad_push_data (GstPad * pad, gboolean is_buffer, void *data,
    GstPadPushCache * cache)
{
  GstPad *peer;
  GstFlowReturn ret;

  GST_OBJECT_LOCK (pad);

  /* FIXME: this check can go away; pad_set_blocked could be implemented with
   * probes completely or probes with an extended pad block. */
  while (G_UNLIKELY (GST_PAD_IS_BLOCKED (pad)))
    if ((ret = handle_pad_block (pad)) != GST_FLOW_OK)
      goto flushed;

  /* we emit signals on the pad arg, the peer will have a chance to
   * emit in the _chain() function */
  if (G_UNLIKELY (GST_PAD_DO_BUFFER_SIGNALS (pad) > 0)) {
    cache = NULL;
    /* unlock before emitting */
    GST_OBJECT_UNLOCK (pad);

    if (G_LIKELY (is_buffer)) {
      /* if the signal handler returned FALSE, it means we should just drop the
       * buffer */
      if (!gst_pad_emit_have_data_signal (pad, GST_MINI_OBJECT_CAST (data)))
        goto dropped;
    } else {
      /* push all buffers in the list */
      goto push_groups;
    }
    GST_OBJECT_LOCK (pad);
  }

  if (G_UNLIKELY ((peer = GST_PAD_PEER (pad)) == NULL))
    goto not_linked;

  /* take ref to peer pad before releasing the lock */
  gst_object_ref (peer);
  GST_OBJECT_UNLOCK (pad);

  ret = gst_pad_chain_data_unchecked (peer, is_buffer, data, cache);

  gst_object_unref (peer);

  return ret;

push_groups:
  {
    GstBufferList *list;
    guint i, len;
    GstBuffer *buffer;

    GST_INFO_OBJECT (pad, "pushing each group in list as a merged buffer");

    list = GST_BUFFER_LIST_CAST (data);
    len = gst_buffer_list_len (list);

    for (i = 0; i < len; i++) {
      buffer = gst_buffer_list_get (list, i);
      ret = gst_pad_push_data (pad, TRUE, gst_buffer_ref (buffer), NULL);
      if (ret != GST_FLOW_OK)
        break;
    }
    gst_buffer_list_unref (list);

    return ret;
  }

  /* ERROR recovery here */
flushed:
  {
    gst_pad_data_unref (is_buffer, data);
    GST_DEBUG_OBJECT (pad, "pad block stopped by flush");
    GST_OBJECT_UNLOCK (pad);
    return ret;
  }
dropped:
  {
    gst_pad_data_unref (is_buffer, data);
    GST_DEBUG_OBJECT (pad, "Dropping buffer due to FALSE probe return");
    return GST_FLOW_OK;
  }
not_linked:
  {
    gst_pad_data_unref (is_buffer, data);
    GST_CAT_LOG_OBJECT (GST_CAT_SCHEDULING, pad,
        "pushing, but it was not linked");
    GST_OBJECT_UNLOCK (pad);
    return GST_FLOW_NOT_LINKED;
  }
}

static inline GstPadPushCache *
pad_take_cache (GstPad * pad, gpointer * cache_ptr)
{
  GstPadPushCache *cache;

  /* try to get the cached data */
  do {
    cache = g_atomic_pointer_get (cache_ptr);
    /* now try to replace the pointer with NULL to mark that we are busy
     * with it */
  } while (!g_atomic_pointer_compare_and_exchange (cache_ptr, cache, NULL));

  /* we could have a leftover invalid entry */
  if (G_UNLIKELY (cache == PAD_CACHE_INVALID))
    cache = NULL;

  return cache;
}

static inline void
pad_free_cache (GstPadPushCache * cache)
{
  gst_object_unref (cache->peer);
  g_slice_free (GstPadPushCache, cache);
}

static inline void
pad_put_cache (GstPad * pad, GstPadPushCache * cache, gpointer * cache_ptr)
{
  /* put it back */
  if (!g_atomic_pointer_compare_and_exchange (cache_ptr, NULL, cache)) {
    /* something changed, clean up our cache */
    pad_free_cache (cache);
  }
}

/* must be called with the pad lock */
void
_priv_gst_pad_invalidate_cache (GstPad * pad)
{
  GstPadPushCache *cache;
  gpointer *cache_ptr;

  GST_LOG_OBJECT (pad, "Invalidating pad cache");

  /* we hold the pad lock here so we can get the peer and it stays
   * alive during this call */
  if (GST_PAD_IS_SINK (pad)) {
    if (!(pad = GST_PAD_PEER (pad)))
      return;
  }

  cache_ptr = (gpointer *) & pad->priv->cache_ptr;

  /* try to get the cached data */
  do {
    cache = g_atomic_pointer_get (cache_ptr);
    /* now try to replace the pointer with INVALID. If nothing is busy with this
     * caps, we get the cache and clean it up. If something is busy, we replace
     * with INVALID so that when the function finishes and tries to put the
     * cache back, it'll fail and cleanup */
  } while (!g_atomic_pointer_compare_and_exchange (cache_ptr, cache,
          PAD_CACHE_INVALID));

  if (G_LIKELY (cache && cache != PAD_CACHE_INVALID))
    pad_free_cache (cache);
}

/**
 * gst_pad_push:
 * @pad: a source #GstPad, returns #GST_FLOW_ERROR if not.
 * @buffer: (transfer full): the #GstBuffer to push returns GST_FLOW_ERROR
 *     if not.
 *
 * Pushes a buffer to the peer of @pad.
 *
 * This function will call an installed pad block before triggering any
 * installed pad probes.
 *
 * If the caps on @buffer are different from the currently configured caps on
 * @pad, this function will call any installed setcaps function on @pad (see
 * gst_pad_set_setcaps_function()). In case of failure to renegotiate the new
 * format, this function returns #GST_FLOW_NOT_NEGOTIATED.
 *
 * The function proceeds calling gst_pad_chain() on the peer pad and returns
 * the value from that function. If @pad has no peer, #GST_FLOW_NOT_LINKED will
 * be returned.
 *
 * In all cases, success or failure, the caller loses its reference to @buffer
 * after calling this function.
 *
 * Returns: a #GstFlowReturn from the peer pad.
 *
 * MT safe.
 */
GstFlowReturn
gst_pad_push (GstPad * pad, GstBuffer * buffer)
{
  GstPadPushCache *cache;
  GstFlowReturn ret;
  gpointer *cache_ptr;
  GstPad *peer;

  g_return_val_if_fail (GST_IS_PAD (pad), GST_FLOW_ERROR);
  g_return_val_if_fail (GST_PAD_IS_SRC (pad), GST_FLOW_ERROR);
  g_return_val_if_fail (GST_IS_BUFFER (buffer), GST_FLOW_ERROR);

  cache_ptr = (gpointer *) & pad->priv->cache_ptr;

  cache = pad_take_cache (pad, cache_ptr);

  if (G_UNLIKELY (cache == NULL))
    goto slow_path;

  peer = cache->peer;

  GST_PAD_STREAM_LOCK (peer);
  if (G_UNLIKELY (g_atomic_pointer_get (cache_ptr) == PAD_CACHE_INVALID))
    goto invalid;

  GST_CAT_LOG_OBJECT (GST_CAT_SCHEDULING, pad,
      "calling chainfunction &%s with buffer %p",
      GST_DEBUG_FUNCPTR_NAME (GST_PAD_CHAINFUNC (peer)), buffer);

  ret = GST_PAD_CHAINFUNC (peer) (peer, buffer);

  GST_CAT_LOG_OBJECT (GST_CAT_SCHEDULING, pad,
      "called chainfunction &%s with buffer %p, returned %s",
      GST_DEBUG_FUNCPTR_NAME (GST_PAD_CHAINFUNC (peer)), buffer,
      gst_flow_get_name (ret));

  GST_PAD_STREAM_UNLOCK (peer);

  pad_put_cache (pad, cache, cache_ptr);

  return ret;

  /* slow path */
slow_path:
  {
    GstPadPushCache scache = { NULL, };

    GST_LOG_OBJECT (pad, "Taking slow path");

    ret = gst_pad_push_data (pad, TRUE, buffer, &scache);

    if (scache.peer) {
      GstPadPushCache *ncache;

      GST_LOG_OBJECT (pad, "Caching push data");

      /* make cache structure */
      ncache = g_slice_new (GstPadPushCache);
      *ncache = scache;

      pad_put_cache (pad, ncache, cache_ptr);
    }
    return ret;
  }
invalid:
  {
    GST_PAD_STREAM_UNLOCK (peer);
    pad_free_cache (cache);
    goto slow_path;
  }
}

/**
 * gst_pad_push_list:
 * @pad: a source #GstPad, returns #GST_FLOW_ERROR if not.
 * @list: (transfer full): the #GstBufferList to push returns GST_FLOW_ERROR
 *     if not.
 *
 * Pushes a buffer list to the peer of @pad.
 *
 * This function will call an installed pad block before triggering any
 * installed pad probes.
 *
 * If the caps on the first buffer in the first group of @list are different
 * from the currently configured caps on @pad, this function will call any
 * installed setcaps function on @pad (see gst_pad_set_setcaps_function()). In
 * case of failure to renegotiate the new format, this function returns
 * #GST_FLOW_NOT_NEGOTIATED.
 *
 * If there are any probes installed on @pad every group of the buffer list
 * will be merged into a normal #GstBuffer and pushed via gst_pad_push and the
 * buffer list will be unreffed.
 *
 * The function proceeds calling the chain function on the peer pad and returns
 * the value from that function. If @pad has no peer, #GST_FLOW_NOT_LINKED will
 * be returned. If the peer pad does not have any installed chainlist function
 * every group buffer of the list will be merged into a normal #GstBuffer and
 * chained via gst_pad_chain().
 *
 * In all cases, success or failure, the caller loses its reference to @list
 * after calling this function.
 *
 * Returns: a #GstFlowReturn from the peer pad.
 *
 * MT safe.
 *
 * Since: 0.10.24
 */
GstFlowReturn
gst_pad_push_list (GstPad * pad, GstBufferList * list)
{
  GstPadPushCache *cache;
  GstFlowReturn ret;
  gpointer *cache_ptr;
  GstPad *peer;

  g_return_val_if_fail (GST_IS_PAD (pad), GST_FLOW_ERROR);
  g_return_val_if_fail (GST_PAD_IS_SRC (pad), GST_FLOW_ERROR);
  g_return_val_if_fail (GST_IS_BUFFER_LIST (list), GST_FLOW_ERROR);

  cache_ptr = (gpointer *) & pad->priv->cache_ptr;

  cache = pad_take_cache (pad, cache_ptr);

  if (G_UNLIKELY (cache == NULL))
    goto slow_path;

  peer = cache->peer;

  GST_PAD_STREAM_LOCK (peer);
  if (G_UNLIKELY (g_atomic_pointer_get (cache_ptr) == PAD_CACHE_INVALID))
    goto invalid;

  ret = GST_PAD_CHAINLISTFUNC (peer) (peer, list);

  GST_PAD_STREAM_UNLOCK (peer);

  pad_put_cache (pad, cache, cache_ptr);

  return ret;

  /* slow path */
slow_path:
  {
    GstPadPushCache scache = { NULL, };

    GST_LOG_OBJECT (pad, "Taking slow path");

    ret = gst_pad_push_data (pad, FALSE, list, &scache);

    if (scache.peer) {
      GstPadPushCache *ncache;

      GST_LOG_OBJECT (pad, "Caching push data");

      /* make cache structure */
      ncache = g_slice_new (GstPadPushCache);
      *ncache = scache;

      pad_put_cache (pad, ncache, cache_ptr);
    }
    return ret;
  }
invalid:
  {
    GST_PAD_STREAM_UNLOCK (peer);
    pad_free_cache (cache);
    goto slow_path;
  }
}

/**
 * gst_pad_check_pull_range:
 * @pad: a sink #GstPad.
 *
 * Checks if a gst_pad_pull_range() can be performed on the peer
 * source pad. This function is used by plugins that want to check
 * if they can use random access on the peer source pad.
 *
 * The peer sourcepad can implement a custom #GstPadCheckGetRangeFunction
 * if it needs to perform some logic to determine if pull_range is
 * possible.
 *
 * Returns: a gboolean with the result.
 *
 * MT safe.
 */
gboolean
gst_pad_check_pull_range (GstPad * pad)
{
  GstPad *peer;
  gboolean ret;
  GstPadCheckGetRangeFunction checkgetrangefunc;

  g_return_val_if_fail (GST_IS_PAD (pad), FALSE);

  GST_OBJECT_LOCK (pad);
  if (!GST_PAD_IS_SINK (pad))
    goto wrong_direction;

  if (G_UNLIKELY ((peer = GST_PAD_PEER (pad)) == NULL))
    goto not_connected;

  gst_object_ref (peer);
  GST_OBJECT_UNLOCK (pad);

  /* see note in above function */
  if (G_LIKELY ((checkgetrangefunc = peer->checkgetrangefunc) == NULL)) {
    /* FIXME, kindoff ghetto */
    ret = GST_PAD_GETRANGEFUNC (peer) != NULL;
    GST_CAT_LOG_OBJECT (GST_CAT_SCHEDULING, pad,
        "no checkgetrangefunc, assuming %d", ret);
  } else {
    GST_CAT_LOG_OBJECT (GST_CAT_SCHEDULING, pad,
        "calling checkgetrangefunc %s of peer pad %s:%s",
        GST_DEBUG_FUNCPTR_NAME (checkgetrangefunc), GST_DEBUG_PAD_NAME (peer));

    ret = checkgetrangefunc (peer);
  }

  gst_object_unref (peer);

  return ret;

  /* ERROR recovery here */
wrong_direction:
  {
    GST_CAT_LOG_OBJECT (GST_CAT_SCHEDULING, pad,
        "checking pull range, but pad must be a sinkpad");
    GST_OBJECT_UNLOCK (pad);
    return FALSE;
  }
not_connected:
  {
    GST_CAT_LOG_OBJECT (GST_CAT_SCHEDULING, pad,
        "checking pull range, but it was not linked");
    GST_OBJECT_UNLOCK (pad);
    return FALSE;
  }
}

static GstFlowReturn
gst_pad_get_range_unchecked (GstPad * pad, guint64 offset, guint size,
    GstBuffer ** buffer)
{
  GstFlowReturn ret;
  GstPadGetRangeFunction getrangefunc;
  gboolean emit_signal;

  GST_PAD_STREAM_LOCK (pad);

  GST_OBJECT_LOCK (pad);
  if (G_UNLIKELY (GST_PAD_IS_FLUSHING (pad)))
    goto flushing;

  emit_signal = GST_PAD_DO_BUFFER_SIGNALS (pad) > 0;
  GST_OBJECT_UNLOCK (pad);

  if (G_UNLIKELY ((getrangefunc = GST_PAD_GETRANGEFUNC (pad)) == NULL))
    goto no_function;

  GST_CAT_LOG_OBJECT (GST_CAT_SCHEDULING, pad,
      "calling getrangefunc %s, offset %"
      G_GUINT64_FORMAT ", size %u",
      GST_DEBUG_FUNCPTR_NAME (getrangefunc), offset, size);

  ret = getrangefunc (pad, offset, size, buffer);

  /* can only fire the signal if we have a valid buffer */
  if (G_UNLIKELY (emit_signal) && (ret == GST_FLOW_OK)) {
    if (!gst_pad_emit_have_data_signal (pad, GST_MINI_OBJECT_CAST (*buffer)))
      goto dropping;
  }
  GST_PAD_STREAM_UNLOCK (pad);

  if (G_UNLIKELY (ret != GST_FLOW_OK))
    goto get_range_failed;

  return ret;

  /* ERRORS */
flushing:
  {
    GST_CAT_LOG_OBJECT (GST_CAT_SCHEDULING, pad,
        "pulling range, but pad was flushing");
    GST_OBJECT_UNLOCK (pad);
    GST_PAD_STREAM_UNLOCK (pad);
    return GST_FLOW_WRONG_STATE;
  }
no_function:
  {
    GST_ELEMENT_ERROR (GST_PAD_PARENT (pad), CORE, PAD, (NULL),
        ("pullrange on pad %s:%s but it has no getrangefunction",
            GST_DEBUG_PAD_NAME (pad)));
    GST_PAD_STREAM_UNLOCK (pad);
    return GST_FLOW_NOT_SUPPORTED;
  }
dropping:
  {
    GST_CAT_LOG_OBJECT (GST_CAT_SCHEDULING, pad,
        "Dropping data after FALSE probe return");
    GST_PAD_STREAM_UNLOCK (pad);
    gst_buffer_unref (*buffer);
    *buffer = NULL;
    return GST_FLOW_UNEXPECTED;
  }
get_range_failed:
  {
    *buffer = NULL;
    GST_CAT_LEVEL_LOG (GST_CAT_SCHEDULING,
        (ret >= GST_FLOW_UNEXPECTED) ? GST_LEVEL_INFO : GST_LEVEL_WARNING,
        pad, "getrange failed, flow: %s", gst_flow_get_name (ret));
    return ret;
  }
}

/**
 * gst_pad_get_range:
 * @pad: a src #GstPad, returns #GST_FLOW_ERROR if not.
 * @offset: The start offset of the buffer
 * @size: The length of the buffer
 * @buffer: (out callee-allocates): a pointer to hold the #GstBuffer,
 *     returns #GST_FLOW_ERROR if %NULL.
 *
 * When @pad is flushing this function returns #GST_FLOW_WRONG_STATE
 * immediatly and @buffer is %NULL.
 *
 * Calls the getrange function of @pad, see #GstPadGetRangeFunction for a
 * description of a getrange function. If @pad has no getrange function
 * installed (see gst_pad_set_getrange_function()) this function returns
 * #GST_FLOW_NOT_SUPPORTED.
 *
 * This is a lowlevel function. Usualy gst_pad_pull_range() is used.
 *
 * Returns: a #GstFlowReturn from the pad.
 *
 * MT safe.
 */
GstFlowReturn
gst_pad_get_range (GstPad * pad, guint64 offset, guint size,
    GstBuffer ** buffer)
{
  g_return_val_if_fail (GST_IS_PAD (pad), GST_FLOW_ERROR);
  g_return_val_if_fail (GST_PAD_IS_SRC (pad), GST_FLOW_ERROR);
  g_return_val_if_fail (buffer != NULL, GST_FLOW_ERROR);

  return gst_pad_get_range_unchecked (pad, offset, size, buffer);
}

/**
 * gst_pad_pull_range:
 * @pad: a sink #GstPad, returns GST_FLOW_ERROR if not.
 * @offset: The start offset of the buffer
 * @size: The length of the buffer
 * @buffer: (out callee-allocates): a pointer to hold the #GstBuffer, returns
 *     GST_FLOW_ERROR if %NULL.
 *
 * Pulls a @buffer from the peer pad.
 *
 * This function will first trigger the pad block signal if it was
 * installed.
 *
 * When @pad is not linked #GST_FLOW_NOT_LINKED is returned else this
 * function returns the result of gst_pad_get_range() on the peer pad.
 * See gst_pad_get_range() for a list of return values and for the
 * semantics of the arguments of this function.
 *
 * @buffer's caps must either be unset or the same as what is already
 * configured on @pad. Renegotiation within a running pull-mode pipeline is not
 * supported.
 *
 * Returns: a #GstFlowReturn from the peer pad.
 * When this function returns #GST_FLOW_OK, @buffer will contain a valid
 * #GstBuffer that should be freed with gst_buffer_unref() after usage.
 * @buffer may not be used or freed when any other return value than
 * #GST_FLOW_OK is returned.
 *
 * MT safe.
 */
GstFlowReturn
gst_pad_pull_range (GstPad * pad, guint64 offset, guint size,
    GstBuffer ** buffer)
{
  GstPad *peer;
  GstFlowReturn ret;
  gboolean emit_signal;
  gboolean needs_events;

  g_return_val_if_fail (GST_IS_PAD (pad), GST_FLOW_ERROR);
  g_return_val_if_fail (GST_PAD_IS_SINK (pad), GST_FLOW_ERROR);
  g_return_val_if_fail (buffer != NULL, GST_FLOW_ERROR);

  GST_OBJECT_LOCK (pad);

  while (G_UNLIKELY (GST_PAD_IS_BLOCKED (pad)))
    handle_pad_block (pad);

  if (G_UNLIKELY ((peer = GST_PAD_PEER (pad)) == NULL))
    goto not_connected;

  /* signal emision for the pad, peer has chance to emit when
   * we call _get_range() */
  emit_signal = GST_PAD_DO_BUFFER_SIGNALS (pad) > 0;

  gst_object_ref (peer);
  GST_OBJECT_UNLOCK (pad);

  ret = gst_pad_get_range_unchecked (peer, offset, size, buffer);

  gst_object_unref (peer);

  if (G_UNLIKELY (ret != GST_FLOW_OK))
    goto pull_range_failed;

  /* can only fire the signal if we have a valid buffer */
  if (G_UNLIKELY (emit_signal)) {
    if (!gst_pad_emit_have_data_signal (pad, GST_MINI_OBJECT_CAST (*buffer)))
      goto dropping;
  }

  GST_OBJECT_LOCK (pad);

  needs_events = GST_PAD_NEEDS_EVENTS (pad);
  if (G_UNLIKELY (needs_events)) {
    GST_OBJECT_FLAG_UNSET (pad, GST_PAD_NEED_EVENTS);

    GST_DEBUG_OBJECT (pad, "we need to update the events");
    ret = gst_pad_update_events (pad);
    if (G_UNLIKELY (ret != GST_FLOW_OK))
      goto events_error;
  }
  GST_OBJECT_UNLOCK (pad);

  return ret;

  /* ERROR recovery here */
not_connected:
  {
    GST_CAT_LOG_OBJECT (GST_CAT_SCHEDULING, pad,
        "pulling range, but it was not linked");
    GST_OBJECT_UNLOCK (pad);
    return GST_FLOW_NOT_LINKED;
  }
pull_range_failed:
  {
    *buffer = NULL;
    GST_CAT_LEVEL_LOG (GST_CAT_SCHEDULING,
        (ret >= GST_FLOW_UNEXPECTED) ? GST_LEVEL_INFO : GST_LEVEL_WARNING,
        pad, "pullrange failed, flow: %s", gst_flow_get_name (ret));
    return ret;
  }
dropping:
  {
    GST_CAT_LOG_OBJECT (GST_CAT_SCHEDULING, pad,
        "Dropping data after FALSE probe return");
    gst_buffer_unref (*buffer);
    *buffer = NULL;
    return GST_FLOW_UNEXPECTED;
  }
events_error:
  {
    GST_OBJECT_UNLOCK (pad);
    gst_buffer_unref (*buffer);
    *buffer = NULL;
    GST_CAT_WARNING_OBJECT (GST_CAT_SCHEDULING, pad,
        "pullrange returned events that were not accepted");
    return ret;
  }
}

/**
 * gst_pad_push_event:
 * @pad: a #GstPad to push the event to.
 * @event: (transfer full): the #GstEvent to send to the pad.
 *
 * Sends the event to the peer of the given pad. This function is
 * mainly used by elements to send events to their peer
 * elements.
 *
 * This function takes owership of the provided event so you should
 * gst_event_ref() it if you want to reuse the event after this call.
 *
 * Returns: TRUE if the event was handled.
 *
 * MT safe.
 */
gboolean
gst_pad_push_event (GstPad * pad, GstEvent * event)
{
  GstPad *peerpad;
  gboolean result;
  GstCaps *oldcaps = NULL, *newcaps = NULL;

  g_return_val_if_fail (GST_IS_PAD (pad), FALSE);
  g_return_val_if_fail (event != NULL, FALSE);
  g_return_val_if_fail (GST_IS_EVENT (event), FALSE);

  GST_LOG_OBJECT (pad, "event: %s", GST_EVENT_TYPE_NAME (event));

  GST_OBJECT_LOCK (pad);

  /* Two checks to be made:
   * . (un)set the FLUSHING flag for flushing events,
   * . handle pad blocking */
  switch (GST_EVENT_TYPE (event)) {
    case GST_EVENT_FLUSH_START:
      _priv_gst_pad_invalidate_cache (pad);
      GST_PAD_SET_FLUSHING (pad);

      if (G_UNLIKELY (GST_PAD_IS_BLOCKED (pad))) {
        /* flush start will have set the FLUSHING flag and will then
         * unlock all threads doing a GCond wait on the blocking pad. This
         * will typically unblock the STREAMING thread blocked on a pad. */
        GST_LOG_OBJECT (pad, "Pad is blocked, not forwarding flush-start, "
            "doing block signal.");
        GST_PAD_BLOCK_BROADCAST (pad);
        goto flushed;
      }
      break;
    case GST_EVENT_FLUSH_STOP:
      GST_PAD_UNSET_FLUSHING (pad);

      /* if we are blocked, flush away the FLUSH_STOP event */
      if (G_UNLIKELY (GST_PAD_IS_BLOCKED (pad))) {
        GST_LOG_OBJECT (pad, "Pad is blocked, not forwarding flush-stop");
        goto flushed;
      }
      break;
    case GST_EVENT_RECONFIGURE:
      if (GST_PAD_IS_SINK (pad))
        GST_OBJECT_FLAG_SET (pad, GST_PAD_NEED_RECONFIGURE);
    default:
      while (G_UNLIKELY (GST_PAD_IS_BLOCKED (pad))) {
        /* block the event as long as the pad is blocked */
        if (handle_pad_block (pad) != GST_FLOW_OK)
          goto flushed;
      }
      break;
  }

  if (G_UNLIKELY (GST_PAD_DO_EVENT_SIGNALS (pad) > 0)) {
    GST_OBJECT_UNLOCK (pad);

    if (!gst_pad_emit_have_data_signal (pad, GST_MINI_OBJECT_CAST (event)))
      goto dropping;

    GST_OBJECT_LOCK (pad);
  }

  /* store the event on the pad, but only on srcpads */
  if (GST_PAD_IS_SRC (pad) && GST_EVENT_IS_STICKY (event)) {
    guint idx;

    idx = GST_EVENT_STICKY_IDX (event);
    GST_LOG_OBJECT (pad, "storing sticky event %s at index %u",
        GST_EVENT_TYPE_NAME (event), idx);

    oldcaps = get_pad_caps (pad);
    /* srcpad sticky events always become active immediately */
    gst_event_replace (&pad->priv->events[idx].event, event);
    pad->priv->events[idx].active = TRUE;
    newcaps = get_pad_caps (pad);
  }

  if ((peerpad = GST_PAD_PEER (pad)))
    gst_object_ref (peerpad);
  GST_OBJECT_UNLOCK (pad);

  if (oldcaps != newcaps)
    g_object_notify_by_pspec ((GObject *) pad, pspec_caps);

  /* backwards compatibility mode for caps */
  if (GST_EVENT_TYPE (event) == GST_EVENT_CAPS) {
    GstCaps *caps;
    gst_event_parse_caps (event, &caps);
    /* FIXME, this is awkward because we don't check flushing here which means
     * that we can call the setcaps functions on flushing pads, this is not
     * quite what we want */
    gst_pad_call_setcaps (pad, caps);
  }

  /* now check the peer pad */
  if (peerpad == NULL)
    goto not_linked;

  GST_LOG_OBJECT (pad, "sending event %s to peerpad %" GST_PTR_FORMAT,
      GST_EVENT_TYPE_NAME (event), peerpad);

  result = gst_pad_send_event (peerpad, event);

  /* Note: we gave away ownership of the event at this point */
  GST_LOG_OBJECT (pad, "sent event to peerpad %" GST_PTR_FORMAT ", result %d",
      peerpad, result);

  gst_object_unref (peerpad);

  return result;

  /* ERROR handling */
dropping:
  {
    GST_DEBUG_OBJECT (pad, "Dropping event after FALSE probe return");
    gst_event_unref (event);
    return FALSE;
  }
not_linked:
  {
    GST_DEBUG_OBJECT (pad, "Dropping event because pad is not linked");
    gst_event_unref (event);
    return FALSE;
  }
flushed:
  {
    GST_DEBUG_OBJECT (pad,
        "Not forwarding event since we're flushing and blocking");
    gst_event_unref (event);
    GST_OBJECT_UNLOCK (pad);
    return TRUE;
  }
}

/**
 * gst_pad_send_event:
 * @pad: a #GstPad to send the event to.
 * @event: (transfer full): the #GstEvent to send to the pad.
 *
 * Sends the event to the pad. This function can be used
 * by applications to send events in the pipeline.
 *
 * If @pad is a source pad, @event should be an upstream event. If @pad is a
 * sink pad, @event should be a downstream event. For example, you would not
 * send a #GST_EVENT_EOS on a src pad; EOS events only propagate downstream.
 * Furthermore, some downstream events have to be serialized with data flow,
 * like EOS, while some can travel out-of-band, like #GST_EVENT_FLUSH_START. If
 * the event needs to be serialized with data flow, this function will take the
 * pad's stream lock while calling its event function.
 *
 * To find out whether an event type is upstream, downstream, or downstream and
 * serialized, see #GstEventTypeFlags, gst_event_type_get_flags(),
 * #GST_EVENT_IS_UPSTREAM, #GST_EVENT_IS_DOWNSTREAM, and
 * #GST_EVENT_IS_SERIALIZED. Note that in practice that an application or
 * plugin doesn't need to bother itself with this information; the core handles
 * all necessary locks and checks.
 *
 * This function takes owership of the provided event so you should
 * gst_event_ref() it if you want to reuse the event after this call.
 *
 * Returns: TRUE if the event was handled.
 */
gboolean
gst_pad_send_event (GstPad * pad, GstEvent * event)
{
  gboolean result = FALSE;
  GstPadEventFunction eventfunc;
  gboolean serialized, need_unlock = FALSE, needs_events, sticky;

  g_return_val_if_fail (GST_IS_PAD (pad), FALSE);
  g_return_val_if_fail (event != NULL, FALSE);

  GST_OBJECT_LOCK (pad);
  if (GST_PAD_IS_SINK (pad)) {
    if (G_UNLIKELY (!GST_EVENT_IS_DOWNSTREAM (event)))
      goto wrong_direction;
    serialized = GST_EVENT_IS_SERIALIZED (event);
    sticky = GST_EVENT_IS_STICKY (event);
  } else if (GST_PAD_IS_SRC (pad)) {
    if (G_UNLIKELY (!GST_EVENT_IS_UPSTREAM (event)))
      goto wrong_direction;
    /* events on srcpad never are serialized and sticky */
    serialized = sticky = FALSE;
  } else
    goto unknown_direction;

  /* pad signals */
  if (G_UNLIKELY (GST_PAD_DO_EVENT_SIGNALS (pad) > 0)) {
    GST_OBJECT_UNLOCK (pad);

    if (!gst_pad_emit_have_data_signal (pad, GST_MINI_OBJECT_CAST (event)))
      goto dropping;

    GST_OBJECT_LOCK (pad);
  }
  /* get the flag first, we clear it when we have a FLUSH or a non-serialized
   * event. */
  needs_events = GST_PAD_NEEDS_EVENTS (pad);

  switch (GST_EVENT_TYPE (event)) {
    case GST_EVENT_FLUSH_START:
      GST_CAT_DEBUG_OBJECT (GST_CAT_EVENT, pad,
          "have event type %d (FLUSH_START)", GST_EVENT_TYPE (event));

      /* can't even accept a flush begin event when flushing */
      if (GST_PAD_IS_FLUSHING (pad))
        goto flushing;

      _priv_gst_pad_invalidate_cache (pad);
      GST_PAD_SET_FLUSHING (pad);
      GST_CAT_DEBUG_OBJECT (GST_CAT_EVENT, pad, "set flush flag");
      needs_events = FALSE;
      break;
    case GST_EVENT_FLUSH_STOP:
      if (G_LIKELY (GST_PAD_ACTIVATE_MODE (pad) != GST_ACTIVATE_NONE)) {
        GST_PAD_UNSET_FLUSHING (pad);
        GST_CAT_DEBUG_OBJECT (GST_CAT_EVENT, pad, "cleared flush flag");
      }
      GST_OBJECT_UNLOCK (pad);
      /* grab stream lock */
      GST_PAD_STREAM_LOCK (pad);
      need_unlock = TRUE;
      GST_OBJECT_LOCK (pad);
      needs_events = FALSE;
      break;
    case GST_EVENT_RECONFIGURE:
      if (GST_PAD_IS_SRC (pad))
        GST_OBJECT_FLAG_SET (pad, GST_PAD_NEED_RECONFIGURE);
    default:
      GST_CAT_DEBUG_OBJECT (GST_CAT_EVENT, pad, "have event type %s",
          GST_EVENT_TYPE_NAME (event));

      /* make this a little faster, no point in grabbing the lock
       * if the pad is allready flushing. */
      if (G_UNLIKELY (GST_PAD_IS_FLUSHING (pad)))
        goto flushing;

      if (serialized) {
        /* lock order: STREAM_LOCK, LOCK, recheck flushing. */
        GST_OBJECT_UNLOCK (pad);
        GST_PAD_STREAM_LOCK (pad);
        need_unlock = TRUE;
        GST_OBJECT_LOCK (pad);
        if (G_UNLIKELY (GST_PAD_IS_FLUSHING (pad)))
          goto flushing;
      } else {
        /* don't forward events on non-serialized events */
        needs_events = FALSE;
      }
      break;
  }

  /* store the event on the pad, but only on srcpads */
  if (sticky) {
    guint idx;

    idx = GST_EVENT_STICKY_IDX (event);
    GST_LOG_OBJECT (pad, "storing sticky event %s at index %u",
        GST_EVENT_TYPE_NAME (event), idx);

    if (pad->priv->events[idx].event != event) {
      gst_event_replace (&pad->priv->events[idx].event, event);
      pad->priv->events[idx].active = FALSE;
      needs_events = TRUE;
    }
  }

  if (G_UNLIKELY ((eventfunc = GST_PAD_EVENTFUNC (pad)) == NULL))
    goto no_function;

  if (G_UNLIKELY (needs_events)) {
    GST_OBJECT_FLAG_UNSET (pad, GST_PAD_NEED_EVENTS);

    GST_DEBUG_OBJECT (pad, "need to update all events");
    if (gst_pad_update_events (pad) != GST_FLOW_OK)
      result = FALSE;
    else
      result = TRUE;
    GST_OBJECT_UNLOCK (pad);

    gst_event_unref (event);
  } else {
    GST_OBJECT_UNLOCK (pad);

    result = eventfunc (pad, event);
  }

  if (need_unlock)
    GST_PAD_STREAM_UNLOCK (pad);

  GST_DEBUG_OBJECT (pad, "sent event, result %d", result);

  return result;

  /* ERROR handling */
wrong_direction:
  {
    g_warning ("pad %s:%s sending %s event in wrong direction",
        GST_DEBUG_PAD_NAME (pad), GST_EVENT_TYPE_NAME (event));
    GST_OBJECT_UNLOCK (pad);
    gst_event_unref (event);
    return FALSE;
  }
unknown_direction:
  {
    g_warning ("pad %s:%s has invalid direction", GST_DEBUG_PAD_NAME (pad));
    GST_OBJECT_UNLOCK (pad);
    gst_event_unref (event);
    return FALSE;
  }
no_function:
  {
    g_warning ("pad %s:%s has no event handler, file a bug.",
        GST_DEBUG_PAD_NAME (pad));
    GST_OBJECT_UNLOCK (pad);
    if (need_unlock)
      GST_PAD_STREAM_UNLOCK (pad);
    gst_event_unref (event);
    return FALSE;
  }
flushing:
  {
    GST_OBJECT_UNLOCK (pad);
    if (need_unlock)
      GST_PAD_STREAM_UNLOCK (pad);
    GST_CAT_INFO_OBJECT (GST_CAT_EVENT, pad,
        "Received event on flushing pad. Discarding");
    gst_event_unref (event);
    return FALSE;
  }
dropping:
  {
    GST_DEBUG_OBJECT (pad, "Dropping event after FALSE probe return");
    gst_event_unref (event);
    return FALSE;
  }
}

/**
 * gst_pad_set_element_private:
 * @pad: the #GstPad to set the private data of.
 * @priv: The private data to attach to the pad.
 *
 * Set the given private data gpointer on the pad.
 * This function can only be used by the element that owns the pad.
 * No locking is performed in this function.
 */
void
gst_pad_set_element_private (GstPad * pad, gpointer priv)
{
  pad->element_private = priv;
}

/**
 * gst_pad_get_element_private:
 * @pad: the #GstPad to get the private data of.
 *
 * Gets the private data of a pad.
 * No locking is performed in this function.
 *
 * Returns: (transfer none): a #gpointer to the private data.
 */
gpointer
gst_pad_get_element_private (GstPad * pad)
{
  return pad->element_private;
}

static void
do_stream_status (GstPad * pad, GstStreamStatusType type,
    GThread * thread, GstTask * task)
{
  GstElement *parent;

  GST_DEBUG_OBJECT (pad, "doing stream-status %d", type);

  if ((parent = GST_ELEMENT_CAST (gst_pad_get_parent (pad)))) {
    if (GST_IS_ELEMENT (parent)) {
      GstMessage *message;
      GValue value = { 0 };

      if (type == GST_STREAM_STATUS_TYPE_ENTER) {
        gchar *tname, *ename, *pname;

        /* create a good task name */
        ename = gst_element_get_name (parent);
        pname = gst_pad_get_name (pad);
        tname = g_strdup_printf ("%s:%s", ename, pname);
        g_free (ename);
        g_free (pname);

        gst_object_set_name (GST_OBJECT_CAST (task), tname);
        g_free (tname);
      }

      message = gst_message_new_stream_status (GST_OBJECT_CAST (pad),
          type, parent);

      g_value_init (&value, GST_TYPE_TASK);
      g_value_set_object (&value, task);
      gst_message_set_stream_status_object (message, &value);
      g_value_unset (&value);

      GST_DEBUG_OBJECT (pad, "posting stream-status %d", type);
      gst_element_post_message (parent, message);
    }
    gst_object_unref (parent);
  }
}

static void
pad_enter_thread (GstTask * task, GThread * thread, gpointer user_data)
{
  do_stream_status (GST_PAD_CAST (user_data), GST_STREAM_STATUS_TYPE_ENTER,
      thread, task);
}

static void
pad_leave_thread (GstTask * task, GThread * thread, gpointer user_data)
{
  do_stream_status (GST_PAD_CAST (user_data), GST_STREAM_STATUS_TYPE_LEAVE,
      thread, task);
}

static GstTaskThreadCallbacks thr_callbacks = {
  pad_enter_thread,
  pad_leave_thread,
};

/**
 * gst_pad_start_task:
 * @pad: the #GstPad to start the task of
 * @func: the task function to call
 * @data: data passed to the task function
 *
 * Starts a task that repeatedly calls @func with @data. This function
 * is mostly used in pad activation functions to start the dataflow.
 * The #GST_PAD_STREAM_LOCK of @pad will automatically be acquired
 * before @func is called.
 *
 * Returns: a %TRUE if the task could be started.
 */
gboolean
gst_pad_start_task (GstPad * pad, GstTaskFunction func, gpointer data)
{
  GstTask *task;
  gboolean res;

  g_return_val_if_fail (GST_IS_PAD (pad), FALSE);
  g_return_val_if_fail (func != NULL, FALSE);

  GST_DEBUG_OBJECT (pad, "start task");

  GST_OBJECT_LOCK (pad);
  task = GST_PAD_TASK (pad);
  if (task == NULL) {
    task = gst_task_create (func, data);
    gst_task_set_lock (task, GST_PAD_GET_STREAM_LOCK (pad));
    gst_task_set_thread_callbacks (task, &thr_callbacks, pad, NULL);
    GST_DEBUG_OBJECT (pad, "created task");
    GST_PAD_TASK (pad) = task;
    gst_object_ref (task);
    /* release lock to post the message */
    GST_OBJECT_UNLOCK (pad);

    do_stream_status (pad, GST_STREAM_STATUS_TYPE_CREATE, NULL, task);

    gst_object_unref (task);

    GST_OBJECT_LOCK (pad);
    /* nobody else is supposed to have changed the pad now */
    if (GST_PAD_TASK (pad) != task)
      goto concurrent_stop;
  }
  res = gst_task_set_state (task, GST_TASK_STARTED);
  GST_OBJECT_UNLOCK (pad);

  return res;

  /* ERRORS */
concurrent_stop:
  {
    GST_OBJECT_UNLOCK (pad);
    return TRUE;
  }
}

/**
 * gst_pad_pause_task:
 * @pad: the #GstPad to pause the task of
 *
 * Pause the task of @pad. This function will also wait until the
 * function executed by the task is finished if this function is not
 * called from the task function.
 *
 * Returns: a TRUE if the task could be paused or FALSE when the pad
 * has no task.
 */
gboolean
gst_pad_pause_task (GstPad * pad)
{
  GstTask *task;
  gboolean res;

  g_return_val_if_fail (GST_IS_PAD (pad), FALSE);

  GST_DEBUG_OBJECT (pad, "pause task");

  GST_OBJECT_LOCK (pad);
  task = GST_PAD_TASK (pad);
  if (task == NULL)
    goto no_task;
  res = gst_task_set_state (task, GST_TASK_PAUSED);
  GST_OBJECT_UNLOCK (pad);

  /* wait for task function to finish, this lock is recursive so it does nothing
   * when the pause is called from the task itself */
  GST_PAD_STREAM_LOCK (pad);
  GST_PAD_STREAM_UNLOCK (pad);

  return res;

no_task:
  {
    GST_DEBUG_OBJECT (pad, "pad has no task");
    GST_OBJECT_UNLOCK (pad);
    return FALSE;
  }
}

/**
 * gst_pad_stop_task:
 * @pad: the #GstPad to stop the task of
 *
 * Stop the task of @pad. This function will also make sure that the
 * function executed by the task will effectively stop if not called
 * from the GstTaskFunction.
 *
 * This function will deadlock if called from the GstTaskFunction of
 * the task. Use gst_task_pause() instead.
 *
 * Regardless of whether the pad has a task, the stream lock is acquired and
 * released so as to ensure that streaming through this pad has finished.
 *
 * Returns: a TRUE if the task could be stopped or FALSE on error.
 */
gboolean
gst_pad_stop_task (GstPad * pad)
{
  GstTask *task;
  gboolean res;

  g_return_val_if_fail (GST_IS_PAD (pad), FALSE);

  GST_DEBUG_OBJECT (pad, "stop task");

  GST_OBJECT_LOCK (pad);
  task = GST_PAD_TASK (pad);
  if (task == NULL)
    goto no_task;
  GST_PAD_TASK (pad) = NULL;
  res = gst_task_set_state (task, GST_TASK_STOPPED);
  GST_OBJECT_UNLOCK (pad);

  GST_PAD_STREAM_LOCK (pad);
  GST_PAD_STREAM_UNLOCK (pad);

  if (!gst_task_join (task))
    goto join_failed;

  gst_object_unref (task);

  return res;

no_task:
  {
    GST_DEBUG_OBJECT (pad, "no task");
    GST_OBJECT_UNLOCK (pad);

    GST_PAD_STREAM_LOCK (pad);
    GST_PAD_STREAM_UNLOCK (pad);

    /* this is not an error */
    return TRUE;
  }
join_failed:
  {
    /* this is bad, possibly the application tried to join the task from
     * the task's thread. We install the task again so that it will be stopped
     * again from the right thread next time hopefully. */
    GST_OBJECT_LOCK (pad);
    GST_DEBUG_OBJECT (pad, "join failed");
    /* we can only install this task if there was no other task */
    if (GST_PAD_TASK (pad) == NULL)
      GST_PAD_TASK (pad) = task;
    GST_OBJECT_UNLOCK (pad);

    return FALSE;
  }
}<|MERGE_RESOLUTION|>--- conflicted
+++ resolved
@@ -3033,38 +3033,6 @@
 
   g_return_val_if_fail (GST_IS_PAD (pad), NULL);
 
-<<<<<<< HEAD
-=======
-#ifndef GST_REMOVE_DEPRECATED
-  /* when we get here, the default handler for the iterate links is called,
-   * which means that the user has not installed a custom one. We first check if
-   * there is maybe a custom legacy function we can call. */
-  if (GST_PAD_INTLINKFUNC (pad) &&
-      GST_PAD_INTLINKFUNC (pad) != gst_pad_get_internal_links_default) {
-    IntLinkIterData *data;
-
-    /* make an iterator for the list. We can't protect the list with a
-     * cookie. If we would take the cookie of the parent element, we need to
-     * have a parent, which is not required for GST_PAD_INTLINKFUNC(). We could
-     * cache the per-pad list and invalidate the list when a new call to
-     * INTLINKFUNC() returned a different list but then this would only work if
-     * two concurrent iterators were used and the last iterator would still be
-     * thread-unsafe. Just don't use this method anymore. */
-    data = g_slice_new (IntLinkIterData);
-    data->list = ((GstPadIntLinkFunction) GST_PAD_INTLINKFUNC (pad)) (pad);
-    data->cookie = 0;
-
-    GST_WARNING_OBJECT (pad, "Making unsafe iterator");
-
-    cookie = &data->cookie;
-    padlist = &data->list;
-    owner = data;
-    dispose = (GstIteratorDisposeFunction) int_link_iter_data_free;
-    /* reuse the pad lock, it's all we have here */
-    lock = GST_OBJECT_GET_LOCK (pad);
-  } else
-#endif
->>>>>>> 51fc15e9
   {
     GstElement *parent;
 
@@ -3135,156 +3103,6 @@
   return res;
 }
 
-<<<<<<< HEAD
-=======
-#ifndef GST_REMOVE_DEPRECATED
-static void
-add_unref_pad_to_list (GstPad * pad, GList ** list)
-{
-  *list = g_list_prepend (*list, pad);
-  gst_object_unref (pad);
-}
-#endif
-
-/**
- * gst_pad_get_internal_links_default:
- * @pad: the #GstPad to get the internal links of.
- *
- * Gets a list of pads to which the given pad is linked to
- * inside of the parent element.
- * This is the default handler, and thus returns a list of all of the
- * pads inside the parent element with opposite direction.
- *
- * The caller must free this list after use with g_list_free().
- *
- * Returns: (transfer full) (element-type Gst.Pad): a newly allocated #GList
- *     of pads, or NULL if the pad has no parent.
- *
- * Not MT safe.
- *
- * Deprecated: This function does not ref the pads in the list so that they
- * could become invalid by the time the application accesses them. It's also
- * possible that the list changes while handling the pads, which the caller of
- * this function is unable to know. Use the thread-safe
- * gst_pad_iterate_internal_links_default() instead.
- */
-#ifndef GST_REMOVE_DEPRECATED
-GList *
-gst_pad_get_internal_links_default (GstPad * pad)
-{
-  GList *res = NULL;
-  GstElement *parent;
-
-  g_return_val_if_fail (GST_IS_PAD (pad), NULL);
-
-  GST_WARNING_OBJECT (pad, "Unsafe internal links used");
-
-  /* when we get here, the default handler for get_internal_links is called,
-   * which means that the user has not installed a custom one. We first check if
-   * there is maybe a custom iterate function we can call. */
-  if (GST_PAD_ITERINTLINKFUNC (pad) &&
-      GST_PAD_ITERINTLINKFUNC (pad) != gst_pad_iterate_internal_links_default) {
-    GstIterator *it;
-    GstIteratorResult ires;
-    gboolean done = FALSE;
-
-    it = gst_pad_iterate_internal_links (pad);
-    /* loop over the iterator and put all elements into a list, we also
-     * immediatly unref them, which is bad. */
-    do {
-      ires = gst_iterator_foreach (it, (GFunc) add_unref_pad_to_list, &res);
-      switch (ires) {
-        case GST_ITERATOR_OK:
-        case GST_ITERATOR_DONE:
-        case GST_ITERATOR_ERROR:
-          done = TRUE;
-          break;
-        case GST_ITERATOR_RESYNC:
-          /* restart, discard previous list */
-          gst_iterator_resync (it);
-          g_list_free (res);
-          res = NULL;
-          break;
-      }
-    } while (!done);
-
-    gst_iterator_free (it);
-  } else {
-    /* lock pad, check and ref parent */
-    GST_OBJECT_LOCK (pad);
-    parent = GST_PAD_PARENT (pad);
-    if (!parent || !GST_IS_ELEMENT (parent))
-      goto no_parent;
-
-    parent = gst_object_ref (parent);
-    GST_OBJECT_UNLOCK (pad);
-
-    /* now lock the parent while we copy the pads */
-    GST_OBJECT_LOCK (parent);
-    if (pad->direction == GST_PAD_SRC)
-      res = g_list_copy (parent->sinkpads);
-    else
-      res = g_list_copy (parent->srcpads);
-    GST_OBJECT_UNLOCK (parent);
-
-    gst_object_unref (parent);
-  }
-
-  /* At this point pads can be changed and unreffed. Nothing we can do about it
-   * because for compatibility reasons this function cannot ref the pads or
-   * notify the app that the list changed. */
-
-  return res;
-
-no_parent:
-  {
-    GST_DEBUG_OBJECT (pad, "no parent");
-    GST_OBJECT_UNLOCK (pad);
-    return NULL;
-  }
-}
-#endif /* GST_REMOVE_DEPRECATED */
-
-/**
- * gst_pad_get_internal_links:
- * @pad: the #GstPad to get the internal links of.
- *
- * Gets a list of pads to which the given pad is linked to
- * inside of the parent element.
- * The caller must free this list after use.
- *
- * Not MT safe.
- *
- * Returns: (transfer full) (element-type Gst.Pad): a newly allocated #GList
- *     of pads, free with g_list_free().
- *
- * Deprecated: This function does not ref the pads in the list so that they
- * could become invalid by the time the application accesses them. It's also
- * possible that the list changes while handling the pads, which the caller of
- * this function is unable to know. Use the thread-safe
- * gst_pad_iterate_internal_links() instead.
- */
-#ifndef GST_REMOVE_DEPRECATED
-#ifdef GST_DISABLE_DEPRECATED
-GList *gst_pad_get_internal_links (GstPad * pad);
-#endif
-GList *
-gst_pad_get_internal_links (GstPad * pad)
-{
-  GList *res = NULL;
-
-  g_return_val_if_fail (GST_IS_PAD (pad), NULL);
-
-  GST_WARNING_OBJECT (pad, "Calling unsafe internal links");
-
-  if (GST_PAD_INTLINKFUNC (pad))
-    res = ((GstPadIntLinkFunction) GST_PAD_INTLINKFUNC (pad)) (pad);
-
-  return res;
-}
-#endif /* GST_REMOVE_DEPRECATED */
-
->>>>>>> 51fc15e9
 static gboolean
 gst_pad_event_default_dispatch (GstPad * pad, GstEvent * event)
 {
