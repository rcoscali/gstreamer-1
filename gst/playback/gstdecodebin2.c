/* GStreamer
 * Copyright (C) <2006> Edward Hervey <edward@fluendo.com>
 * Copyright (C) <2009> Sebastian Dröge <sebastian.droege@collabora.co.uk>
 * Copyright (C) <2011> Hewlett-Packard Development Company, L.P.
 *   Author: Sebastian Dröge <sebastian.droege@collabora.co.uk>, Collabora Ltd.
 *
 * This library is free software; you can redistribute it and/or
 * modify it under the terms of the GNU Library General Public
 * License as published by the Free Software Foundation; either
 * version 2 of the License, or (at your option) any later version.
 *
 * This library is distributed in the hope that it will be useful,
 * but WITHOUT ANY WARRANTY; without even the implied warranty of
 * MERCHANTABILITY or FITNESS FOR A PARTICULAR PURPOSE.  See the GNU
 * Library General Public License for more details.
 *
 * You should have received a copy of the GNU Library General Public
 * License along with this library; if not, write to the
 * Free Software Foundation, Inc., 59 Temple Place - Suite 330,
 * Boston, MA 02111-1307, USA.
 */

/**
 * SECTION:element-decodebin
 *
 * #GstBin that auto-magically constructs a decoding pipeline using available
 * decoders and demuxers via auto-plugging.
 *
 * decodebin is considered stable now and replaces the old #decodebin element.
 * #uridecodebin uses decodebin internally and is often more convenient to
 * use, as it creates a suitable source element as well.
 */

/* Implementation notes:
 *
 * The following section describes how decodebin works internally.
 *
 * The first part of decodebin is its typefind element, which tries
 * to determine the media type of the input stream. If the type is found
 * autoplugging starts.
 *
 * decodebin internally organizes the elements it autoplugged into GstDecodeChains
 * and GstDecodeGroups. A decode chain is a single chain of decoding, this
 * means that if decodebin every autoplugs an element with two+ srcpads
 * (e.g. a demuxer) this will end the chain and everything following this
 * demuxer will be put into decode groups below the chain. Otherwise,
 * if an element has a single srcpad that outputs raw data the decode chain
 * is ended too and a GstDecodePad is stored and blocked.
 *
 * A decode group combines a number of chains that are created by a
 * demuxer element. All those chains are connected through a multiqueue to
 * the demuxer. A new group for the same demuxer is only created if the
 * demuxer has signaled no-more-pads, in which case all following pads
 * create a new chain in the new group.
 *
 * This continues until the top-level decode chain is complete. A decode
 * chain is complete if it either ends with a blocked endpad, if autoplugging
 * stopped because no suitable plugins could be found or if the active group
 * is complete. A decode group on the other hand is complete if all child
 * chains are complete.
 *
 * If this happens at some point, all endpads of all active groups are exposed.
 * For this decodebin adds the endpads, signals no-more-pads and then unblocks
 * them. Now playback starts.
 *
 * If one of the chains that end on a endpad receives EOS decodebin checks
 * if all chains and groups are drained. In that case everything goes into EOS.
 * If there is a chain where the active group is drained but there exist next
 * groups, the active group is hidden (endpads are removed) and the next group
 * is exposed. This means that in some cases more pads may be created even
 * after the initial no-more-pads signal. This happens for example with
 * so-called "chained oggs", most commonly found among ogg/vorbis internet
 * radio streams.
 *
 * Note 1: If we're talking about blocked endpads this really means that the
 * *target* pads of the endpads are blocked. Pads that are exposed to the outside
 * should never ever be blocked!
 *
 * Note 2: If a group is complete and the parent's chain demuxer adds new pads
 * but never signaled no-more-pads this additional pads will be ignored!
 *
 */

#ifdef HAVE_CONFIG_H
#include "config.h"
#endif

#include <gst/gst-i18n-plugin.h>

#include <string.h>
#include <gst/gst.h>
#include <gst/pbutils/pbutils.h>

#include "gstplay-marshal.h"
#include "gstplay-enum.h"
#include "gstplayback.h"
#include "gstrawcaps.h"

/* generic templates */
static GstStaticPadTemplate decoder_bin_sink_template =
GST_STATIC_PAD_TEMPLATE ("sink",
    GST_PAD_SINK,
    GST_PAD_ALWAYS,
    GST_STATIC_CAPS_ANY);

static GstStaticPadTemplate decoder_bin_src_template =
GST_STATIC_PAD_TEMPLATE ("src_%u",
    GST_PAD_SRC,
    GST_PAD_SOMETIMES,
    GST_STATIC_CAPS_ANY);

GST_DEBUG_CATEGORY_STATIC (gst_decode_bin_debug);
#define GST_CAT_DEFAULT gst_decode_bin_debug

typedef struct _GstPendingPad GstPendingPad;
typedef struct _GstDecodeElement GstDecodeElement;
typedef struct _GstDecodeChain GstDecodeChain;
typedef struct _GstDecodeGroup GstDecodeGroup;
typedef struct _GstDecodePad GstDecodePad;
typedef GstGhostPadClass GstDecodePadClass;
typedef struct _GstDecodeBin GstDecodeBin;
typedef struct _GstDecodeBinClass GstDecodeBinClass;

#define GST_TYPE_DECODE_BIN             (gst_decode_bin_get_type())
#define GST_DECODE_BIN_CAST(obj)        ((GstDecodeBin*)(obj))
#define GST_DECODE_BIN(obj)             (G_TYPE_CHECK_INSTANCE_CAST((obj),GST_TYPE_DECODE_BIN,GstDecodeBin))
#define GST_DECODE_BIN_CLASS(klass)     (G_TYPE_CHECK_CLASS_CAST((klass),GST_TYPE_DECODE_BIN,GstDecodeBinClass))
#define GST_IS_DECODE_BIN(obj)          (G_TYPE_CHECK_INSTANCE_TYPE((obj),GST_TYPE_DECODE_BIN))
#define GST_IS_DECODE_BIN_CLASS(klass)  (G_TYPE_CHECK_CLASS_TYPE((klass),GST_TYPE_DECODE_BIN))

/**
 *  GstDecodeBin:
 *
 *  The opaque #GstDecodeBin data structure
 */
struct _GstDecodeBin
{
  GstBin bin;                   /* we extend GstBin */

  /* properties */
  GstCaps *caps;                /* caps on which to stop decoding */
  gchar *encoding;              /* encoding of subtitles */
  gboolean use_buffering;       /* configure buffering on multiqueues */
  gint low_percent;
  gint high_percent;
  guint max_size_bytes;
  guint max_size_buffers;
  guint64 max_size_time;
  gboolean post_stream_topology;

  GstElement *typefind;         /* this holds the typefind object */

  GMutex *expose_lock;          /* Protects exposal and removal of groups */
  GstDecodeChain *decode_chain; /* Top level decode chain */
  guint nbpads;                 /* unique identifier for source pads */

  GMutex *factories_lock;
  guint32 factories_cookie;     /* Cookie from last time when factories was updated */
  GList *factories;             /* factories we can use for selecting elements */

  GMutex *subtitle_lock;        /* Protects changes to subtitles and encoding */
  GList *subtitles;             /* List of elements with subtitle-encoding,
                                 * protected by above mutex! */

  gboolean have_type;           /* if we received the have_type signal */
  guint have_type_id;           /* signal id for have-type from typefind */

  gboolean async_pending;       /* async-start has been emited */

  GMutex *dyn_lock;             /* lock protecting pad blocking */
  gboolean shutdown;            /* if we are shutting down */
  GList *blocked_pads;          /* pads that have set to block */

  gboolean expose_allstreams;   /* Whether to expose unknow type streams or not */

  GList *filtered;              /* elements for which error messages are filtered */
};

struct _GstDecodeBinClass
{
  GstBinClass parent_class;

  /* signal fired when we found a pad that we cannot decode */
  void (*unknown_type) (GstElement * element, GstPad * pad, GstCaps * caps);

  /* signal fired to know if we continue trying to decode the given caps */
    gboolean (*autoplug_continue) (GstElement * element, GstPad * pad,
      GstCaps * caps);
  /* signal fired to get a list of factories to try to autoplug */
  GValueArray *(*autoplug_factories) (GstElement * element, GstPad * pad,
      GstCaps * caps);
  /* signal fired to sort the factories */
  GValueArray *(*autoplug_sort) (GstElement * element, GstPad * pad,
      GstCaps * caps, GValueArray * factories);
  /* signal fired to select from the proposed list of factories */
    GstAutoplugSelectResult (*autoplug_select) (GstElement * element,
      GstPad * pad, GstCaps * caps, GstElementFactory * factory);

  /* fired when the last group is drained */
  void (*drained) (GstElement * element);
};

/* signals */
enum
{
  SIGNAL_UNKNOWN_TYPE,
  SIGNAL_AUTOPLUG_CONTINUE,
  SIGNAL_AUTOPLUG_FACTORIES,
  SIGNAL_AUTOPLUG_SELECT,
  SIGNAL_AUTOPLUG_SORT,
  SIGNAL_DRAINED,
  LAST_SIGNAL
};

/* automatic sizes, while prerolling we buffer up to 2MB, we ignore time
 * and buffers in this case. */
#define AUTO_PREROLL_SIZE_BYTES                  2 * 1024 * 1024
#define AUTO_PREROLL_SIZE_BUFFERS                0
#define AUTO_PREROLL_NOT_SEEKABLE_SIZE_TIME      10 * GST_SECOND
#define AUTO_PREROLL_SEEKABLE_SIZE_TIME          0

/* whan playing, keep a max of 2MB of data but try to keep the number of buffers
 * as low as possible (try to aim for 5 buffers) */
#define AUTO_PLAY_SIZE_BYTES        2 * 1024 * 1024
#define AUTO_PLAY_SIZE_BUFFERS      5
#define AUTO_PLAY_SIZE_TIME         0

#define DEFAULT_SUBTITLE_ENCODING NULL
#define DEFAULT_USE_BUFFERING     FALSE
#define DEFAULT_LOW_PERCENT       10
#define DEFAULT_HIGH_PERCENT      99
/* by default we use the automatic values above */
#define DEFAULT_MAX_SIZE_BYTES    0
#define DEFAULT_MAX_SIZE_BUFFERS  0
#define DEFAULT_MAX_SIZE_TIME     0
#define DEFAULT_POST_STREAM_TOPOLOGY FALSE
#define DEFAULT_EXPOSE_ALL_STREAMS  TRUE

/* Properties */
enum
{
  PROP_0,
  PROP_CAPS,
  PROP_SUBTITLE_ENCODING,
  PROP_SINK_CAPS,
  PROP_USE_BUFFERING,
  PROP_LOW_PERCENT,
  PROP_HIGH_PERCENT,
  PROP_MAX_SIZE_BYTES,
  PROP_MAX_SIZE_BUFFERS,
  PROP_MAX_SIZE_TIME,
  PROP_POST_STREAM_TOPOLOGY,
  PROP_EXPOSE_ALL_STREAMS,
  PROP_LAST
};

static GstBinClass *parent_class;
static guint gst_decode_bin_signals[LAST_SIGNAL] = { 0 };

static GstStaticCaps default_raw_caps = GST_STATIC_CAPS (DEFAULT_RAW_CAPS);

static void do_async_start (GstDecodeBin * dbin);
static void do_async_done (GstDecodeBin * dbin);

static void type_found (GstElement * typefind, guint probability,
    GstCaps * caps, GstDecodeBin * decode_bin);

static void decodebin_set_queue_size (GstDecodeBin * dbin,
    GstElement * multiqueue, gboolean preroll, gboolean seekable);

static gboolean gst_decode_bin_autoplug_continue (GstElement * element,
    GstPad * pad, GstCaps * caps);
static GValueArray *gst_decode_bin_autoplug_factories (GstElement *
    element, GstPad * pad, GstCaps * caps);
static GValueArray *gst_decode_bin_autoplug_sort (GstElement * element,
    GstPad * pad, GstCaps * caps, GValueArray * factories);
static GstAutoplugSelectResult gst_decode_bin_autoplug_select (GstElement *
    element, GstPad * pad, GstCaps * caps, GstElementFactory * factory);

static void gst_decode_bin_set_property (GObject * object, guint prop_id,
    const GValue * value, GParamSpec * pspec);
static void gst_decode_bin_get_property (GObject * object, guint prop_id,
    GValue * value, GParamSpec * pspec);
static void gst_decode_bin_set_caps (GstDecodeBin * dbin, GstCaps * caps);
static GstCaps *gst_decode_bin_get_caps (GstDecodeBin * dbin);
static void caps_notify_cb (GstPad * pad, GParamSpec * unused,
    GstDecodeChain * chain);

static GstPad *find_sink_pad (GstElement * element);
static GstStateChangeReturn gst_decode_bin_change_state (GstElement * element,
    GstStateChange transition);
static void gst_decode_bin_handle_message (GstBin * bin, GstMessage * message);

static gboolean check_upstream_seekable (GstDecodeBin * dbin, GstPad * pad);

#define EXPOSE_LOCK(dbin) G_STMT_START {				\
    GST_LOG_OBJECT (dbin,						\
		    "expose locking from thread %p",			\
		    g_thread_self ());					\
    g_mutex_lock (GST_DECODE_BIN_CAST(dbin)->expose_lock);		\
    GST_LOG_OBJECT (dbin,						\
		    "expose locked from thread %p",			\
		    g_thread_self ());					\
} G_STMT_END

#define EXPOSE_UNLOCK(dbin) G_STMT_START {				\
    GST_LOG_OBJECT (dbin,						\
		    "expose unlocking from thread %p",			\
		    g_thread_self ());					\
    g_mutex_unlock (GST_DECODE_BIN_CAST(dbin)->expose_lock);		\
} G_STMT_END

#define DYN_LOCK(dbin) G_STMT_START {			\
    GST_LOG_OBJECT (dbin,						\
		    "dynlocking from thread %p",			\
		    g_thread_self ());					\
    g_mutex_lock (GST_DECODE_BIN_CAST(dbin)->dyn_lock);			\
    GST_LOG_OBJECT (dbin,						\
		    "dynlocked from thread %p",				\
		    g_thread_self ());					\
} G_STMT_END

#define DYN_UNLOCK(dbin) G_STMT_START {			\
    GST_LOG_OBJECT (dbin,						\
		    "dynunlocking from thread %p",			\
		    g_thread_self ());					\
    g_mutex_unlock (GST_DECODE_BIN_CAST(dbin)->dyn_lock);		\
} G_STMT_END

#define SUBTITLE_LOCK(dbin) G_STMT_START {				\
    GST_LOG_OBJECT (dbin,						\
		    "subtitle locking from thread %p",			\
		    g_thread_self ());					\
    g_mutex_lock (GST_DECODE_BIN_CAST(dbin)->subtitle_lock);		\
    GST_LOG_OBJECT (dbin,						\
		    "subtitle lock from thread %p",			\
		    g_thread_self ());					\
} G_STMT_END

#define SUBTITLE_UNLOCK(dbin) G_STMT_START {				\
    GST_LOG_OBJECT (dbin,						\
		    "subtitle unlocking from thread %p",		\
		    g_thread_self ());					\
    g_mutex_unlock (GST_DECODE_BIN_CAST(dbin)->subtitle_lock);		\
} G_STMT_END

struct _GstPendingPad
{
  GstPad *pad;
  GstDecodeChain *chain;
  gulong event_probe_id;
};

struct _GstDecodeElement
{
  GstElement *element;
  GstElement *capsfilter;       /* Optional capsfilter for Parser/Convert */
};

/* GstDecodeGroup
 *
 * Streams belonging to the same group/chain of a media file
 *
 * When changing something here lock the parent chain!
 */
struct _GstDecodeGroup
{
  GstDecodeBin *dbin;
  GstDecodeChain *parent;

  GstElement *multiqueue;       /* Used for linking all child chains */
  gulong overrunsig;            /* the overrun signal for multiqueue */

  gboolean overrun;             /* TRUE if the multiqueue signaled overrun. This
                                 * means that we should really expose the group */

  gboolean no_more_pads;        /* TRUE if the demuxer signaled no-more-pads */
  gboolean drained;             /* TRUE if the all children are drained */

  GList *children;              /* List of GstDecodeChains in this group */

  GList *reqpads;               /* List of RequestPads for multiqueue, there is
                                 * exactly one RequestPad per child chain */
};

struct _GstDecodeChain
{
  GstDecodeGroup *parent;
  GstDecodeBin *dbin;

  GMutex *lock;                 /* Protects this chain and its groups */

  GstPad *pad;                  /* srcpad that caused creation of this chain */

  gboolean demuxer;             /* TRUE if elements->data is a demuxer */
  gboolean seekable;            /* TRUE if this chain ends on a demuxer and is seekable */
  GList *elements;              /* All elements in this group, first
                                   is the latest and most downstream element */

  /* Note: there are only groups if the last element of this chain
   * is a demuxer, otherwise the chain will end with an endpad.
   * The other way around this means, that endpad only exists if this
   * chain doesn't end with a demuxer! */

  GstDecodeGroup *active_group; /* Currently active group */
  GList *next_groups;           /* head is newest group, tail is next group.
                                   a new group will be created only if the head
                                   group had no-more-pads. If it's only exposed
                                   all new pads will be ignored! */
  GList *pending_pads;          /* Pads that have no fixed caps yet */

  GstDecodePad *endpad;         /* Pad of this chain that could be exposed */
  gboolean deadend;             /* This chain is incomplete and can't be completed,
                                   e.g. no suitable decoder could be found
                                   e.g. stream got EOS without buffers
                                 */
  GstCaps *endcaps;             /* Caps that were used when linking to the endpad
                                   or that resulted in the deadend
                                 */

  /* FIXME: This should be done directly via a thread! */
  GList *old_groups;            /* Groups that should be freed later */
};

static void gst_decode_chain_free (GstDecodeChain * chain);
static GstDecodeChain *gst_decode_chain_new (GstDecodeBin * dbin,
    GstDecodeGroup * group, GstPad * pad);
static void gst_decode_group_hide (GstDecodeGroup * group);
static void gst_decode_group_free (GstDecodeGroup * group);
static GstDecodeGroup *gst_decode_group_new (GstDecodeBin * dbin,
    GstDecodeChain * chain);
static gboolean gst_decode_chain_is_complete (GstDecodeChain * chain);
static gboolean gst_decode_chain_expose (GstDecodeChain * chain,
    GList ** endpads, gboolean * missing_plugin);
static gboolean gst_decode_chain_is_drained (GstDecodeChain * chain);
static gboolean gst_decode_group_is_complete (GstDecodeGroup * group);
static GstPad *gst_decode_group_control_demuxer_pad (GstDecodeGroup * group,
    GstPad * pad);
static gboolean gst_decode_group_is_drained (GstDecodeGroup * group);

static gboolean gst_decode_bin_expose (GstDecodeBin * dbin);

#define CHAIN_MUTEX_LOCK(chain) G_STMT_START {				\
    GST_LOG_OBJECT (chain->dbin,					\
		    "locking chain %p from thread %p",			\
		    chain, g_thread_self ());				\
    g_mutex_lock (chain->lock);						\
    GST_LOG_OBJECT (chain->dbin,					\
		    "locked chain %p from thread %p",			\
		    chain, g_thread_self ());				\
} G_STMT_END

#define CHAIN_MUTEX_UNLOCK(chain) G_STMT_START {                        \
    GST_LOG_OBJECT (chain->dbin,					\
		    "unlocking chain %p from thread %p",		\
		    chain, g_thread_self ());				\
    g_mutex_unlock (chain->lock);					\
} G_STMT_END

/* GstDecodePad
 *
 * GstPad private used for source pads of chains
 */
struct _GstDecodePad
{
  GstGhostPad parent;
  GstDecodeBin *dbin;
  GstDecodeChain *chain;

  gboolean blocked;             /* the *target* pad is blocked */
  gboolean exposed;             /* the pad is exposed */
  gboolean drained;             /* an EOS has been seen on the pad */

  gulong block_id;
};

GType gst_decode_pad_get_type (void);
G_DEFINE_TYPE (GstDecodePad, gst_decode_pad, GST_TYPE_GHOST_PAD);
#define GST_TYPE_DECODE_PAD (gst_decode_pad_get_type ())
#define GST_DECODE_PAD(obj) (G_TYPE_CHECK_INSTANCE_CAST((obj),GST_TYPE_DECODE_PAD,GstDecodePad))

static GstDecodePad *gst_decode_pad_new (GstDecodeBin * dbin, GstPad * pad,
    GstDecodeChain * chain);
static void gst_decode_pad_activate (GstDecodePad * dpad,
    GstDecodeChain * chain);
static void gst_decode_pad_unblock (GstDecodePad * dpad);
static void gst_decode_pad_set_blocked (GstDecodePad * dpad, gboolean blocked);

static void gst_pending_pad_free (GstPendingPad * ppad);
static GstPadProbeReturn pad_event_cb (GstPad * pad, GstPadProbeInfo * info,
    gpointer data);

/********************************
 * Standard GObject boilerplate *
 ********************************/

static void gst_decode_bin_class_init (GstDecodeBinClass * klass);
static void gst_decode_bin_init (GstDecodeBin * decode_bin);
static void gst_decode_bin_dispose (GObject * object);
static void gst_decode_bin_finalize (GObject * object);

static GType
gst_decode_bin_get_type (void)
{
  static GType gst_decode_bin_type = 0;

  if (!gst_decode_bin_type) {
    static const GTypeInfo gst_decode_bin_info = {
      sizeof (GstDecodeBinClass),
      NULL,
      NULL,
      (GClassInitFunc) gst_decode_bin_class_init,
      NULL,
      NULL,
      sizeof (GstDecodeBin),
      0,
      (GInstanceInitFunc) gst_decode_bin_init,
      NULL
    };

    gst_decode_bin_type =
        g_type_register_static (GST_TYPE_BIN, "GstDecodeBin",
        &gst_decode_bin_info, 0);
  }

  return gst_decode_bin_type;
}

static gboolean
_gst_boolean_accumulator (GSignalInvocationHint * ihint,
    GValue * return_accu, const GValue * handler_return, gpointer dummy)
{
  gboolean myboolean;

  myboolean = g_value_get_boolean (handler_return);
  if (!(ihint->run_type & G_SIGNAL_RUN_CLEANUP))
    g_value_set_boolean (return_accu, myboolean);

  /* stop emission if FALSE */
  return myboolean;
}

/* we collect the first result */
static gboolean
_gst_array_accumulator (GSignalInvocationHint * ihint,
    GValue * return_accu, const GValue * handler_return, gpointer dummy)
{
  gpointer array;

  array = g_value_get_boxed (handler_return);
  if (!(ihint->run_type & G_SIGNAL_RUN_CLEANUP))
    g_value_set_boxed (return_accu, array);

  return FALSE;
}

static gboolean
_gst_select_accumulator (GSignalInvocationHint * ihint,
    GValue * return_accu, const GValue * handler_return, gpointer dummy)
{
  GstAutoplugSelectResult res;

  res = g_value_get_enum (handler_return);
  if (!(ihint->run_type & G_SIGNAL_RUN_CLEANUP))
    g_value_set_enum (return_accu, res);

  return FALSE;
}

static gboolean
_gst_array_hasvalue_accumulator (GSignalInvocationHint * ihint,
    GValue * return_accu, const GValue * handler_return, gpointer dummy)
{
  gpointer array;

  array = g_value_get_boxed (handler_return);
  if (!(ihint->run_type & G_SIGNAL_RUN_CLEANUP))
    g_value_set_boxed (return_accu, array);

  if (array != NULL)
    return FALSE;

  return TRUE;
}

static void
gst_decode_bin_class_init (GstDecodeBinClass * klass)
{
  GObjectClass *gobject_klass;
  GstElementClass *gstelement_klass;
  GstBinClass *gstbin_klass;

  gobject_klass = (GObjectClass *) klass;
  gstelement_klass = (GstElementClass *) klass;
  gstbin_klass = (GstBinClass *) klass;

  parent_class = g_type_class_peek_parent (klass);

  gobject_klass->dispose = gst_decode_bin_dispose;
  gobject_klass->finalize = gst_decode_bin_finalize;
  gobject_klass->set_property = gst_decode_bin_set_property;
  gobject_klass->get_property = gst_decode_bin_get_property;

  /**
   * GstDecodeBin::unknown-type:
   * @bin: The decodebin.
   * @pad: The new pad containing caps that cannot be resolved to a 'final'
   *       stream type.
   * @caps: The #GstCaps of the pad that cannot be resolved.
   *
   * This signal is emitted when a pad for which there is no further possible
   * decoding is added to the decodebin.
   */
  gst_decode_bin_signals[SIGNAL_UNKNOWN_TYPE] =
      g_signal_new ("unknown-type", G_TYPE_FROM_CLASS (klass),
      G_SIGNAL_RUN_LAST, G_STRUCT_OFFSET (GstDecodeBinClass, unknown_type),
      NULL, NULL, gst_marshal_VOID__OBJECT_BOXED, G_TYPE_NONE, 2,
      GST_TYPE_PAD, GST_TYPE_CAPS);

  /**
   * GstDecodeBin::autoplug-continue:
   * @bin: The decodebin.
   * @pad: The #GstPad.
   * @caps: The #GstCaps found.
   *
   * This signal is emitted whenever decodebin finds a new stream. It is
   * emitted before looking for any elements that can handle that stream.
   *
   * <note>
   *   Invocation of signal handlers stops after the first signal handler
   *   returns #FALSE. Signal handlers are invoked in the order they were
   *   connected in.
   * </note>
   *
   * Returns: #TRUE if you wish decodebin to look for elements that can
   * handle the given @caps. If #FALSE, those caps will be considered as
   * final and the pad will be exposed as such (see 'pad-added' signal of
   * #GstElement).
   */
  gst_decode_bin_signals[SIGNAL_AUTOPLUG_CONTINUE] =
      g_signal_new ("autoplug-continue", G_TYPE_FROM_CLASS (klass),
      G_SIGNAL_RUN_LAST, G_STRUCT_OFFSET (GstDecodeBinClass, autoplug_continue),
      _gst_boolean_accumulator, NULL, gst_play_marshal_BOOLEAN__OBJECT_BOXED,
      G_TYPE_BOOLEAN, 2, GST_TYPE_PAD, GST_TYPE_CAPS);

  /**
   * GstDecodeBin::autoplug-factories:
   * @bin: The decodebin.
   * @pad: The #GstPad.
   * @caps: The #GstCaps found.
   *
   * This function is emited when an array of possible factories for @caps on
   * @pad is needed. Decodebin will by default return an array with all
   * compatible factories, sorted by rank.
   *
   * If this function returns NULL, @pad will be exposed as a final caps.
   *
   * If this function returns an empty array, the pad will be considered as
   * having an unhandled type media type.
   *
   * <note>
   *   Only the signal handler that is connected first will ever by invoked.
   *   Don't connect signal handlers with the #G_CONNECT_AFTER flag to this
   *   signal, they will never be invoked!
   * </note>
   *
   * Returns: a #GValueArray* with a list of factories to try. The factories are
   * by default tried in the returned order or based on the index returned by
   * "autoplug-select".
   */
  gst_decode_bin_signals[SIGNAL_AUTOPLUG_FACTORIES] =
      g_signal_new ("autoplug-factories", G_TYPE_FROM_CLASS (klass),
      G_SIGNAL_RUN_LAST, G_STRUCT_OFFSET (GstDecodeBinClass,
          autoplug_factories), _gst_array_accumulator, NULL,
      gst_play_marshal_BOXED__OBJECT_BOXED, G_TYPE_VALUE_ARRAY, 2,
      GST_TYPE_PAD, GST_TYPE_CAPS);

  /**
   * GstDecodeBin::autoplug-sort:
   * @bin: The decodebin.
   * @pad: The #GstPad.
   * @caps: The #GstCaps.
   * @factories: A #GValueArray of possible #GstElementFactory to use.
   *
   * Once decodebin has found the possible #GstElementFactory objects to try
   * for @caps on @pad, this signal is emited. The purpose of the signal is for
   * the application to perform additional sorting or filtering on the element
   * factory array.
   *
   * The callee should copy and modify @factories or return #NULL if the
   * order should not change.
   *
   * <note>
   *   Invocation of signal handlers stops after one signal handler has
   *   returned something else than #NULL. Signal handlers are invoked in
   *   the order they were connected in.
   *   Don't connect signal handlers with the #G_CONNECT_AFTER flag to this
   *   signal, they will never be invoked!
   * </note>
   *
   * Returns: A new sorted array of #GstElementFactory objects.
   */
  gst_decode_bin_signals[SIGNAL_AUTOPLUG_SORT] =
      g_signal_new ("autoplug-sort", G_TYPE_FROM_CLASS (klass),
      G_SIGNAL_RUN_LAST, G_STRUCT_OFFSET (GstDecodeBinClass, autoplug_sort),
      _gst_array_hasvalue_accumulator, NULL,
      gst_play_marshal_BOXED__OBJECT_BOXED_BOXED, G_TYPE_VALUE_ARRAY, 3,
      GST_TYPE_PAD, GST_TYPE_CAPS, G_TYPE_VALUE_ARRAY);

  /**
   * GstDecodeBin::autoplug-select:
   * @bin: The decodebin.
   * @pad: The #GstPad.
   * @caps: The #GstCaps.
   * @factory: A #GstElementFactory to use.
   *
   * This signal is emitted once decodebin has found all the possible
   * #GstElementFactory that can be used to handle the given @caps. For each of
   * those factories, this signal is emited.
   *
   * The signal handler should return a #GST_TYPE_AUTOPLUG_SELECT_RESULT enum
   * value indicating what decodebin should do next.
   *
   * A value of #GST_AUTOPLUG_SELECT_TRY will try to autoplug an element from
   * @factory.
   *
   * A value of #GST_AUTOPLUG_SELECT_EXPOSE will expose @pad without plugging
   * any element to it.
   *
   * A value of #GST_AUTOPLUG_SELECT_SKIP will skip @factory and move to the
   * next factory.
   *
   * <note>
   *   Only the signal handler that is connected first will ever by invoked.
   *   Don't connect signal handlers with the #G_CONNECT_AFTER flag to this
   *   signal, they will never be invoked!
   * </note>
   *
   * Returns: a #GST_TYPE_AUTOPLUG_SELECT_RESULT that indicates the required
   * operation. the default handler will always return
   * #GST_AUTOPLUG_SELECT_TRY.
   */
  gst_decode_bin_signals[SIGNAL_AUTOPLUG_SELECT] =
      g_signal_new ("autoplug-select", G_TYPE_FROM_CLASS (klass),
      G_SIGNAL_RUN_LAST, G_STRUCT_OFFSET (GstDecodeBinClass, autoplug_select),
      _gst_select_accumulator, NULL,
      gst_play_marshal_ENUM__OBJECT_BOXED_OBJECT,
      GST_TYPE_AUTOPLUG_SELECT_RESULT, 3, GST_TYPE_PAD, GST_TYPE_CAPS,
      GST_TYPE_ELEMENT_FACTORY);

  /**
   * GstDecodeBin::drained
   * @bin: The decodebin
   *
   * This signal is emitted once decodebin has finished decoding all the data.
   *
   * Since: 0.10.16
   */
  gst_decode_bin_signals[SIGNAL_DRAINED] =
      g_signal_new ("drained", G_TYPE_FROM_CLASS (klass),
      G_SIGNAL_RUN_LAST, G_STRUCT_OFFSET (GstDecodeBinClass, drained),
      NULL, NULL, gst_marshal_VOID__VOID, G_TYPE_NONE, 0, G_TYPE_NONE);

  g_object_class_install_property (gobject_klass, PROP_CAPS,
      g_param_spec_boxed ("caps", "Caps", "The caps on which to stop decoding.",
          GST_TYPE_CAPS, G_PARAM_READWRITE | G_PARAM_STATIC_STRINGS));

  g_object_class_install_property (gobject_klass, PROP_SUBTITLE_ENCODING,
      g_param_spec_string ("subtitle-encoding", "subtitle encoding",
          "Encoding to assume if input subtitles are not in UTF-8 encoding. "
          "If not set, the GST_SUBTITLE_ENCODING environment variable will "
          "be checked for an encoding to use. If that is not set either, "
          "ISO-8859-15 will be assumed.", NULL,
          G_PARAM_READWRITE | G_PARAM_STATIC_STRINGS));

  g_object_class_install_property (gobject_klass, PROP_SINK_CAPS,
      g_param_spec_boxed ("sink-caps", "Sink Caps",
          "The caps of the input data. (NULL = use typefind element)",
          GST_TYPE_CAPS, G_PARAM_READWRITE | G_PARAM_STATIC_STRINGS));

  /**
   * GstDecodeBin::use-buffering
   *
   * Activate buffering in decodebin. This will instruct the multiqueues behind
   * decoders to emit BUFFERING messages.

   * Since: 0.10.26
   */
  g_object_class_install_property (gobject_klass, PROP_USE_BUFFERING,
      g_param_spec_boolean ("use-buffering", "Use Buffering",
          "Emit GST_MESSAGE_BUFFERING based on low-/high-percent thresholds",
          DEFAULT_USE_BUFFERING, G_PARAM_READWRITE | G_PARAM_STATIC_STRINGS));

  /**
   * GstDecodeBin:low-percent
   *
   * Low threshold percent for buffering to start.
   *
   * Since: 0.10.26
   */
  g_object_class_install_property (gobject_klass, PROP_LOW_PERCENT,
      g_param_spec_int ("low-percent", "Low percent",
          "Low threshold for buffering to start", 0, 100,
          DEFAULT_LOW_PERCENT, G_PARAM_READWRITE | G_PARAM_STATIC_STRINGS));
  /**
   * GstDecodeBin:high-percent
   *
   * High threshold percent for buffering to finish.
   *
   * Since: 0.10.26
   */
  g_object_class_install_property (gobject_klass, PROP_HIGH_PERCENT,
      g_param_spec_int ("high-percent", "High percent",
          "High threshold for buffering to finish", 0, 100,
          DEFAULT_HIGH_PERCENT, G_PARAM_READWRITE | G_PARAM_STATIC_STRINGS));

  /**
   * GstDecodeBin:max-size-bytes
   *
   * Max amount amount of bytes in the queue (0=automatic).
   *
   * Since: 0.10.26
   */
  g_object_class_install_property (gobject_klass, PROP_MAX_SIZE_BYTES,
      g_param_spec_uint ("max-size-bytes", "Max. size (bytes)",
          "Max. amount of bytes in the queue (0=automatic)",
          0, G_MAXUINT, DEFAULT_MAX_SIZE_BYTES,
          G_PARAM_READWRITE | G_PARAM_STATIC_STRINGS));
  /**
   * GstDecodeBin:max-size-buffers
   *
   * Max amount amount of buffers in the queue (0=automatic).
   *
   * Since: 0.10.26
   */
  g_object_class_install_property (gobject_klass, PROP_MAX_SIZE_BUFFERS,
      g_param_spec_uint ("max-size-buffers", "Max. size (buffers)",
          "Max. number of buffers in the queue (0=automatic)",
          0, G_MAXUINT, DEFAULT_MAX_SIZE_BUFFERS,
          G_PARAM_READWRITE | G_PARAM_STATIC_STRINGS));
  /**
   * GstDecodeBin:max-size-time
   *
   * Max amount amount of time in the queue (in ns, 0=automatic).
   *
   * Since: 0.10.26
   */
  g_object_class_install_property (gobject_klass, PROP_MAX_SIZE_TIME,
      g_param_spec_uint64 ("max-size-time", "Max. size (ns)",
          "Max. amount of data in the queue (in ns, 0=automatic)",
          0, G_MAXUINT64,
          DEFAULT_MAX_SIZE_TIME, G_PARAM_READWRITE | G_PARAM_STATIC_STRINGS));

  /**
   * GstDecodeBin::post-stream-topology
   *
   * Post stream-topology messages on the bus every time the topology changes.
   *
   * Since: 0.10.26
   */
  g_object_class_install_property (gobject_klass, PROP_POST_STREAM_TOPOLOGY,
      g_param_spec_boolean ("post-stream-topology", "Post Stream Topology",
          "Post stream-topology messages",
          DEFAULT_POST_STREAM_TOPOLOGY,
          G_PARAM_READWRITE | G_PARAM_STATIC_STRINGS));

  /**
   * GstDecodeBin::expose-all-streams
   *
   * Expose streams of unknown type.
   *
   * If set to %FALSE, then only the streams that can be decoded to the final
   * caps (see 'caps' property) will have a pad exposed. Streams that do not
   * match those caps but could have been decoded will not have decoder plugged
   * in internally and will not have a pad exposed.
   *
   * Since: 0.10.30
   */
  g_object_class_install_property (gobject_klass, PROP_EXPOSE_ALL_STREAMS,
      g_param_spec_boolean ("expose-all-streams", "Expose All Streams",
          "Expose all streams, including those of unknown type or that don't match the 'caps' property",
          DEFAULT_EXPOSE_ALL_STREAMS,
          G_PARAM_READWRITE | G_PARAM_STATIC_STRINGS));



  klass->autoplug_continue =
      GST_DEBUG_FUNCPTR (gst_decode_bin_autoplug_continue);
  klass->autoplug_factories =
      GST_DEBUG_FUNCPTR (gst_decode_bin_autoplug_factories);
  klass->autoplug_sort = GST_DEBUG_FUNCPTR (gst_decode_bin_autoplug_sort);
  klass->autoplug_select = GST_DEBUG_FUNCPTR (gst_decode_bin_autoplug_select);

  gst_element_class_add_pad_template (gstelement_klass,
      gst_static_pad_template_get (&decoder_bin_sink_template));
  gst_element_class_add_pad_template (gstelement_klass,
      gst_static_pad_template_get (&decoder_bin_src_template));

  gst_element_class_set_details_simple (gstelement_klass,
      "Decoder Bin", "Generic/Bin/Decoder",
      "Autoplug and decode to raw media",
      "Edward Hervey <edward.hervey@collabora.co.uk>, "
      "Sebastian Dröge <sebastian.droege@collabora.co.uk>");

  gstelement_klass->change_state =
      GST_DEBUG_FUNCPTR (gst_decode_bin_change_state);

  gstbin_klass->handle_message =
      GST_DEBUG_FUNCPTR (gst_decode_bin_handle_message);
}

/* Must be called with factories lock! */
static void
gst_decode_bin_update_factories_list (GstDecodeBin * dbin)
{
  if (!dbin->factories
      || dbin->factories_cookie !=
      gst_default_registry_get_feature_list_cookie ()) {
    if (dbin->factories)
      gst_plugin_feature_list_free (dbin->factories);
    dbin->factories =
        gst_element_factory_list_get_elements
        (GST_ELEMENT_FACTORY_TYPE_DECODABLE, GST_RANK_MARGINAL);
    dbin->factories_cookie = gst_default_registry_get_feature_list_cookie ();
  }
}

static void
gst_decode_bin_init (GstDecodeBin * decode_bin)
{
  /* first filter out the interesting element factories */
  decode_bin->factories_lock = g_mutex_new ();

  /* we create the typefind element only once */
  decode_bin->typefind = gst_element_factory_make ("typefind", "typefind");
  if (!decode_bin->typefind) {
    g_warning ("can't find typefind element, decodebin will not work");
  } else {
    GstPad *pad;
    GstPad *gpad;
    GstPadTemplate *pad_tmpl;

    /* add the typefind element */
    if (!gst_bin_add (GST_BIN (decode_bin), decode_bin->typefind)) {
      g_warning ("Could not add typefind element, decodebin will not work");
      gst_object_unref (decode_bin->typefind);
      decode_bin->typefind = NULL;
    }

    /* get the sinkpad */
    pad = gst_element_get_static_pad (decode_bin->typefind, "sink");

    /* get the pad template */
    pad_tmpl = gst_static_pad_template_get (&decoder_bin_sink_template);

    /* ghost the sink pad to ourself */
    gpad = gst_ghost_pad_new_from_template ("sink", pad, pad_tmpl);
    gst_pad_set_active (gpad, TRUE);
    gst_element_add_pad (GST_ELEMENT (decode_bin), gpad);

    gst_object_unref (pad_tmpl);
    gst_object_unref (pad);

    /* connect a signal to find out when the typefind element found
     * a type */
    decode_bin->have_type_id =
        g_signal_connect (G_OBJECT (decode_bin->typefind), "have-type",
        G_CALLBACK (type_found), decode_bin);
  }

  decode_bin->expose_lock = g_mutex_new ();
  decode_bin->decode_chain = NULL;

  decode_bin->dyn_lock = g_mutex_new ();
  decode_bin->shutdown = FALSE;
  decode_bin->blocked_pads = NULL;

  decode_bin->subtitle_lock = g_mutex_new ();

  decode_bin->encoding = g_strdup (DEFAULT_SUBTITLE_ENCODING);
  decode_bin->caps = gst_static_caps_get (&default_raw_caps);
  decode_bin->use_buffering = DEFAULT_USE_BUFFERING;
  decode_bin->low_percent = DEFAULT_LOW_PERCENT;
  decode_bin->high_percent = DEFAULT_HIGH_PERCENT;

  decode_bin->max_size_bytes = DEFAULT_MAX_SIZE_BYTES;
  decode_bin->max_size_buffers = DEFAULT_MAX_SIZE_BUFFERS;
  decode_bin->max_size_time = DEFAULT_MAX_SIZE_TIME;

  decode_bin->expose_allstreams = DEFAULT_EXPOSE_ALL_STREAMS;
}

static void
gst_decode_bin_dispose (GObject * object)
{
  GstDecodeBin *decode_bin;

  decode_bin = GST_DECODE_BIN (object);

  if (decode_bin->factories)
    gst_plugin_feature_list_free (decode_bin->factories);
  decode_bin->factories = NULL;

  if (decode_bin->decode_chain)
    gst_decode_chain_free (decode_bin->decode_chain);
  decode_bin->decode_chain = NULL;

  if (decode_bin->caps)
    gst_caps_unref (decode_bin->caps);
  decode_bin->caps = NULL;

  g_free (decode_bin->encoding);
  decode_bin->encoding = NULL;

  g_list_free (decode_bin->subtitles);
  decode_bin->subtitles = NULL;

  G_OBJECT_CLASS (parent_class)->dispose (object);
}

static void
gst_decode_bin_finalize (GObject * object)
{
  GstDecodeBin *decode_bin;

  decode_bin = GST_DECODE_BIN (object);

  if (decode_bin->expose_lock) {
    g_mutex_free (decode_bin->expose_lock);
    decode_bin->expose_lock = NULL;
  }

  if (decode_bin->dyn_lock) {
    g_mutex_free (decode_bin->dyn_lock);
    decode_bin->dyn_lock = NULL;
  }

  if (decode_bin->subtitle_lock) {
    g_mutex_free (decode_bin->subtitle_lock);
    decode_bin->subtitle_lock = NULL;
  }

  if (decode_bin->factories_lock) {
    g_mutex_free (decode_bin->factories_lock);
    decode_bin->factories_lock = NULL;
  }

  G_OBJECT_CLASS (parent_class)->finalize (object);
}

/* _set_caps
 * Changes the caps on which decodebin will stop decoding.
 * Will unref the previously set one. The refcount of the given caps will be
 * increased.
 * @caps can be NULL.
 *
 * MT-safe
 */
static void
gst_decode_bin_set_caps (GstDecodeBin * dbin, GstCaps * caps)
{
  GST_DEBUG_OBJECT (dbin, "Setting new caps: %" GST_PTR_FORMAT, caps);

  GST_OBJECT_LOCK (dbin);
  gst_caps_replace (&dbin->caps, caps);
  GST_OBJECT_UNLOCK (dbin);
}

/* _get_caps
 * Returns the currently configured caps on which decodebin will stop decoding.
 * The returned caps (if not NULL), will have its refcount incremented.
 *
 * MT-safe
 */
static GstCaps *
gst_decode_bin_get_caps (GstDecodeBin * dbin)
{
  GstCaps *caps;

  GST_DEBUG_OBJECT (dbin, "Getting currently set caps");

  GST_OBJECT_LOCK (dbin);
  caps = dbin->caps;
  if (caps)
    gst_caps_ref (caps);
  GST_OBJECT_UNLOCK (dbin);

  return caps;
}

static void
gst_decode_bin_set_sink_caps (GstDecodeBin * dbin, GstCaps * caps)
{
  GST_DEBUG_OBJECT (dbin, "Setting new caps: %" GST_PTR_FORMAT, caps);

  g_object_set (dbin->typefind, "force-caps", caps, NULL);
}

static GstCaps *
gst_decode_bin_get_sink_caps (GstDecodeBin * dbin)
{
  GstCaps *caps;

  GST_DEBUG_OBJECT (dbin, "Getting currently set caps");

  g_object_get (dbin->typefind, "force-caps", &caps, NULL);

  return caps;
}

static void
gst_decode_bin_set_subs_encoding (GstDecodeBin * dbin, const gchar * encoding)
{
  GList *walk;

  GST_DEBUG_OBJECT (dbin, "Setting new encoding: %s", GST_STR_NULL (encoding));

  SUBTITLE_LOCK (dbin);
  g_free (dbin->encoding);
  dbin->encoding = g_strdup (encoding);

  /* set the subtitle encoding on all added elements */
  for (walk = dbin->subtitles; walk; walk = g_list_next (walk)) {
    g_object_set (G_OBJECT (walk->data), "subtitle-encoding", dbin->encoding,
        NULL);
  }
  SUBTITLE_UNLOCK (dbin);
}

static gchar *
gst_decode_bin_get_subs_encoding (GstDecodeBin * dbin)
{
  gchar *encoding;

  GST_DEBUG_OBJECT (dbin, "Getting currently set encoding");

  SUBTITLE_LOCK (dbin);
  encoding = g_strdup (dbin->encoding);
  SUBTITLE_UNLOCK (dbin);

  return encoding;
}

static void
gst_decode_bin_set_property (GObject * object, guint prop_id,
    const GValue * value, GParamSpec * pspec)
{
  GstDecodeBin *dbin;

  dbin = GST_DECODE_BIN (object);

  switch (prop_id) {
    case PROP_CAPS:
      gst_decode_bin_set_caps (dbin, g_value_get_boxed (value));
      break;
    case PROP_SUBTITLE_ENCODING:
      gst_decode_bin_set_subs_encoding (dbin, g_value_get_string (value));
      break;
    case PROP_SINK_CAPS:
      gst_decode_bin_set_sink_caps (dbin, g_value_get_boxed (value));
      break;
    case PROP_USE_BUFFERING:
      dbin->use_buffering = g_value_get_boolean (value);
      break;
    case PROP_LOW_PERCENT:
      dbin->low_percent = g_value_get_int (value);
      break;
    case PROP_HIGH_PERCENT:
      dbin->high_percent = g_value_get_int (value);
      break;
    case PROP_MAX_SIZE_BYTES:
      dbin->max_size_bytes = g_value_get_uint (value);
      break;
    case PROP_MAX_SIZE_BUFFERS:
      dbin->max_size_buffers = g_value_get_uint (value);
      break;
    case PROP_MAX_SIZE_TIME:
      dbin->max_size_time = g_value_get_uint64 (value);
      break;
    case PROP_POST_STREAM_TOPOLOGY:
      dbin->post_stream_topology = g_value_get_boolean (value);
      break;
    case PROP_EXPOSE_ALL_STREAMS:
      dbin->expose_allstreams = g_value_get_boolean (value);
      break;
    default:
      G_OBJECT_WARN_INVALID_PROPERTY_ID (object, prop_id, pspec);
      break;
  }
}

static void
gst_decode_bin_get_property (GObject * object, guint prop_id,
    GValue * value, GParamSpec * pspec)
{
  GstDecodeBin *dbin;

  dbin = GST_DECODE_BIN (object);
  switch (prop_id) {
    case PROP_CAPS:
      g_value_take_boxed (value, gst_decode_bin_get_caps (dbin));
      break;
    case PROP_SUBTITLE_ENCODING:
      g_value_take_string (value, gst_decode_bin_get_subs_encoding (dbin));
      break;
    case PROP_SINK_CAPS:
      g_value_take_boxed (value, gst_decode_bin_get_sink_caps (dbin));
      break;
    case PROP_USE_BUFFERING:
      g_value_set_boolean (value, dbin->use_buffering);
      break;
    case PROP_LOW_PERCENT:
      g_value_set_int (value, dbin->low_percent);
      break;
    case PROP_HIGH_PERCENT:
      g_value_set_int (value, dbin->high_percent);
      break;
    case PROP_MAX_SIZE_BYTES:
      g_value_set_uint (value, dbin->max_size_bytes);
      break;
    case PROP_MAX_SIZE_BUFFERS:
      g_value_set_uint (value, dbin->max_size_buffers);
      break;
    case PROP_MAX_SIZE_TIME:
      g_value_set_uint64 (value, dbin->max_size_time);
      break;
    case PROP_POST_STREAM_TOPOLOGY:
      g_value_set_boolean (value, dbin->post_stream_topology);
      break;
    case PROP_EXPOSE_ALL_STREAMS:
      g_value_set_boolean (value, dbin->expose_allstreams);
      break;
    default:
      G_OBJECT_WARN_INVALID_PROPERTY_ID (object, prop_id, pspec);
      break;
  }
}


/*****
 * Default autoplug signal handlers
 *****/
static gboolean
gst_decode_bin_autoplug_continue (GstElement * element, GstPad * pad,
    GstCaps * caps)
{
  GST_DEBUG_OBJECT (element, "autoplug-continue returns TRUE");

  /* by default we always continue */
  return TRUE;
}

static GValueArray *
gst_decode_bin_autoplug_factories (GstElement * element, GstPad * pad,
    GstCaps * caps)
{
  GList *list, *tmp;
  GValueArray *result;
  GstDecodeBin *dbin = GST_DECODE_BIN_CAST (element);

  GST_DEBUG_OBJECT (element, "finding factories");

  /* return all compatible factories for caps */
  g_mutex_lock (dbin->factories_lock);
  gst_decode_bin_update_factories_list (dbin);
  list =
      gst_element_factory_list_filter (dbin->factories, caps, GST_PAD_SINK,
      FALSE);
  g_mutex_unlock (dbin->factories_lock);

  result = g_value_array_new (g_list_length (list));
  for (tmp = list; tmp; tmp = tmp->next) {
    GstElementFactory *factory = GST_ELEMENT_FACTORY_CAST (tmp->data);
    GValue val = { 0, };

    g_value_init (&val, G_TYPE_OBJECT);
    g_value_set_object (&val, factory);
    g_value_array_append (result, &val);
    g_value_unset (&val);
  }
  gst_plugin_feature_list_free (list);

  GST_DEBUG_OBJECT (element, "autoplug-factories returns %p", result);

  return result;
}

static GValueArray *
gst_decode_bin_autoplug_sort (GstElement * element, GstPad * pad,
    GstCaps * caps, GValueArray * factories)
{
  return NULL;
}

static GstAutoplugSelectResult
gst_decode_bin_autoplug_select (GstElement * element, GstPad * pad,
    GstCaps * caps, GstElementFactory * factory)
{
  GST_DEBUG_OBJECT (element, "default autoplug-select returns TRY");

  /* Try factory. */
  return GST_AUTOPLUG_SELECT_TRY;
}

/********
 * Discovery methods
 *****/

static gboolean are_final_caps (GstDecodeBin * dbin, GstCaps * caps);
static gboolean is_demuxer_element (GstElement * srcelement);

static gboolean connect_pad (GstDecodeBin * dbin, GstElement * src,
    GstDecodePad * dpad, GstPad * pad, GstCaps * caps, GValueArray * factories,
    GstDecodeChain * chain);
static gboolean connect_element (GstDecodeBin * dbin, GstElement * element,
    GstDecodeChain * chain);
static void expose_pad (GstDecodeBin * dbin, GstElement * src,
    GstDecodePad * dpad, GstPad * pad, GstCaps * caps, GstDecodeChain * chain);

static void pad_added_cb (GstElement * element, GstPad * pad,
    GstDecodeChain * chain);
static void pad_removed_cb (GstElement * element, GstPad * pad,
    GstDecodeChain * chain);
static void no_more_pads_cb (GstElement * element, GstDecodeChain * chain);

static GstDecodeGroup *gst_decode_chain_get_current_group (GstDecodeChain *
    chain);

/* called when a new pad is discovered. It will perform some basic actions
 * before trying to link something to it.
 *
 *  - Check the caps, don't do anything when there are no caps or when they have
 *    no good type.
 *  - signal AUTOPLUG_CONTINUE to check if we need to continue autoplugging this
 *    pad.
 *  - if the caps are non-fixed, setup a handler to continue autoplugging when
 *    the caps become fixed (connect to notify::caps).
 *  - get list of factories to autoplug.
 *  - continue autoplugging to one of the factories.
 */
static void
analyze_new_pad (GstDecodeBin * dbin, GstElement * src, GstPad * pad,
    GstCaps * caps, GstDecodeChain * chain)
{
  gboolean apcontinue = TRUE;
  GValueArray *factories = NULL, *result = NULL;
  GstDecodePad *dpad;
  GstElementFactory *factory;
  const gchar *classification;
  gboolean is_parser_converter = FALSE;
  gboolean res;

  GST_DEBUG_OBJECT (dbin, "Pad %s:%s caps:%" GST_PTR_FORMAT,
      GST_DEBUG_PAD_NAME (pad), caps);

  if (chain->elements
      && src != ((GstDecodeElement *) chain->elements->data)->element
      && src != ((GstDecodeElement *) chain->elements->data)->capsfilter) {
    GST_ERROR_OBJECT (dbin, "New pad from not the last element in this chain");
    return;
  }

  if (chain->endpad) {
    GST_ERROR_OBJECT (dbin, "New pad in a chain that is already complete");
    return;
  }

  if (chain->demuxer) {
    GstDecodeGroup *group;
    GstDecodeChain *oldchain = chain;

    /* we are adding a new pad for a demuxer (see is_demuxer_element(),
     * start a new chain for it */
    CHAIN_MUTEX_LOCK (oldchain);
    group = gst_decode_chain_get_current_group (chain);
    if (group) {
      chain = gst_decode_chain_new (dbin, group, pad);
      group->children = g_list_prepend (group->children, chain);
    }
    CHAIN_MUTEX_UNLOCK (oldchain);
    if (!group) {
      GST_WARNING_OBJECT (dbin, "No current group");
      return;
    }
  }

  if ((caps == NULL) || gst_caps_is_empty (caps))
    goto unknown_type;

  if (gst_caps_is_any (caps))
    goto any_caps;

  dpad = gst_decode_pad_new (dbin, pad, chain);

  /* 1. Emit 'autoplug-continue' the result will tell us if this pads needs
   * further autoplugging. Only do this for fixed caps, for unfixed caps
   * we will later come here again from the notify::caps handler. The
   * problem with unfixed caps is that we can reliably tell if the output
   * is e.g. accepted by a sink because only parts of the possible final
   * caps might be accepted by the sink. */
  if (gst_caps_is_fixed (caps))
    g_signal_emit (G_OBJECT (dbin),
        gst_decode_bin_signals[SIGNAL_AUTOPLUG_CONTINUE], 0, dpad, caps,
        &apcontinue);
  else
    apcontinue = TRUE;

  /* 1.a if autoplug-continue is FALSE or caps is a raw format, goto pad_is_final */
  if ((!apcontinue) || are_final_caps (dbin, caps))
    goto expose_pad;

  /* 1.b For Parser/Converter that can output different stream formats
   * we insert a capsfilter with the sorted caps of all possible next
   * elements and continue with the capsfilter srcpad */
  factory = gst_element_get_factory (src);
  classification = gst_element_factory_get_klass (factory);
  is_parser_converter = (strstr (classification, "Parser")
      && strstr (classification, "Converter"));

  /* 1.c when the caps are not fixed yet, we can't be sure what element to
   * connect. We delay autoplugging until the caps are fixed */
  if (!is_parser_converter && !gst_caps_is_fixed (caps))
    goto non_fixed;

  /* 1.d else get the factories and if there's no compatible factory goto
   * unknown_type */
  g_signal_emit (G_OBJECT (dbin),
      gst_decode_bin_signals[SIGNAL_AUTOPLUG_FACTORIES], 0, dpad, caps,
      &factories);

  /* NULL means that we can expose the pad */
  if (factories == NULL)
    goto expose_pad;

  /* if the array is empty, we have a type for which we have no decoder */
  if (factories->n_values == 0) {
    if (!dbin->expose_allstreams) {
      GstCaps *raw = gst_static_caps_get (&default_raw_caps);

      /* If the caps are raw, this just means we don't want to expose them */
      if (gst_caps_can_intersect (raw, caps)) {
        g_value_array_free (factories);
        gst_caps_unref (raw);
        gst_object_unref (dpad);
        goto discarded_type;
      }
      gst_caps_unref (raw);
    }

    /* if not we have a unhandled type with no compatible factories */
    g_value_array_free (factories);
    gst_object_unref (dpad);
    goto unknown_type;
  }

  /* 1.e sort some more. */
  g_signal_emit (G_OBJECT (dbin),
      gst_decode_bin_signals[SIGNAL_AUTOPLUG_SORT], 0, dpad, caps, factories,
      &result);
  if (result) {
    g_value_array_free (factories);
    factories = result;
  }

  /* At this point we have a potential decoder, but we might not need it
   * if it doesn't match the output caps  */
  if (!dbin->expose_allstreams && gst_caps_is_fixed (caps)) {
    guint i;
    const GList *tmps;
    gboolean dontuse = FALSE;

    GST_DEBUG ("Checking if we can abort early");

    /* 1.f Do an early check to see if the candidates are potential decoders, but
     * due to the fact that they decode to a mediatype that is not final we don't
     * need them */

    for (i = 0; i < factories->n_values && !dontuse; i++) {
      GstElementFactory *factory =
          g_value_get_object (g_value_array_get_nth (factories, i));
      GstCaps *tcaps;

      /* We are only interested in skipping decoders */
      if (strstr (gst_element_factory_get_klass (factory), "Decoder")) {

        GST_DEBUG ("Trying factory %s",
            gst_plugin_feature_get_name (GST_PLUGIN_FEATURE (factory)));

        /* Check the source pad template caps to see if they match raw caps but don't match
         * our final caps*/
        for (tmps = gst_element_factory_get_static_pad_templates (factory);
            tmps && !dontuse; tmps = tmps->next) {
          GstStaticPadTemplate *st = (GstStaticPadTemplate *) tmps->data;
          if (st->direction != GST_PAD_SRC)
            continue;
          tcaps = gst_static_pad_template_get_caps (st);

          apcontinue = TRUE;

          /* Emit autoplug-continue to see if the caps are considered to be raw caps */
          g_signal_emit (G_OBJECT (dbin),
              gst_decode_bin_signals[SIGNAL_AUTOPLUG_CONTINUE], 0, dpad, tcaps,
              &apcontinue);

          /* If autoplug-continue returns TRUE and the caps are not final, don't use them */
          if (apcontinue && !are_final_caps (dbin, tcaps))
            dontuse = TRUE;
          gst_caps_unref (tcaps);
        }
      }
    }

    if (dontuse) {
      gst_object_unref (dpad);
      g_value_array_free (factories);
      goto discarded_type;
    }
  }

  /* 1.g now get the factory template caps and insert the capsfilter if this
   * is a parser/converter
   */
  if (is_parser_converter) {
    GstCaps *filter_caps;
    gint i;
    GstPad *p;
    GstDecodeElement *delem;

    g_assert (chain->elements != NULL);
    delem = (GstDecodeElement *) chain->elements->data;

    filter_caps = gst_caps_new_empty ();
    for (i = 0; i < factories->n_values; i++) {
      GstElementFactory *factory =
          g_value_get_object (g_value_array_get_nth (factories, i));
      GstCaps *tcaps, *intersection;
      const GList *tmps;

      GST_DEBUG ("Trying factory %s",
          gst_plugin_feature_get_name (GST_PLUGIN_FEATURE (factory)));

      if (gst_element_get_factory (src) == factory) {
        GST_DEBUG ("Skipping factory");
        continue;
      }

      for (tmps = gst_element_factory_get_static_pad_templates (factory); tmps;
          tmps = tmps->next) {
        GstStaticPadTemplate *st = (GstStaticPadTemplate *) tmps->data;
        if (st->direction != GST_PAD_SINK || st->presence != GST_PAD_ALWAYS)
          continue;
        tcaps = gst_static_pad_template_get_caps (st);
        intersection =
            gst_caps_intersect_full (tcaps, caps, GST_CAPS_INTERSECT_FIRST);
        gst_caps_merge (filter_caps, intersection);
        gst_caps_unref (tcaps);
      }
    }

    /* Append the parser caps to prevent any not-negotiated errors */
    gst_caps_merge (filter_caps, gst_caps_copy (caps));

    delem->capsfilter = gst_element_factory_make ("capsfilter", NULL);
    g_object_set (G_OBJECT (delem->capsfilter), "caps", filter_caps, NULL);
    gst_caps_unref (filter_caps);
    gst_element_set_state (delem->capsfilter, GST_STATE_PAUSED);
    gst_bin_add (GST_BIN_CAST (dbin), gst_object_ref (delem->capsfilter));

    gst_ghost_pad_set_target (GST_GHOST_PAD_CAST (dpad), NULL);
    p = gst_element_get_static_pad (delem->capsfilter, "sink");
    gst_pad_link_full (pad, p, GST_PAD_LINK_CHECK_NOTHING);
    gst_object_unref (p);
    p = gst_element_get_static_pad (delem->capsfilter, "src");
    gst_ghost_pad_set_target (GST_GHOST_PAD_CAST (dpad), p);
    pad = p;

    if (!gst_caps_is_fixed (caps)) {
      g_value_array_free (factories);
      goto non_fixed;
    }
  }

  /* 1.h else continue autoplugging something from the list. */
  GST_LOG_OBJECT (pad, "Let's continue discovery on this pad");
  res = connect_pad (dbin, src, dpad, pad, caps, factories, chain);

  /* Need to unref the capsfilter srcpad here if
   * we inserted a capsfilter */
  if (is_parser_converter)
    gst_object_unref (pad);

  gst_object_unref (dpad);
  g_value_array_free (factories);

  if (!res)
    goto unknown_type;

  return;

expose_pad:
  {
    GST_LOG_OBJECT (dbin, "Pad is final. autoplug-continue:%d", apcontinue);
    expose_pad (dbin, src, dpad, pad, caps, chain);
    gst_object_unref (dpad);
    return;
  }

discarded_type:
  {
    GST_LOG_OBJECT (pad, "Known type, but discarded because not final caps");
    chain->deadend = TRUE;
    chain->endcaps = gst_caps_ref (caps);

    /* Try to expose anything */
    EXPOSE_LOCK (dbin);
    if (gst_decode_chain_is_complete (dbin->decode_chain)) {
      gst_decode_bin_expose (dbin);
    }
    EXPOSE_UNLOCK (dbin);
    do_async_done (dbin);

    return;
  }

unknown_type:
  {
    GST_LOG_OBJECT (pad, "Unknown type, posting message and firing signal");

    chain->deadend = TRUE;
    chain->endcaps = gst_caps_ref (caps);

    gst_element_post_message (GST_ELEMENT_CAST (dbin),
        gst_missing_decoder_message_new (GST_ELEMENT_CAST (dbin), caps));

    g_signal_emit (G_OBJECT (dbin),
        gst_decode_bin_signals[SIGNAL_UNKNOWN_TYPE], 0, pad, caps);

    /* Try to expose anything */
    EXPOSE_LOCK (dbin);
    if (gst_decode_chain_is_complete (dbin->decode_chain)) {
      gst_decode_bin_expose (dbin);
    }
    EXPOSE_UNLOCK (dbin);

    if (src == dbin->typefind) {
      gchar *desc;

      if (caps && !gst_caps_is_empty (caps)) {
        desc = gst_pb_utils_get_decoder_description (caps);
        GST_ELEMENT_ERROR (dbin, STREAM, CODEC_NOT_FOUND,
            (_("A %s plugin is required to play this stream, "
                    "but not installed."), desc),
            ("No decoder to handle media type '%s'",
                gst_structure_get_name (gst_caps_get_structure (caps, 0))));
        g_free (desc);
      } else {
        GST_ELEMENT_ERROR (dbin, STREAM, TYPE_NOT_FOUND,
            (_("Could not determine type of stream")),
            ("Stream caps %" GST_PTR_FORMAT, caps));
      }
      do_async_done (dbin);
    }
    return;
  }
non_fixed:
  {
    GST_DEBUG_OBJECT (pad, "pad has non-fixed caps delay autoplugging");
    gst_object_unref (dpad);
    goto setup_caps_delay;
  }
any_caps:
  {
    GST_WARNING_OBJECT (pad,
        "pad has ANY caps, not able to autoplug to anything");
    goto setup_caps_delay;
  }
setup_caps_delay:
  {
    GstPendingPad *ppad;

    /* connect to caps notification */
    CHAIN_MUTEX_LOCK (chain);
    GST_LOG_OBJECT (dbin, "Chain %p has now %d dynamic pads", chain,
        g_list_length (chain->pending_pads));
    ppad = g_slice_new0 (GstPendingPad);
    ppad->pad = gst_object_ref (pad);
    ppad->chain = chain;
    ppad->event_probe_id =
        gst_pad_add_probe (pad, GST_PAD_PROBE_TYPE_EVENT_DOWNSTREAM,
        pad_event_cb, ppad, NULL);
    chain->pending_pads = g_list_prepend (chain->pending_pads, ppad);
    g_signal_connect (G_OBJECT (pad), "notify::caps",
        G_CALLBACK (caps_notify_cb), chain);
    CHAIN_MUTEX_UNLOCK (chain);

    /* If we're here because we have a Parser/Converter
     * we have to unref the pad */
    if (is_parser_converter)
      gst_object_unref (pad);

    return;
  }
}

static void
add_error_filter (GstDecodeBin * dbin, GstElement * element)
{
  GST_OBJECT_LOCK (dbin);
  dbin->filtered = g_list_prepend (dbin->filtered, element);
  GST_OBJECT_UNLOCK (dbin);
}

static void
remove_error_filter (GstDecodeBin * dbin, GstElement * element)
{
  GST_OBJECT_LOCK (dbin);
  dbin->filtered = g_list_remove (dbin->filtered, element);
  GST_OBJECT_UNLOCK (dbin);
}

/* connect_pad:
 *
 * Try to connect the given pad to an element created from one of the factories,
 * and recursively.
 *
 * Note that dpad is ghosting pad, and so pad is linked; be sure to unset dpad's
 * target before trying to link pad.
 *
 * Returns TRUE if an element was properly created and linked
 */
static gboolean
connect_pad (GstDecodeBin * dbin, GstElement * src, GstDecodePad * dpad,
    GstPad * pad, GstCaps * caps, GValueArray * factories,
    GstDecodeChain * chain)
{
  gboolean res = FALSE;
  GstPad *mqpad = NULL;
  gboolean is_demuxer = chain->parent && !chain->elements;      /* First pad after the demuxer */

  g_return_val_if_fail (factories != NULL, FALSE);
  g_return_val_if_fail (factories->n_values > 0, FALSE);

  GST_DEBUG_OBJECT (dbin, "pad %s:%s , chain:%p",
      GST_DEBUG_PAD_NAME (pad), chain);

  /* 1. is element demuxer or parser */
  if (is_demuxer) {
    GST_LOG_OBJECT (src,
        "is a demuxer, connecting the pad through multiqueue '%s'",
        GST_OBJECT_NAME (chain->parent->multiqueue));

    gst_ghost_pad_set_target (GST_GHOST_PAD_CAST (dpad), NULL);
    if (!(mqpad = gst_decode_group_control_demuxer_pad (chain->parent, pad)))
      goto beach;
    src = chain->parent->multiqueue;
    pad = mqpad;
    gst_ghost_pad_set_target (GST_GHOST_PAD_CAST (dpad), pad);
  }

  /* 2. Try to create an element and link to it */
  while (factories->n_values > 0) {
    GstAutoplugSelectResult ret;
    GstElementFactory *factory;
    GstDecodeElement *delem;
    GstElement *element;
    GstPad *sinkpad;
    gboolean subtitle;

    /* Set dpad target to pad again, it might've been unset
     * below but we came back here because something failed
     */
    gst_ghost_pad_set_target (GST_GHOST_PAD_CAST (dpad), pad);

    /* take first factory */
    factory = g_value_get_object (g_value_array_get_nth (factories, 0));
    /* Remove selected factory from the list. */
    g_value_array_remove (factories, 0);

    /* Check if the caps are really supported by the factory. The
     * factory list is non-empty-subset filtered while caps
     * are only accepted by a pad if they are a subset of the
     * pad caps.
     *
     * FIXME: Only do this for fixed caps here. Non-fixed caps
     * can happen if a Parser/Converter was autoplugged before
     * this. We then assume that it will be able to convert to
     * everything that the decoder would want.
     *
     * A subset check will fail here because the parser caps
     * will be generic and while the decoder will only
     * support a subset of the parser caps.
     */
    if (gst_caps_is_fixed (caps)) {
      const GList *templs;
      gboolean skip = FALSE;

      templs = gst_element_factory_get_static_pad_templates (factory);

      while (templs) {
        GstStaticPadTemplate *templ = (GstStaticPadTemplate *) templs->data;

        if (templ->direction == GST_PAD_SINK) {
          GstCaps *templcaps = gst_static_caps_get (&templ->static_caps);

          if (!gst_caps_is_subset (caps, templcaps)) {
            gst_caps_unref (templcaps);
            skip = TRUE;
            break;
          }

          gst_caps_unref (templcaps);
        }
        templs = g_list_next (templs);
      }
      if (skip)
        continue;
    }

    /* If the factory is for a parser we first check if the factory
     * was already used for the current chain. If it was used already
     * we would otherwise create an infinite loop here because the
     * parser apparently accepts its own output as input.
     * This is only done for parsers because it's perfectly valid
     * to have other element classes after each other because a
     * parser is the only one that does not change the data. A
     * valid example for this would be multiple id3demux in a row.
     */
    if (strstr (gst_element_factory_get_klass (factory), "Parser")) {
      gboolean skip = FALSE;
      GList *l;

      CHAIN_MUTEX_LOCK (chain);
      for (l = chain->elements; l; l = l->next) {
        GstDecodeElement *delem = (GstDecodeElement *) l->data;
        GstElement *otherelement = delem->element;

        if (gst_element_get_factory (otherelement) == factory) {
          skip = TRUE;
          break;
        }
      }
      CHAIN_MUTEX_UNLOCK (chain);
      if (skip) {
        GST_DEBUG_OBJECT (dbin,
            "Skipping factory '%s' because it was already used in this chain",
            gst_plugin_feature_get_name (GST_PLUGIN_FEATURE_CAST (factory)));
        continue;
      }
    }

    /* emit autoplug-select to see what we should do with it. */
    g_signal_emit (G_OBJECT (dbin),
        gst_decode_bin_signals[SIGNAL_AUTOPLUG_SELECT],
        0, dpad, caps, factory, &ret);

    switch (ret) {
      case GST_AUTOPLUG_SELECT_TRY:
        GST_DEBUG_OBJECT (dbin, "autoplug select requested try");
        break;
      case GST_AUTOPLUG_SELECT_EXPOSE:
        GST_DEBUG_OBJECT (dbin, "autoplug select requested expose");
        /* expose the pad, we don't have the source element */
        expose_pad (dbin, src, dpad, pad, caps, chain);
        res = TRUE;
        goto beach;
      case GST_AUTOPLUG_SELECT_SKIP:
        GST_DEBUG_OBJECT (dbin, "autoplug select requested skip");
        continue;
      default:
        GST_WARNING_OBJECT (dbin, "autoplug select returned unhandled %d", ret);
        break;
    }

    /* 2.0. Unlink pad */
    gst_ghost_pad_set_target (GST_GHOST_PAD_CAST (dpad), NULL);

    /* 2.1. Try to create an element */
    if ((element = gst_element_factory_create (factory, NULL)) == NULL) {
      GST_WARNING_OBJECT (dbin, "Could not create an element from %s",
          gst_plugin_feature_get_name (GST_PLUGIN_FEATURE (factory)));
      continue;
    }

    /* Filter errors, this will prevent the element from causing the pipeline
     * to error while we test it using READY state. */
    add_error_filter (dbin, element);

    /* ... add it ... */
    if (!(gst_bin_add (GST_BIN_CAST (dbin), element))) {
      GST_WARNING_OBJECT (dbin, "Couldn't add %s to the bin",
          GST_ELEMENT_NAME (element));
      remove_error_filter (dbin, element);
      gst_object_unref (element);
      continue;
    }

    /* Find its sink pad. */
    if (!(sinkpad = find_sink_pad (element))) {
      GST_WARNING_OBJECT (dbin, "Element %s doesn't have a sink pad",
          GST_ELEMENT_NAME (element));
      remove_error_filter (dbin, element);
      gst_bin_remove (GST_BIN (dbin), element);
      continue;
    }

    /* ... and try to link */
    if ((gst_pad_link (pad, sinkpad)) != GST_PAD_LINK_OK) {
      GST_WARNING_OBJECT (dbin, "Link failed on pad %s:%s",
          GST_DEBUG_PAD_NAME (sinkpad));
      remove_error_filter (dbin, element);
      gst_object_unref (sinkpad);
      gst_bin_remove (GST_BIN (dbin), element);
      continue;
    }

    /* ... activate it ... */
    if ((gst_element_set_state (element,
                GST_STATE_READY)) == GST_STATE_CHANGE_FAILURE) {
      GST_WARNING_OBJECT (dbin, "Couldn't set %s to READY",
          GST_ELEMENT_NAME (element));
      remove_error_filter (dbin, element);
      gst_object_unref (sinkpad);
      gst_bin_remove (GST_BIN (dbin), element);
      continue;
    }

    /* Stop filtering errors. */
    remove_error_filter (dbin, element);

    gst_object_unref (sinkpad);
    GST_LOG_OBJECT (dbin, "linked on pad %s:%s", GST_DEBUG_PAD_NAME (pad));

    CHAIN_MUTEX_LOCK (chain);
    delem = g_slice_new (GstDecodeElement);
    delem->element = gst_object_ref (element);
    delem->capsfilter = NULL;
    chain->elements = g_list_prepend (chain->elements, delem);
    chain->demuxer = is_demuxer_element (element);
    CHAIN_MUTEX_UNLOCK (chain);

    /* link this element further */
    connect_element (dbin, element, chain);

    /* try to configure the subtitle encoding property when we can */
    if (g_object_class_find_property (G_OBJECT_GET_CLASS (element),
            "subtitle-encoding")) {
      SUBTITLE_LOCK (dbin);
      GST_DEBUG_OBJECT (dbin,
          "setting subtitle-encoding=%s to element", dbin->encoding);
      g_object_set (G_OBJECT (element), "subtitle-encoding", dbin->encoding,
          NULL);
      SUBTITLE_UNLOCK (dbin);
      subtitle = TRUE;
    } else
      subtitle = FALSE;

    /* Bring the element to the state of the parent */
    if ((gst_element_set_state (element,
                GST_STATE_PAUSED)) == GST_STATE_CHANGE_FAILURE) {
      GstDecodeElement *dtmp = NULL;
      GstElement *tmp = NULL;

      GST_WARNING_OBJECT (dbin, "Couldn't set %s to PAUSED",
          GST_ELEMENT_NAME (element));

      /* Remove all elements in this chain that were just added. No
       * other thread could've added elements in the meantime */
      CHAIN_MUTEX_LOCK (chain);
      do {
        GList *l;

        dtmp = chain->elements->data;
        tmp = dtmp->element;

        /* Disconnect any signal handlers that might be connected
         * in connect_element() or analyze_pad() */
        g_signal_handlers_disconnect_by_func (tmp, pad_added_cb, chain);
        g_signal_handlers_disconnect_by_func (tmp, pad_removed_cb, chain);
        g_signal_handlers_disconnect_by_func (tmp, no_more_pads_cb, chain);

        for (l = chain->pending_pads; l;) {
          GstPendingPad *pp = l->data;
          GList *n;

          if (GST_PAD_PARENT (pp->pad) != tmp) {
            l = l->next;
            continue;
          }

          g_signal_handlers_disconnect_by_func (pp->pad, caps_notify_cb, chain);
          gst_pad_remove_probe (pp->pad, pp->event_probe_id);
          gst_object_unref (pp->pad);
          g_slice_free (GstPendingPad, pp);

          /* Remove element from the list, update list head and go to the
           * next element in the list */
          n = l->next;
          chain->pending_pads = g_list_delete_link (chain->pending_pads, l);
          l = n;
        }

        if (dtmp->capsfilter) {
          gst_bin_remove (GST_BIN (dbin), dtmp->capsfilter);
          gst_element_set_state (dtmp->capsfilter, GST_STATE_NULL);
          gst_object_unref (dtmp->capsfilter);
        }

        gst_bin_remove (GST_BIN (dbin), tmp);
        gst_element_set_state (tmp, GST_STATE_NULL);

        gst_object_unref (tmp);
        g_slice_free (GstDecodeElement, dtmp);

        chain->elements = g_list_delete_link (chain->elements, chain->elements);
      } while (tmp != element);
      CHAIN_MUTEX_UNLOCK (chain);

      continue;
    }
    if (subtitle) {
      SUBTITLE_LOCK (dbin);
      /* we added the element now, add it to the list of subtitle-encoding
       * elements when we can set the property */
      dbin->subtitles = g_list_prepend (dbin->subtitles, element);
      SUBTITLE_UNLOCK (dbin);
    }

    res = TRUE;
    break;
  }

beach:
  if (mqpad)
    gst_object_unref (mqpad);

  return res;
}

static GstCaps *
get_pad_caps (GstPad * pad)
{
  GstCaps *caps;

  /* first check the pad caps, if this is set, we are positively sure it is
   * fixed and exactly what the element will produce. */
  caps = gst_pad_get_current_caps (pad);

  /* then use the getcaps function if we don't have caps. These caps might not
   * be fixed in some cases, in which case analyze_new_pad will set up a
   * notify::caps signal to continue autoplugging. */
  if (caps == NULL)
    caps = gst_pad_query_caps (pad, NULL);

  return caps;
}

static gboolean
connect_element (GstDecodeBin * dbin, GstElement * element,
    GstDecodeChain * chain)
{
  GList *pads;
  gboolean res = TRUE;
  gboolean dynamic = FALSE;
  GList *to_connect = NULL;

  GST_DEBUG_OBJECT (dbin, "Attempting to connect element %s [chain:%p] further",
      GST_ELEMENT_NAME (element), chain);

  /* 1. Loop over pad templates, grabbing existing pads along the way */
  for (pads = GST_ELEMENT_GET_CLASS (element)->padtemplates; pads;
      pads = g_list_next (pads)) {
    GstPadTemplate *templ = GST_PAD_TEMPLATE (pads->data);
    const gchar *templ_name;

    /* we are only interested in source pads */
    if (GST_PAD_TEMPLATE_DIRECTION (templ) != GST_PAD_SRC)
      continue;

    templ_name = GST_PAD_TEMPLATE_NAME_TEMPLATE (templ);
    GST_DEBUG_OBJECT (dbin, "got a source pad template %s", templ_name);

    /* figure out what kind of pad this is */
    switch (GST_PAD_TEMPLATE_PRESENCE (templ)) {
      case GST_PAD_ALWAYS:
      {
        /* get the pad that we need to autoplug */
        GstPad *pad = gst_element_get_static_pad (element, templ_name);

        if (pad) {
          GST_DEBUG_OBJECT (dbin, "got the pad for always template %s",
              templ_name);
          /* here is the pad, we need to autoplug it */
          to_connect = g_list_prepend (to_connect, pad);
        } else {
          /* strange, pad is marked as always but it's not
           * there. Fix the element */
          GST_WARNING_OBJECT (dbin,
              "could not get the pad for always template %s", templ_name);
        }
        break;
      }
      case GST_PAD_SOMETIMES:
      {
        /* try to get the pad to see if it is already created or
         * not */
        GstPad *pad = gst_element_get_static_pad (element, templ_name);

        if (pad) {
          GST_DEBUG_OBJECT (dbin, "got the pad for sometimes template %s",
              templ_name);
          /* the pad is created, we need to autoplug it */
          to_connect = g_list_prepend (to_connect, pad);
        } else {
          GST_DEBUG_OBJECT (dbin,
              "did not get the sometimes pad of template %s", templ_name);
          /* we have an element that will create dynamic pads */
          dynamic = TRUE;
        }
        break;
      }
      case GST_PAD_REQUEST:
        /* ignore request pads */
        GST_DEBUG_OBJECT (dbin, "ignoring request padtemplate %s", templ_name);
        break;
    }
  }

  /* 2. if there are more potential pads, connect to relevant signals */
  if (dynamic) {
    GST_LOG_OBJECT (dbin, "Adding signals to element %s in chain %p",
        GST_ELEMENT_NAME (element), chain);
    g_signal_connect (G_OBJECT (element), "pad-added",
        G_CALLBACK (pad_added_cb), chain);
    g_signal_connect (G_OBJECT (element), "pad-removed",
        G_CALLBACK (pad_removed_cb), chain);
    g_signal_connect (G_OBJECT (element), "no-more-pads",
        G_CALLBACK (no_more_pads_cb), chain);
  }

  /* 3. for every available pad, connect it */
  for (pads = to_connect; pads; pads = g_list_next (pads)) {
    GstPad *pad = GST_PAD_CAST (pads->data);
    GstCaps *caps;

    caps = get_pad_caps (pad);
    analyze_new_pad (dbin, element, pad, caps, chain);
    if (caps)
      gst_caps_unref (caps);

    gst_object_unref (pad);
  }
  g_list_free (to_connect);

  return res;
}

/* expose_pad:
 *
 * Expose the given pad on the chain as a decoded pad.
 */
static void
expose_pad (GstDecodeBin * dbin, GstElement * src, GstDecodePad * dpad,
    GstPad * pad, GstCaps * caps, GstDecodeChain * chain)
{
  GstPad *mqpad = NULL;

  GST_DEBUG_OBJECT (dbin, "pad %s:%s, chain:%p",
      GST_DEBUG_PAD_NAME (pad), chain);

  /* If this is the first pad for this chain, there are no other elements
   * and the source element is not the multiqueue we must link through the
   * multiqueue.
   *
   * This is the case if a demuxer directly exposed a raw pad.
   */
  if (chain->parent && !chain->elements && src != chain->parent->multiqueue) {
    GST_LOG_OBJECT (src, "connecting the pad through multiqueue");

    gst_ghost_pad_set_target (GST_GHOST_PAD_CAST (dpad), NULL);
    if (!(mqpad = gst_decode_group_control_demuxer_pad (chain->parent, pad)))
      goto beach;
    pad = mqpad;
    gst_ghost_pad_set_target (GST_GHOST_PAD_CAST (dpad), pad);
  }

  gst_decode_pad_activate (dpad, chain);
  chain->endpad = gst_object_ref (dpad);
  chain->endcaps = gst_caps_ref (caps);

  EXPOSE_LOCK (dbin);
  if (gst_decode_chain_is_complete (dbin->decode_chain)) {
    gst_decode_bin_expose (dbin);
  }
  EXPOSE_UNLOCK (dbin);

  if (mqpad)
    gst_object_unref (mqpad);

beach:
  return;
}

/* check_upstream_seekable:
 *
 * Check if upstream is seekable.
 */
static gboolean
check_upstream_seekable (GstDecodeBin * dbin, GstPad * pad)
{
  GstQuery *query;
  gint64 start = -1, stop = -1;
  gboolean seekable = FALSE;

  query = gst_query_new_seeking (GST_FORMAT_BYTES);
  if (!gst_pad_peer_query (pad, query)) {
    GST_DEBUG_OBJECT (dbin, "seeking query failed");
    gst_query_unref (query);
    return FALSE;
  }

  gst_query_parse_seeking (query, NULL, &seekable, &start, &stop);

  gst_query_unref (query);

  /* try harder to query upstream size if we didn't get it the first time */
<<<<<<< HEAD
  if (dbin->upstream_seekable && stop == -1) {
=======
  if (seekable && stop == -1) {
    GstFormat fmt = GST_FORMAT_BYTES;

>>>>>>> c6b91456
    GST_DEBUG_OBJECT (dbin, "doing duration query to fix up unset stop");
    gst_pad_peer_query_duration (pad, GST_FORMAT_BYTES, &stop);
  }

  /* if upstream doesn't know the size, it's likely that it's not seekable in
   * practice even if it technically may be seekable */
  if (seekable && (start != 0 || stop <= start)) {
    GST_DEBUG_OBJECT (dbin, "seekable but unknown start/stop -> disable");
    return FALSE;
  }

  GST_DEBUG_OBJECT (dbin, "upstream seekable: %d", seekable);
  return seekable;
}

static void
type_found (GstElement * typefind, guint probability,
    GstCaps * caps, GstDecodeBin * decode_bin)
{
  GstPad *pad, *sink_pad;

  GST_DEBUG_OBJECT (decode_bin, "typefind found caps %" GST_PTR_FORMAT, caps);

  /* If the typefinder (but not something else) finds text/plain - i.e. that's
   * the top-level type of the file - then error out.
   */
  if (gst_structure_has_name (gst_caps_get_structure (caps, 0), "text/plain")) {
    GST_ELEMENT_ERROR (decode_bin, STREAM, WRONG_TYPE,
        (_("This appears to be a text file")),
        ("decodebin cannot decode plain text files"));
    goto exit;
  }

  /* FIXME: we can only deal with one type, we don't yet support dynamically changing
   * caps from the typefind element */
  if (decode_bin->have_type || decode_bin->decode_chain)
    goto exit;

  decode_bin->have_type = TRUE;

  pad = gst_element_get_static_pad (typefind, "src");
  sink_pad = gst_element_get_static_pad (typefind, "sink");

  /* need some lock here to prevent race with shutdown state change
   * which might yank away e.g. decode_chain while building stuff here.
   * In typical cases, STREAM_LOCK is held and handles that, it need not
   * be held (if called from a proxied setcaps), so grab it anyway */
  GST_PAD_STREAM_LOCK (sink_pad);
  decode_bin->decode_chain = gst_decode_chain_new (decode_bin, NULL, pad);
  analyze_new_pad (decode_bin, typefind, pad, caps, decode_bin->decode_chain);
  GST_PAD_STREAM_UNLOCK (sink_pad);

  gst_object_unref (sink_pad);
  gst_object_unref (pad);

exit:
  return;
}

static GstPadProbeReturn
pad_event_cb (GstPad * pad, GstPadProbeInfo * info, gpointer data)
{
  GstEvent *event = GST_PAD_PROBE_INFO_EVENT (info);
  GstPendingPad *ppad = (GstPendingPad *) data;
  GstDecodeChain *chain = ppad->chain;
  GstDecodeBin *dbin = chain->dbin;

  g_assert (ppad);
  g_assert (chain);
  g_assert (dbin);
  switch (GST_EVENT_TYPE (event)) {
    case GST_EVENT_EOS:
      GST_DEBUG_OBJECT (dbin, "Received EOS on a non final pad, this stream "
          "ended too early");
      chain->deadend = TRUE;
      /* we don't set the endcaps because NULL endcaps means early EOS */
      EXPOSE_LOCK (dbin);
      if (gst_decode_chain_is_complete (dbin->decode_chain))
        gst_decode_bin_expose (dbin);
      EXPOSE_UNLOCK (dbin);
      break;
    default:
      break;
  }
  return GST_PAD_PROBE_OK;
}

static void
pad_added_cb (GstElement * element, GstPad * pad, GstDecodeChain * chain)
{
  GstCaps *caps;
  GstDecodeBin *dbin;

  dbin = chain->dbin;

  GST_DEBUG_OBJECT (pad, "pad added, chain:%p", chain);

  caps = get_pad_caps (pad);
  analyze_new_pad (dbin, element, pad, caps, chain);
  if (caps)
    gst_caps_unref (caps);

  EXPOSE_LOCK (dbin);
  if (gst_decode_chain_is_complete (dbin->decode_chain)) {
    GST_LOG_OBJECT (dbin,
        "That was the last dynamic object, now attempting to expose the group");
    if (!gst_decode_bin_expose (dbin))
      GST_WARNING_OBJECT (dbin, "Couldn't expose group");
  }
  EXPOSE_UNLOCK (dbin);
}

static void
pad_removed_cb (GstElement * element, GstPad * pad, GstDecodeChain * chain)
{
  GList *l;

  GST_LOG_OBJECT (pad, "pad removed, chain:%p", chain);

  /* In fact, we don't have to do anything here, the active group will be
   * removed when the group's multiqueue is drained */
  CHAIN_MUTEX_LOCK (chain);
  for (l = chain->pending_pads; l; l = l->next) {
    GstPendingPad *ppad = l->data;
    GstPad *opad = ppad->pad;

    if (pad == opad) {
      g_signal_handlers_disconnect_by_func (pad, caps_notify_cb, chain);
      gst_pending_pad_free (ppad);
      chain->pending_pads = g_list_delete_link (chain->pending_pads, l);
      break;
    }
  }
  CHAIN_MUTEX_UNLOCK (chain);
}

static void
no_more_pads_cb (GstElement * element, GstDecodeChain * chain)
{
  GstDecodeGroup *group = NULL;

  GST_LOG_OBJECT (element, "got no more pads");

  CHAIN_MUTEX_LOCK (chain);
  if (!chain->elements
      || ((GstDecodeElement *) chain->elements->data)->element != element) {
    GST_LOG_OBJECT (chain->dbin, "no-more-pads from old chain element '%s'",
        GST_OBJECT_NAME (element));
    CHAIN_MUTEX_UNLOCK (chain);
    return;
  } else if (!chain->demuxer) {
    GST_LOG_OBJECT (chain->dbin, "no-more-pads from a non-demuxer element '%s'",
        GST_OBJECT_NAME (element));
    CHAIN_MUTEX_UNLOCK (chain);
    return;
  }

  /* when we received no_more_pads, we can complete the pads of the chain */
  if (!chain->next_groups && chain->active_group) {
    group = chain->active_group;
  } else if (chain->next_groups) {
    group = chain->next_groups->data;
  }
  if (!group) {
    GST_ERROR_OBJECT (chain->dbin, "can't find group for element");
    CHAIN_MUTEX_UNLOCK (chain);
    return;
  }

  GST_DEBUG_OBJECT (element, "Setting group %p to complete", group);

  group->no_more_pads = TRUE;
  /* this group has prerolled enough to not need more pads,
   * we can probably set its buffering state to playing now */
  GST_DEBUG_OBJECT (group->dbin, "Setting group %p multiqueue to "
      "'playing' buffering mode", group);
  decodebin_set_queue_size (group->dbin, group->multiqueue, FALSE,
      (group->parent ? group->parent->seekable : TRUE));
  CHAIN_MUTEX_UNLOCK (chain);

  EXPOSE_LOCK (chain->dbin);
  if (gst_decode_chain_is_complete (chain->dbin->decode_chain)) {
    gst_decode_bin_expose (chain->dbin);
  }
  EXPOSE_UNLOCK (chain->dbin);
}

static void
caps_notify_cb (GstPad * pad, GParamSpec * unused, GstDecodeChain * chain)
{
  GstElement *element;
  GList *l;

  GST_LOG_OBJECT (pad, "Notified caps for pad %s:%s", GST_DEBUG_PAD_NAME (pad));

  /* Disconnect this; if we still need it, we'll reconnect to this in
   * analyze_new_pad */
  g_signal_handlers_disconnect_by_func (pad, caps_notify_cb, chain);

  element = GST_ELEMENT_CAST (gst_pad_get_parent (pad));

  CHAIN_MUTEX_LOCK (chain);
  for (l = chain->pending_pads; l; l = l->next) {
    GstPendingPad *ppad = l->data;
    if (ppad->pad == pad) {
      gst_pending_pad_free (ppad);
      chain->pending_pads = g_list_delete_link (chain->pending_pads, l);
      break;
    }
  }
  CHAIN_MUTEX_UNLOCK (chain);

  pad_added_cb (element, pad, chain);

  gst_object_unref (element);
}

/* Decide whether an element is a demuxer based on the
 * klass and number/type of src pad templates it has */
static gboolean
is_demuxer_element (GstElement * srcelement)
{
  GstElementFactory *srcfactory;
  GstElementClass *elemclass;
  GList *walk;
  const gchar *klass;
  gint potential_src_pads = 0;

  srcfactory = gst_element_get_factory (srcelement);
  klass = gst_element_factory_get_klass (srcfactory);

  /* Can't be a demuxer unless it has Demux in the klass name */
  if (!strstr (klass, "Demux"))
    return FALSE;

  /* Walk the src pad templates and count how many the element
   * might produce */
  elemclass = GST_ELEMENT_GET_CLASS (srcelement);

  walk = gst_element_class_get_pad_template_list (elemclass);
  while (walk != NULL) {
    GstPadTemplate *templ;

    templ = (GstPadTemplate *) walk->data;
    if (GST_PAD_TEMPLATE_DIRECTION (templ) == GST_PAD_SRC) {
      switch (GST_PAD_TEMPLATE_PRESENCE (templ)) {
        case GST_PAD_ALWAYS:
        case GST_PAD_SOMETIMES:
          if (strstr (GST_PAD_TEMPLATE_NAME_TEMPLATE (templ), "%"))
            potential_src_pads += 2;    /* Might make multiple pads */
          else
            potential_src_pads += 1;
          break;
        case GST_PAD_REQUEST:
          potential_src_pads += 2;
          break;
      }
    }
    walk = g_list_next (walk);
  }

  if (potential_src_pads < 2)
    return FALSE;

  return TRUE;
}

/* Returns TRUE if the caps are compatible with the caps specified in the 'caps'
 * property (which by default are the raw caps)
 *
 * The decodebin_lock should be taken !
 */
static gboolean
are_final_caps (GstDecodeBin * dbin, GstCaps * caps)
{
  gboolean res;

  GST_LOG_OBJECT (dbin, "Checking with caps %" GST_PTR_FORMAT, caps);

  /* lock for getting the caps */
  GST_OBJECT_LOCK (dbin);
  res = gst_caps_can_intersect (dbin->caps, caps);
  GST_OBJECT_UNLOCK (dbin);

  GST_LOG_OBJECT (dbin, "Caps are %sfinal caps", res ? "" : "not ");

  return res;
}

/****
 * GstDecodeChain functions
 ****/

/* gst_decode_chain_get_current_group:
 *
 * Returns the current group of this chain, to which
 * new chains should be attached or NULL if the last
 * group didn't have no-more-pads.
 *
 * Not MT-safe: Call with parent chain lock!
 */
static GstDecodeGroup *
gst_decode_chain_get_current_group (GstDecodeChain * chain)
{
  GstDecodeGroup *group;

  if (!chain->next_groups && chain->active_group
      && chain->active_group->overrun && !chain->active_group->no_more_pads) {
    GST_WARNING_OBJECT (chain->dbin,
        "Currently active group %p is exposed"
        " and wants to add a new pad without having signaled no-more-pads",
        chain->active_group);
    return NULL;
  }

  if (chain->next_groups && (group = chain->next_groups->data) && group->overrun
      && !group->no_more_pads) {
    GST_WARNING_OBJECT (chain->dbin,
        "Currently newest pending group %p "
        "had overflow but didn't signal no-more-pads", group);
    return NULL;
  }

  /* Now we know that we can really return something useful */
  if (!chain->active_group) {
    chain->active_group = group = gst_decode_group_new (chain->dbin, chain);
  } else if (!chain->active_group->overrun
      && !chain->active_group->no_more_pads) {
    group = chain->active_group;
  } else if (chain->next_groups && (group = chain->next_groups->data)
      && !group->overrun && !group->no_more_pads) {
    /* group = chain->next_groups->data */
  } else {
    group = gst_decode_group_new (chain->dbin, chain);
    chain->next_groups = g_list_prepend (chain->next_groups, group);
  }

  return group;
}

static void gst_decode_group_free_internal (GstDecodeGroup * group,
    gboolean hide);

static void
gst_decode_chain_free_internal (GstDecodeChain * chain, gboolean hide)
{
  GList *l;

  CHAIN_MUTEX_LOCK (chain);

  GST_DEBUG_OBJECT (chain->dbin, "%s chain %p", (hide ? "Hiding" : "Freeing"),
      chain);

  if (chain->active_group) {
    gst_decode_group_free_internal (chain->active_group, hide);
    if (!hide)
      chain->active_group = NULL;
  }

  for (l = chain->next_groups; l; l = l->next) {
    gst_decode_group_free_internal ((GstDecodeGroup *) l->data, hide);
    if (!hide)
      l->data = NULL;
  }
  if (!hide) {
    g_list_free (chain->next_groups);
    chain->next_groups = NULL;
  }

  if (!hide) {
    for (l = chain->old_groups; l; l = l->next) {
      GstDecodeGroup *group = l->data;

      gst_decode_group_free (group);
    }
    g_list_free (chain->old_groups);
    chain->old_groups = NULL;
  }

  for (l = chain->pending_pads; l; l = l->next) {
    GstPendingPad *ppad = l->data;
    GstPad *pad = ppad->pad;

    g_signal_handlers_disconnect_by_func (pad, caps_notify_cb, chain);
    gst_pending_pad_free (ppad);
    l->data = NULL;
  }
  g_list_free (chain->pending_pads);
  chain->pending_pads = NULL;

  for (l = chain->elements; l; l = l->next) {
    GstDecodeElement *delem = l->data;
    GstElement *element = delem->element;

    g_signal_handlers_disconnect_by_func (element, pad_added_cb, chain);
    g_signal_handlers_disconnect_by_func (element, pad_removed_cb, chain);
    g_signal_handlers_disconnect_by_func (element, no_more_pads_cb, chain);

    if (delem->capsfilter) {
      if (GST_OBJECT_PARENT (delem->capsfilter) ==
          GST_OBJECT_CAST (chain->dbin))
        gst_bin_remove (GST_BIN_CAST (chain->dbin), delem->capsfilter);
      if (!hide) {
        gst_element_set_state (delem->capsfilter, GST_STATE_NULL);
      }
    }

    if (GST_OBJECT_PARENT (element) == GST_OBJECT_CAST (chain->dbin))
      gst_bin_remove (GST_BIN_CAST (chain->dbin), element);
    if (!hide) {
      gst_element_set_state (element, GST_STATE_NULL);
    }

    SUBTITLE_LOCK (chain->dbin);
    /* remove possible subtitle element */
    chain->dbin->subtitles = g_list_remove (chain->dbin->subtitles, element);
    SUBTITLE_UNLOCK (chain->dbin);

    if (!hide) {
      if (delem->capsfilter) {
        gst_object_unref (delem->capsfilter);
        delem->capsfilter = NULL;
      }

      gst_object_unref (element);
      l->data = NULL;

      g_slice_free (GstDecodeElement, delem);
    }
  }
  if (!hide) {
    g_list_free (chain->elements);
    chain->elements = NULL;
  }

  if (chain->endpad) {
    if (chain->endpad->exposed) {
      gst_element_remove_pad (GST_ELEMENT_CAST (chain->dbin),
          GST_PAD_CAST (chain->endpad));
    }

    gst_ghost_pad_set_target (GST_GHOST_PAD_CAST (chain->endpad), NULL);
    chain->endpad->exposed = FALSE;
    if (!hide) {
      gst_object_unref (chain->endpad);
      chain->endpad = NULL;
    }
  }

  if (chain->pad) {
    gst_object_unref (chain->pad);
    chain->pad = NULL;
  }

  if (chain->endcaps) {
    gst_caps_unref (chain->endcaps);
    chain->endcaps = NULL;
  }

  GST_DEBUG_OBJECT (chain->dbin, "%s chain %p", (hide ? "Hidden" : "Freed"),
      chain);
  CHAIN_MUTEX_UNLOCK (chain);
  if (!hide) {
    g_mutex_free (chain->lock);
    g_slice_free (GstDecodeChain, chain);
  }
}

/* gst_decode_chain_free:
 *
 * Completely frees and removes the chain and all
 * child groups from decodebin.
 *
 * MT-safe, don't hold the chain lock or any child chain's lock
 * when calling this!
 */
static void
gst_decode_chain_free (GstDecodeChain * chain)
{
  gst_decode_chain_free_internal (chain, FALSE);
}

/* gst_decode_chain_new:
 *
 * Creates a new decode chain and initializes it.
 *
 * It's up to the caller to add it to the list of child chains of
 * a group!
 */
static GstDecodeChain *
gst_decode_chain_new (GstDecodeBin * dbin, GstDecodeGroup * parent,
    GstPad * pad)
{
  GstDecodeChain *chain = g_slice_new0 (GstDecodeChain);

  GST_DEBUG_OBJECT (dbin, "Creating new chain %p with parent group %p", chain,
      parent);

  chain->dbin = dbin;
  chain->parent = parent;
  chain->lock = g_mutex_new ();
  chain->pad = gst_object_ref (pad);

  return chain;
}

/****
 * GstDecodeGroup functions
 ****/

/* The overrun callback is used to expose groups that have not yet had their
 * no_more_pads called while the (large) multiqueue overflowed. When this
 * happens we must assume that the no_more_pads will not arrive anymore and we
 * must expose the pads that we have.
 */
static void
multi_queue_overrun_cb (GstElement * queue, GstDecodeGroup * group)
{
  GstDecodeBin *dbin;

  dbin = group->dbin;

  GST_LOG_OBJECT (dbin, "multiqueue '%s' (%p) is full", GST_OBJECT_NAME (queue),
      queue);

  group->overrun = TRUE;
  /* this group has prerolled enough to not need more pads,
   * we can probably set its buffering state to playing now */
  GST_DEBUG_OBJECT (group->dbin, "Setting group %p multiqueue to "
      "'playing' buffering mode", group);
  decodebin_set_queue_size (group->dbin, group->multiqueue, FALSE,
      (group->parent ? group->parent->seekable : TRUE));

  /* FIXME: We should make sure that everything gets exposed now
   * even if child chains are not complete because the will never
   * be complete! Ignore any non-complete chains when exposing
   * and never expose them later
   */

  EXPOSE_LOCK (dbin);
  if (gst_decode_chain_is_complete (dbin->decode_chain)) {
    if (!gst_decode_bin_expose (dbin))
      GST_WARNING_OBJECT (dbin, "Couldn't expose group");
  }
  EXPOSE_UNLOCK (group->dbin);
}

static void
gst_decode_group_free_internal (GstDecodeGroup * group, gboolean hide)
{
  GList *l;

  GST_DEBUG_OBJECT (group->dbin, "%s group %p", (hide ? "Hiding" : "Freeing"),
      group);
  for (l = group->children; l; l = l->next) {
    GstDecodeChain *chain = (GstDecodeChain *) l->data;

    gst_decode_chain_free_internal (chain, hide);
    if (!hide)
      l->data = NULL;
  }
  if (!hide) {
    g_list_free (group->children);
    group->children = NULL;
  }

  if (!hide) {
    for (l = group->reqpads; l; l = l->next) {
      GstPad *pad = l->data;

      gst_element_release_request_pad (group->multiqueue, pad);
      gst_object_unref (pad);
      l->data = NULL;
    }
    g_list_free (group->reqpads);
    group->reqpads = NULL;
  }

  if (group->multiqueue) {
    if (group->overrunsig) {
      g_signal_handler_disconnect (group->multiqueue, group->overrunsig);
      group->overrunsig = 0;
    }

    if (GST_OBJECT_PARENT (group->multiqueue) == GST_OBJECT_CAST (group->dbin))
      gst_bin_remove (GST_BIN_CAST (group->dbin), group->multiqueue);
    if (!hide) {
      gst_element_set_state (group->multiqueue, GST_STATE_NULL);
      gst_object_unref (group->multiqueue);
      group->multiqueue = NULL;
    }
  }

  GST_DEBUG_OBJECT (group->dbin, "%s group %p", (hide ? "Hided" : "Freed"),
      group);
  if (!hide)
    g_slice_free (GstDecodeGroup, group);
}

/* gst_decode_group_free:
 *
 * Completely frees and removes the decode group and all
 * it's children.
 *
 * Never call this from any streaming thread!
 *
 * Not MT-safe, call with parent's chain lock!
 */
static void
gst_decode_group_free (GstDecodeGroup * group)
{
  gst_decode_group_free_internal (group, FALSE);
}

/* gst_decode_group_hide:
 *
 * Hide the decode group only, this means that
 * all child endpads are removed from decodebin
 * and all signals are unconnected.
 *
 * No element is set to NULL state and completely
 * unrefed here.
 *
 * Can be called from streaming threads.
 *
 * Not MT-safe, call with parent's chain lock!
 */
static void
gst_decode_group_hide (GstDecodeGroup * group)
{
  gst_decode_group_free_internal (group, TRUE);
}

/* configure queue sizes, this depends on the buffering method and if we are
 * playing or prerolling. */
static void
decodebin_set_queue_size (GstDecodeBin * dbin, GstElement * multiqueue,
    gboolean preroll, gboolean seekable)
{
  guint max_bytes, max_buffers;
  guint64 max_time;

  if (preroll || dbin->use_buffering) {
    /* takes queue limits, initially we only queue up up to the max bytes limit,
     * with a default of 2MB. we use the same values for buffering mode. */
    if ((max_bytes = dbin->max_size_bytes) == 0)
      max_bytes = AUTO_PREROLL_SIZE_BYTES;
    if ((max_buffers = dbin->max_size_buffers) == 0)
      max_buffers = AUTO_PREROLL_SIZE_BUFFERS;
    if ((max_time = dbin->max_size_time) == 0)
      max_time = seekable ? AUTO_PREROLL_SEEKABLE_SIZE_TIME :
          AUTO_PREROLL_NOT_SEEKABLE_SIZE_TIME;
  } else {
    /* update runtime limits. At runtime, we try to keep the amount of buffers
     * in the queues as low as possible (but at least 5 buffers). */
    if ((max_bytes = dbin->max_size_bytes) == 0)
      max_bytes = AUTO_PLAY_SIZE_BYTES;
    if ((max_buffers = dbin->max_size_buffers) == 0)
      max_buffers = AUTO_PLAY_SIZE_BUFFERS;
    if ((max_time = dbin->max_size_time) == 0)
      max_time = AUTO_PLAY_SIZE_TIME;
  }

  g_object_set (multiqueue,
      "max-size-bytes", max_bytes, "max-size-time", max_time,
      "max-size-buffers", max_buffers, NULL);
}

/* gst_decode_group_new:
 * @dbin: Parent decodebin
 * @parent: Parent chain or %NULL
 *
 * Creates a new GstDecodeGroup. It is up to the caller to add it to the list
 * of groups.
 */
static GstDecodeGroup *
gst_decode_group_new (GstDecodeBin * dbin, GstDecodeChain * parent)
{
  GstDecodeGroup *group = g_slice_new0 (GstDecodeGroup);
  GstElement *mq;
  gboolean seekable;

  GST_DEBUG_OBJECT (dbin, "Creating new group %p with parent chain %p", group,
      parent);

  group->dbin = dbin;
  group->parent = parent;

  mq = group->multiqueue = gst_element_factory_make ("multiqueue", NULL);
  if (G_UNLIKELY (!group->multiqueue))
    goto missing_multiqueue;

  /* default is for use-buffering is FALSE */
  if (dbin->use_buffering) {
    g_object_set (mq,
        "use-buffering", TRUE,
        "low-percent", dbin->low_percent,
        "high-percent", dbin->high_percent, NULL);
  }

  /* configure queue sizes for preroll */
  seekable = FALSE;
  if (parent && parent->demuxer) {
    GstElement *element =
        ((GstDecodeElement *) parent->elements->data)->element;
    GstPad *pad = gst_element_get_static_pad (element, "sink");
    if (pad) {
      seekable = parent->seekable = check_upstream_seekable (dbin, pad);
      gst_object_unref (pad);
    }
  }
  decodebin_set_queue_size (dbin, mq, TRUE, seekable);

  group->overrunsig = g_signal_connect (G_OBJECT (mq), "overrun",
      G_CALLBACK (multi_queue_overrun_cb), group);

  gst_bin_add (GST_BIN (dbin), gst_object_ref (mq));
  gst_element_set_state (mq, GST_STATE_PAUSED);

  return group;

  /* ERRORS */
missing_multiqueue:
  {
    gst_element_post_message (GST_ELEMENT_CAST (dbin),
        gst_missing_element_message_new (GST_ELEMENT_CAST (dbin),
            "multiqueue"));
    GST_ELEMENT_ERROR (dbin, CORE, MISSING_PLUGIN, (NULL), ("no multiqueue!"));
    g_slice_free (GstDecodeGroup, group);
    return NULL;
  }
}

/* gst_decode_group_control_demuxer_pad
 *
 * Adds a new demuxer srcpad to the given group.
 *
 * Returns the srcpad of the multiqueue corresponding the given pad.
 * Returns NULL if there was an error.
 */
static GstPad *
gst_decode_group_control_demuxer_pad (GstDecodeGroup * group, GstPad * pad)
{
  GstDecodeBin *dbin;
  GstPad *srcpad, *sinkpad;
  GstIterator *it = NULL;
  GValue item = { 0, };

  dbin = group->dbin;

  GST_LOG_OBJECT (dbin, "group:%p pad %s:%s", group, GST_DEBUG_PAD_NAME (pad));

  srcpad = NULL;

  if (G_UNLIKELY (!group->multiqueue))
    return NULL;

  if (!(sinkpad = gst_element_get_request_pad (group->multiqueue, "sink_%u"))) {
    GST_ERROR_OBJECT (dbin, "Couldn't get sinkpad from multiqueue");
    return NULL;
  }

  if ((gst_pad_link (pad, sinkpad) != GST_PAD_LINK_OK)) {
    GST_ERROR_OBJECT (dbin, "Couldn't link demuxer and multiqueue");
    goto error;
  }

  it = gst_pad_iterate_internal_links (sinkpad);

  if (!it || (gst_iterator_next (it, &item)) != GST_ITERATOR_OK
      || ((srcpad = g_value_dup_object (&item)) == NULL)) {
    GST_ERROR_OBJECT (dbin,
        "Couldn't get srcpad from multiqueue for sinkpad %" GST_PTR_FORMAT,
        sinkpad);
    goto error;
  }
  CHAIN_MUTEX_LOCK (group->parent);
  group->reqpads = g_list_prepend (group->reqpads, gst_object_ref (sinkpad));
  CHAIN_MUTEX_UNLOCK (group->parent);

beach:
  g_value_unset (&item);
  if (it)
    gst_iterator_free (it);
  gst_object_unref (sinkpad);
  return srcpad;

error:
  gst_element_release_request_pad (group->multiqueue, sinkpad);
  goto beach;
}

/* gst_decode_group_is_complete:
 *
 * Checks if the group is complete, this means that
 * a) overrun of the multiqueue or no-more-pads happened
 * b) all child chains are complete
 *
 * Not MT-safe, always call with decodebin expose lock
 */
static gboolean
gst_decode_group_is_complete (GstDecodeGroup * group)
{
  GList *l;
  gboolean complete = TRUE;

  if (!group->overrun && !group->no_more_pads) {
    complete = FALSE;
    goto out;
  }

  for (l = group->children; l; l = l->next) {
    GstDecodeChain *chain = l->data;

    if (!gst_decode_chain_is_complete (chain)) {
      complete = FALSE;
      goto out;
    }
  }

out:
  GST_DEBUG_OBJECT (group->dbin, "Group %p is complete: %d", group, complete);
  return complete;
}

/* gst_decode_chain_is_complete:
 *
 * Returns TRUE if the chain is complete, this means either
 * a) This chain is a dead end, i.e. we have no suitable plugins
 * b) This chain ends in an endpad and this is blocked or exposed
 *
 * Not MT-safe, always call with decodebin expose lock
 */
static gboolean
gst_decode_chain_is_complete (GstDecodeChain * chain)
{
  gboolean complete = FALSE;

  CHAIN_MUTEX_LOCK (chain);
  if (chain->deadend) {
    complete = TRUE;
    goto out;
  }

  if (chain->endpad && (chain->endpad->blocked || chain->endpad->exposed)) {
    complete = TRUE;
    goto out;
  }

  if (chain->demuxer) {
    if (chain->active_group
        && gst_decode_group_is_complete (chain->active_group)) {
      complete = TRUE;
      goto out;
    }
  }

out:
  CHAIN_MUTEX_UNLOCK (chain);
  GST_DEBUG_OBJECT (chain->dbin, "Chain %p is complete: %d", chain, complete);
  return complete;
}

static gboolean
drain_and_switch_chains (GstDecodeChain * chain, GstDecodePad * drainpad,
    gboolean * last_group, gboolean * drained, gboolean * switched);
/* drain_and_switch_chains/groups:
 *
 * CALL WITH CHAIN LOCK (or group parent) TAKEN !
 *
 * Goes down the chains/groups until it finds the chain
 * to which the drainpad belongs.
 *
 * It marks that pad/chain as drained and then will figure
 * out which group to switch to or not.
 *
 * last_chain will be set to TRUE if the group to which the
 * pad belongs is the last one.
 *
 * drained will be set to TRUE if the chain/group is drained.
 *
 * Returns: TRUE if the chain contained the target pad */
static gboolean
drain_and_switch_group (GstDecodeGroup * group, GstDecodePad * drainpad,
    gboolean * last_group, gboolean * drained, gboolean * switched)
{
  gboolean handled = FALSE;
  gboolean alldrained = TRUE;
  GList *tmp;

  GST_DEBUG ("Checking group %p (target pad %s:%s)",
      group, GST_DEBUG_PAD_NAME (drainpad));

  /* Definitely can't be in drained groups */
  if (G_UNLIKELY (group->drained)) {
    goto beach;
  }

  /* Figure out if all our chains are drained with the
   * new information */
  for (tmp = group->children; tmp; tmp = tmp->next) {
    GstDecodeChain *chain = (GstDecodeChain *) tmp->data;
    gboolean subdrained = FALSE;

    handled |=
        drain_and_switch_chains (chain, drainpad, last_group, &subdrained,
        switched);
    if (!subdrained)
      alldrained = FALSE;
  }

beach:
  GST_DEBUG ("group %p (last_group:%d, drained:%d, switched:%d, handled:%d)",
      group, *last_group, alldrained, *switched, handled);
  *drained = alldrained;
  return handled;
}

static gboolean
drain_and_switch_chains (GstDecodeChain * chain, GstDecodePad * drainpad,
    gboolean * last_group, gboolean * drained, gboolean * switched)
{
  gboolean handled = FALSE;
  GstDecodeBin *dbin = chain->dbin;

  GST_DEBUG ("Checking chain %p (target pad %s:%s)",
      chain, GST_DEBUG_PAD_NAME (drainpad));

  CHAIN_MUTEX_LOCK (chain);

  if (chain->endpad) {
    /* Check if we're reached the target endchain */
    if (chain == drainpad->chain) {
      GST_DEBUG ("Found the target chain");
      drainpad->drained = TRUE;
      handled = TRUE;
    }

    *drained = chain->endpad->drained;
    goto beach;
  }

  /* We known there are groups to switch to */
  if (chain->next_groups)
    *last_group = FALSE;

  /* Check the active group */
  if (chain->active_group) {
    gboolean subdrained = FALSE;
    handled = drain_and_switch_group (chain->active_group, drainpad,
        last_group, &subdrained, switched);

    /* The group is drained, see if we can switch to another */
    if (handled && subdrained && !*switched) {
      if (chain->next_groups) {
        /* Switch to next group */
        GST_DEBUG_OBJECT (dbin, "Hiding current group %p", chain->active_group);
        gst_decode_group_hide (chain->active_group);
        chain->old_groups =
            g_list_prepend (chain->old_groups, chain->active_group);
        GST_DEBUG_OBJECT (dbin, "Switching to next group %p",
            chain->next_groups->data);
        chain->active_group = chain->next_groups->data;
        chain->next_groups =
            g_list_delete_link (chain->next_groups, chain->next_groups);
        *switched = TRUE;
        *drained = FALSE;
      } else {
        GST_DEBUG ("Group %p was the last in chain %p", chain->active_group,
            chain);
        *drained = TRUE;
        /* We're drained ! */
      }
    }
  }

beach:
  CHAIN_MUTEX_UNLOCK (chain);

  GST_DEBUG ("Chain %p (handled:%d, last_group:%d, drained:%d, switched:%d)",
      chain, handled, *last_group, *drained, *switched);

  if (*drained)
    g_signal_emit (dbin, gst_decode_bin_signals[SIGNAL_DRAINED], 0, NULL);

  return handled;
}

/* check if the group is drained, meaning all pads have seen an EOS
 * event.  */
static gboolean
gst_decode_pad_handle_eos (GstDecodePad * pad)
{
  gboolean last_group = TRUE;
  gboolean switched = FALSE;
  gboolean drained = FALSE;
  GstDecodeChain *chain = pad->chain;
  GstDecodeBin *dbin = chain->dbin;

  GST_LOG_OBJECT (dbin, "pad %p", pad);
  drain_and_switch_chains (dbin->decode_chain, pad, &last_group, &drained,
      &switched);

  if (switched) {
    /* If we resulted in a group switch, expose what's needed */
    EXPOSE_LOCK (dbin);
    if (gst_decode_chain_is_complete (dbin->decode_chain))
      gst_decode_bin_expose (dbin);
    EXPOSE_UNLOCK (dbin);
  }

  return last_group;
}

/* gst_decode_group_is_drained:
 *
 * Check is this group is drained and cache this result.
 * The group is drained if all child chains are drained.
 *
 * Not MT-safe, call with group->parent's lock */
static gboolean
gst_decode_group_is_drained (GstDecodeGroup * group)
{
  GList *l;
  gboolean drained = TRUE;

  if (group->drained) {
    drained = TRUE;
    goto out;
  }

  for (l = group->children; l; l = l->next) {
    GstDecodeChain *chain = l->data;

    CHAIN_MUTEX_LOCK (chain);
    if (!gst_decode_chain_is_drained (chain))
      drained = FALSE;
    CHAIN_MUTEX_UNLOCK (chain);
    if (!drained)
      goto out;
  }
  group->drained = drained;

out:
  GST_DEBUG_OBJECT (group->dbin, "Group %p is drained: %d", group, drained);
  return drained;
}

/* gst_decode_chain_is_drained:
 *
 * Check is the chain is drained, which means that
 * either
 *
 * a) it's endpad is drained
 * b) there are no pending pads, the active group is drained
 *    and there are no next groups
 *
 * Not MT-safe, call with chain lock
 */
static gboolean
gst_decode_chain_is_drained (GstDecodeChain * chain)
{
  gboolean drained = FALSE;

  if (chain->endpad) {
    drained = chain->endpad->drained;
    goto out;
  }

  if (chain->pending_pads) {
    drained = FALSE;
    goto out;
  }

  if (chain->active_group && gst_decode_group_is_drained (chain->active_group)
      && !chain->next_groups) {
    drained = TRUE;
    goto out;
  }

out:
  GST_DEBUG_OBJECT (chain->dbin, "Chain %p is drained: %d", chain, drained);
  return drained;
}

/* sort_end_pads:
 * GCompareFunc to use with lists of GstPad.
 * Sorts pads by mime type.
 * First video (raw, then non-raw), then audio (raw, then non-raw),
 * then others.
 *
 * Return: negative if a<b, 0 if a==b, positive if a>b
 */
static gint
sort_end_pads (GstDecodePad * da, GstDecodePad * db)
{
  gint va, vb;
  GstCaps *capsa, *capsb;
  GstStructure *sa, *sb;
  const gchar *namea, *nameb;

  capsa = get_pad_caps (GST_PAD_CAST (da));
  capsb = get_pad_caps (GST_PAD_CAST (db));

  sa = gst_caps_get_structure ((const GstCaps *) capsa, 0);
  sb = gst_caps_get_structure ((const GstCaps *) capsb, 0);

  namea = gst_structure_get_name (sa);
  nameb = gst_structure_get_name (sb);

  if (g_strrstr (namea, "video/x-raw"))
    va = 0;
  else if (g_strrstr (namea, "video/"))
    va = 1;
  else if (g_strrstr (namea, "audio/x-raw"))
    va = 2;
  else if (g_strrstr (namea, "audio/"))
    va = 3;
  else
    va = 4;

  if (g_strrstr (nameb, "video/x-raw"))
    vb = 0;
  else if (g_strrstr (nameb, "video/"))
    vb = 1;
  else if (g_strrstr (nameb, "audio/x-raw"))
    vb = 2;
  else if (g_strrstr (nameb, "audio/"))
    vb = 3;
  else
    vb = 4;

  gst_caps_unref (capsa);
  gst_caps_unref (capsb);

  return va - vb;
}

static GstCaps *
_gst_element_get_linked_caps (GstElement * src, GstElement * sink,
    GstPad ** srcpad)
{
  GstIterator *it;
  GstElement *parent;
  GstPad *pad, *peer;
  gboolean done = FALSE;
  GstCaps *caps = NULL;
  GValue item = { 0, };

  it = gst_element_iterate_src_pads (src);
  while (!done) {
    switch (gst_iterator_next (it, &item)) {
      case GST_ITERATOR_OK:
        pad = g_value_get_object (&item);
        peer = gst_pad_get_peer (pad);
        if (peer) {
          parent = gst_pad_get_parent_element (peer);
          if (parent == sink) {
            caps = gst_pad_get_current_caps (pad);
            if (srcpad) {
              gst_object_ref (pad);
              *srcpad = pad;
            }
            done = TRUE;
          }

          if (parent)
            gst_object_unref (parent);
          gst_object_unref (peer);
        }
        g_value_reset (&item);
        break;
      case GST_ITERATOR_RESYNC:
        gst_iterator_resync (it);
        break;
      case GST_ITERATOR_ERROR:
      case GST_ITERATOR_DONE:
        done = TRUE;
        break;
    }
  }
  g_value_unset (&item);
  gst_iterator_free (it);

  return caps;
}

static GQuark topology_structure_name = 0;
static GQuark topology_caps = 0;
static GQuark topology_next = 0;
static GQuark topology_pad = 0;
static GQuark topology_element_srcpad = 0;

/* FIXME: Invent gst_structure_take_structure() to prevent all the
 * structure copying for nothing
 */
static GstStructure *
gst_decode_chain_get_topology (GstDecodeChain * chain)
{
  GstStructure *s, *u;
  GList *l;
  GstCaps *caps;

  if (G_UNLIKELY ((chain->endpad || chain->deadend)
          && (chain->endcaps == NULL))) {
    GST_WARNING ("End chain without valid caps !");
    return NULL;
  }

  u = gst_structure_new_id_empty (topology_structure_name);

  /* Now at the last element */
  if (chain->elements && (chain->endpad || chain->deadend)) {
    s = gst_structure_new_id_empty (topology_structure_name);
    gst_structure_id_set (u, topology_caps, GST_TYPE_CAPS, chain->endcaps,
        NULL);

    if (chain->endpad) {
      gst_structure_id_set (u, topology_pad, GST_TYPE_PAD, chain->endpad, NULL);
      gst_structure_id_set (u, topology_element_srcpad, GST_TYPE_PAD,
          chain->endpad, NULL);
    }
    gst_structure_id_set (s, topology_next, GST_TYPE_STRUCTURE, u, NULL);
    gst_structure_free (u);
    u = s;
  } else if (chain->active_group) {
    GValue list = { 0, };
    GValue item = { 0, };

    g_value_init (&list, GST_TYPE_LIST);
    g_value_init (&item, GST_TYPE_STRUCTURE);
    for (l = chain->active_group->children; l; l = l->next) {
      s = gst_decode_chain_get_topology (l->data);
      if (s) {
        gst_value_set_structure (&item, s);
        gst_value_list_append_value (&list, &item);
        g_value_reset (&item);
        gst_structure_free (s);
      }
    }
    gst_structure_id_set_value (u, topology_next, &list);
    g_value_unset (&list);
    g_value_unset (&item);
  }

  /* Get caps between all elements in this chain */
  l = (chain->elements && chain->elements->next) ? chain->elements : NULL;
  for (; l && l->next; l = l->next) {
    GstDecodeElement *delem, *delem_next;
    GstElement *elem, *elem_next;
    GstCaps *caps;
    GstPad *srcpad;

    delem = l->data;
    elem = delem->element;
    delem_next = l->next->data;
    elem_next = delem_next->element;
    srcpad = NULL;

    caps = _gst_element_get_linked_caps (elem_next, elem, &srcpad);

    if (caps) {
      s = gst_structure_new_id_empty (topology_structure_name);
      gst_structure_id_set (u, topology_caps, GST_TYPE_CAPS, caps, NULL);
      gst_caps_unref (caps);

      gst_structure_id_set (s, topology_next, GST_TYPE_STRUCTURE, u, NULL);
      gst_structure_free (u);
      u = s;
    }

    if (srcpad) {
      gst_structure_id_set (u, topology_element_srcpad, GST_TYPE_PAD, srcpad,
          NULL);
      gst_object_unref (srcpad);
    }
  }

  /* Caps that resulted in this chain */
  caps = gst_pad_get_current_caps (chain->pad);
  if (!caps) {
    caps = get_pad_caps (chain->pad);
    if (G_UNLIKELY (!gst_caps_is_fixed (caps))) {
      GST_ERROR_OBJECT (chain->pad,
          "Couldn't get fixed caps, got %" GST_PTR_FORMAT, caps);
      gst_caps_unref (caps);
      caps = NULL;
    }
  }
  gst_structure_id_set (u, topology_caps, GST_TYPE_CAPS, caps, NULL);
  gst_structure_id_set (u, topology_element_srcpad, GST_TYPE_PAD, chain->pad,
      NULL);
  gst_caps_unref (caps);

  return u;
}

static void
gst_decode_bin_post_topology_message (GstDecodeBin * dbin)
{
  GstStructure *s;
  GstMessage *msg;

  s = gst_decode_chain_get_topology (dbin->decode_chain);

  msg = gst_message_new_element (GST_OBJECT (dbin), s);
  gst_element_post_message (GST_ELEMENT (dbin), msg);
}

/* Must only be called if the toplevel chain is complete and blocked! */
/* Not MT-safe, call with decodebin expose lock! */
static gboolean
gst_decode_bin_expose (GstDecodeBin * dbin)
{
  GList *tmp, *endpads = NULL;
  gboolean missing_plugin = FALSE;
  gboolean already_exposed = TRUE;

  GST_DEBUG_OBJECT (dbin, "Exposing currently active chains/groups");

  /* Don't expose if we're currently shutting down */
  DYN_LOCK (dbin);
  if (G_UNLIKELY (dbin->shutdown == TRUE)) {
    GST_WARNING_OBJECT (dbin, "Currently, shutting down, aborting exposing");
    DYN_UNLOCK (dbin);
    return FALSE;
  }
  DYN_UNLOCK (dbin);

  /* Get the pads that we're going to expose and mark things as exposed */
  if (!gst_decode_chain_expose (dbin->decode_chain, &endpads, &missing_plugin)) {
    g_list_foreach (endpads, (GFunc) gst_object_unref, NULL);
    g_list_free (endpads);
    GST_ERROR_OBJECT (dbin, "Broken chain/group tree");
    g_return_val_if_reached (FALSE);
    return FALSE;
  }
  if (endpads == NULL) {
    if (missing_plugin) {
      GST_WARNING_OBJECT (dbin, "No suitable plugins found");
      GST_ELEMENT_ERROR (dbin, CORE, MISSING_PLUGIN, (NULL),
          ("no suitable plugins found"));
    } else {
      /* in this case, the stream ended without buffers,
       * just post a warning */
      GST_WARNING_OBJECT (dbin, "All streams finished without buffers");
      GST_ELEMENT_ERROR (dbin, STREAM, FAILED, (NULL),
          ("all streams without buffers"));
    }
    return FALSE;
  }

  /* Check if this was called when everything was exposed already */
  for (tmp = endpads; tmp && already_exposed; tmp = tmp->next) {
    GstDecodePad *dpad = tmp->data;

    already_exposed &= dpad->exposed;
    if (!already_exposed)
      break;
  }
  if (already_exposed) {
    GST_DEBUG_OBJECT (dbin, "Everything was exposed already!");
    g_list_foreach (endpads, (GFunc) gst_object_unref, NULL);
    g_list_free (endpads);
    return TRUE;
  }

  /* Set all already exposed pads to blocked */
  for (tmp = endpads; tmp; tmp = tmp->next) {
    GstDecodePad *dpad = tmp->data;

    if (dpad->exposed) {
      GST_DEBUG_OBJECT (dpad, "blocking exposed pad");
      gst_decode_pad_set_blocked (dpad, TRUE);
    }
  }

  /* re-order pads : video, then audio, then others */
  endpads = g_list_sort (endpads, (GCompareFunc) sort_end_pads);

  /* Expose pads */
  for (tmp = endpads; tmp; tmp = tmp->next) {
    GstDecodePad *dpad = (GstDecodePad *) tmp->data;
    gchar *padname;

    /* 1. rewrite name */
    padname = g_strdup_printf ("src_%u", dbin->nbpads);
    dbin->nbpads++;
    GST_DEBUG_OBJECT (dbin, "About to expose dpad %s as %s",
        GST_OBJECT_NAME (dpad), padname);
    gst_object_set_name (GST_OBJECT (dpad), padname);
    g_free (padname);

    /* 2. activate and add */
    if (!dpad->exposed
        && !gst_element_add_pad (GST_ELEMENT (dbin), GST_PAD_CAST (dpad))) {
      /* not really fatal, we can try to add the other pads */
      g_warning ("error adding pad to decodebin");
      continue;
    }
    dpad->exposed = TRUE;

    /* 3. emit signal */
    GST_INFO_OBJECT (dpad, "added new decoded pad");
  }

  /* 4. Signal no-more-pads. This allows the application to hook stuff to the
   * exposed pads */
  GST_LOG_OBJECT (dbin, "signalling no-more-pads");
  gst_element_no_more_pads (GST_ELEMENT (dbin));

  /* 5. Send a custom element message with the stream topology */
  if (dbin->post_stream_topology)
    gst_decode_bin_post_topology_message (dbin);

  /* 6. Unblock internal pads. The application should have connected stuff now
   * so that streaming can continue. */
  for (tmp = endpads; tmp; tmp = tmp->next) {
    GstDecodePad *dpad = (GstDecodePad *) tmp->data;

    GST_DEBUG_OBJECT (dpad, "unblocking");
    gst_decode_pad_unblock (dpad);
    GST_DEBUG_OBJECT (dpad, "unblocked");
    gst_object_unref (dpad);
  }
  g_list_free (endpads);

  do_async_done (dbin);
  GST_DEBUG_OBJECT (dbin, "Exposed everything");
  return TRUE;
}

/* gst_decode_chain_expose:
 *
 * Check if the chain can be exposed and add all endpads
 * to the endpads list.
 *
 * Also update the active group's multiqueue to the
 * runtime limits.
 *
 * Not MT-safe, call with decodebin expose lock! *
 */
static gboolean
gst_decode_chain_expose (GstDecodeChain * chain, GList ** endpads,
    gboolean * missing_plugin)
{
  GstDecodeGroup *group;
  GList *l;
  GstDecodeBin *dbin;

  if (chain->deadend) {
    if (chain->endcaps)
      *missing_plugin = TRUE;
    return TRUE;
  }

  if (chain->endpad) {
    if (!chain->endpad->blocked && !chain->endpad->exposed)
      return FALSE;
    *endpads = g_list_prepend (*endpads, gst_object_ref (chain->endpad));
    return TRUE;
  }

  group = chain->active_group;
  if (!group)
    return FALSE;
  if (!group->no_more_pads && !group->overrun)
    return FALSE;

  dbin = group->dbin;

  /* configure queues for playback */
  decodebin_set_queue_size (dbin, group->multiqueue, FALSE, TRUE);

  /* we can now disconnect any overrun signal, which is used to expose the
   * group. */
  if (group->overrunsig) {
    GST_LOG_OBJECT (dbin, "Disconnecting overrun");
    g_signal_handler_disconnect (group->multiqueue, group->overrunsig);
    group->overrunsig = 0;
  }

  for (l = group->children; l; l = l->next) {
    GstDecodeChain *childchain = l->data;

    if (!gst_decode_chain_expose (childchain, endpads, missing_plugin))
      return FALSE;
  }

  return TRUE;
}

/*************************
 * GstDecodePad functions
 *************************/

static void
gst_decode_pad_class_init (GstDecodePadClass * klass)
{
}

static void
gst_decode_pad_init (GstDecodePad * pad)
{
  pad->chain = NULL;
  pad->blocked = FALSE;
  pad->exposed = FALSE;
  pad->drained = FALSE;
  gst_object_ref_sink (pad);
}

static GstPadProbeReturn
source_pad_blocked_cb (GstPad * pad, GstPadProbeInfo * info, gpointer user_data)
{
  GstDecodePad *dpad = user_data;
  GstDecodeChain *chain;
  GstDecodeBin *dbin;

  chain = dpad->chain;
  dbin = chain->dbin;

  GST_LOG_OBJECT (dpad, "blocked: dpad->chain:%p", chain);

  dpad->blocked = TRUE;

  EXPOSE_LOCK (dbin);
  if (gst_decode_chain_is_complete (dbin->decode_chain)) {
    if (!gst_decode_bin_expose (dbin))
      GST_WARNING_OBJECT (dbin, "Couldn't expose group");
  }
  EXPOSE_UNLOCK (dbin);

  return GST_PAD_PROBE_OK;
}

static GstPadProbeReturn
source_pad_event_probe (GstPad * pad, GstPadProbeInfo * info,
    gpointer user_data)
{
  GstEvent *event = GST_PAD_PROBE_INFO_EVENT (info);
  GstDecodePad *dpad = user_data;
  gboolean res = TRUE;

  GST_LOG_OBJECT (pad, "%s dpad:%p", GST_EVENT_TYPE_NAME (event), dpad);

  if (GST_EVENT_TYPE (event) == GST_EVENT_EOS) {
    GST_DEBUG_OBJECT (pad, "we received EOS");

    /* Check if all pads are drained.
     * * If there is no next group, we will let the EOS go through.
     * * If there is a next group but the current group isn't completely
     *   drained, we will drop the EOS event.
     * * If there is a next group to expose and this was the last non-drained
     *   pad for that group, we will remove the ghostpad of the current group
     *   first, which unlinks the peer and so drops the EOS. */
    res = gst_decode_pad_handle_eos (dpad);
  }
  if (res)
    return GST_PAD_PROBE_OK;
  else
    return GST_PAD_PROBE_DROP;
}

static void
gst_decode_pad_set_blocked (GstDecodePad * dpad, gboolean blocked)
{
  GstDecodeBin *dbin = dpad->dbin;
  GstPad *opad;

  DYN_LOCK (dbin);

  GST_DEBUG_OBJECT (dpad, "blocking pad: %d", blocked);

  opad = gst_ghost_pad_get_target (GST_GHOST_PAD_CAST (dpad));
  if (!opad)
    goto out;

  /* do not block if shutting down.
   * we do not consider/expect it blocked further below, but use other trick */
  if (!blocked || !dbin->shutdown) {
    if (blocked) {
      if (dpad->block_id == 0)
        dpad->block_id =
            gst_pad_add_probe (opad, GST_PAD_PROBE_TYPE_BLOCK_DOWNSTREAM,
            source_pad_blocked_cb, gst_object_ref (dpad),
            (GDestroyNotify) gst_object_unref);
    } else {
      if (dpad->block_id != 0) {
        gst_pad_remove_probe (opad, dpad->block_id);
        dpad->block_id = 0;
      }
      dpad->blocked = FALSE;
    }
  }

  if (blocked) {
    if (dbin->shutdown) {
      /* deactivate to force flushing state to prevent NOT_LINKED errors */
      gst_pad_set_active (GST_PAD_CAST (dpad), FALSE);
      /* note that deactivating the target pad would have no effect here,
       * since elements are typically connected first (and pads exposed),
       * and only then brought to PAUSED state (so pads activated) */
    } else {
      gst_object_ref (dpad);
      dbin->blocked_pads = g_list_prepend (dbin->blocked_pads, dpad);
    }
  } else {
    GList *l;

    if ((l = g_list_find (dbin->blocked_pads, dpad))) {
      gst_object_unref (dpad);
      dbin->blocked_pads = g_list_delete_link (dbin->blocked_pads, l);
    }
  }
  gst_object_unref (opad);
out:
  DYN_UNLOCK (dbin);
}

static void
gst_decode_pad_add_drained_check (GstDecodePad * dpad)
{
  gst_pad_add_probe (GST_PAD_CAST (dpad), GST_PAD_PROBE_TYPE_EVENT_DOWNSTREAM,
      source_pad_event_probe, dpad, NULL);
}

static void
gst_decode_pad_activate (GstDecodePad * dpad, GstDecodeChain * chain)
{
  g_return_if_fail (chain != NULL);

  dpad->chain = chain;
  gst_pad_set_active (GST_PAD_CAST (dpad), TRUE);
  gst_decode_pad_set_blocked (dpad, TRUE);
  gst_decode_pad_add_drained_check (dpad);
}

static void
gst_decode_pad_unblock (GstDecodePad * dpad)
{
  gst_decode_pad_set_blocked (dpad, FALSE);
}

/*gst_decode_pad_new:
 *
 * Creates a new GstDecodePad for the given pad.
 */
static GstDecodePad *
gst_decode_pad_new (GstDecodeBin * dbin, GstPad * pad, GstDecodeChain * chain)
{
  GstDecodePad *dpad;
  GstPadTemplate *pad_tmpl;

  GST_DEBUG_OBJECT (dbin, "making new decodepad");
  pad_tmpl = gst_static_pad_template_get (&decoder_bin_src_template);
  dpad =
      g_object_new (GST_TYPE_DECODE_PAD, "direction", GST_PAD_DIRECTION (pad),
      "template", pad_tmpl, NULL);
  gst_ghost_pad_construct (GST_GHOST_PAD_CAST (dpad));
  gst_ghost_pad_set_target (GST_GHOST_PAD_CAST (dpad), pad);
  dpad->chain = chain;
  dpad->dbin = dbin;
  gst_object_unref (pad_tmpl);

  return dpad;
}

static void
gst_pending_pad_free (GstPendingPad * ppad)
{
  g_assert (ppad);
  g_assert (ppad->pad);

  if (ppad->event_probe_id != 0)
    gst_pad_remove_probe (ppad->pad, ppad->event_probe_id);
  gst_object_unref (ppad->pad);
  g_slice_free (GstPendingPad, ppad);
}

/*****
 * Element add/remove
 *****/

static void
do_async_start (GstDecodeBin * dbin)
{
  GstMessage *message;

  dbin->async_pending = TRUE;

  message = gst_message_new_async_start (GST_OBJECT_CAST (dbin));
  parent_class->handle_message (GST_BIN_CAST (dbin), message);
}

static void
do_async_done (GstDecodeBin * dbin)
{
  GstMessage *message;

  if (dbin->async_pending) {
    message = gst_message_new_async_done (GST_OBJECT_CAST (dbin), FALSE);
    parent_class->handle_message (GST_BIN_CAST (dbin), message);

    dbin->async_pending = FALSE;
  }
}

/*****
 * convenience functions
 *****/

/* find_sink_pad
 *
 * Returns the first sink pad of the given element, or NULL if it doesn't have
 * any.
 */

static GstPad *
find_sink_pad (GstElement * element)
{
  GstIterator *it;
  GstPad *pad = NULL;
  GValue item = { 0, };

  it = gst_element_iterate_sink_pads (element);

  if ((gst_iterator_next (it, &item)) == GST_ITERATOR_OK)
    pad = g_value_dup_object (&item);
  g_value_unset (&item);
  gst_iterator_free (it);

  return pad;
}

/* call with dyn_lock held */
static void
unblock_pads (GstDecodeBin * dbin)
{
  GList *tmp;

  GST_LOG_OBJECT (dbin, "unblocking pads");

  for (tmp = dbin->blocked_pads; tmp; tmp = tmp->next) {
    GstDecodePad *dpad = (GstDecodePad *) tmp->data;
    GstPad *opad;

    opad = gst_ghost_pad_get_target (GST_GHOST_PAD_CAST (dpad));
    if (!opad)
      continue;

    GST_DEBUG_OBJECT (dpad, "unblocking");
    if (dpad->block_id != 0) {
      gst_pad_remove_probe (opad, dpad->block_id);
      dpad->block_id = 0;
    }
    dpad->blocked = FALSE;
    /* make flushing, prevent NOT_LINKED */
    GST_PAD_SET_FLUSHING (GST_PAD_CAST (dpad));
    gst_object_unref (dpad);
    gst_object_unref (opad);
    GST_DEBUG_OBJECT (dpad, "unblocked");
  }

  /* clear, no more blocked pads */
  g_list_free (dbin->blocked_pads);
  dbin->blocked_pads = NULL;
}

static GstStateChangeReturn
gst_decode_bin_change_state (GstElement * element, GstStateChange transition)
{
  GstStateChangeReturn ret = GST_STATE_CHANGE_SUCCESS;
  GstDecodeBin *dbin = GST_DECODE_BIN (element);

  switch (transition) {
    case GST_STATE_CHANGE_NULL_TO_READY:
      if (dbin->typefind == NULL)
        goto missing_typefind;
      break;
    case GST_STATE_CHANGE_READY_TO_PAUSED:
      /* Make sure we've cleared all existing chains */
      if (dbin->decode_chain) {
        gst_decode_chain_free (dbin->decode_chain);
        dbin->decode_chain = NULL;
      }
      DYN_LOCK (dbin);
      GST_LOG_OBJECT (dbin, "clearing shutdown flag");
      dbin->shutdown = FALSE;
      DYN_UNLOCK (dbin);
      dbin->have_type = FALSE;
      ret = GST_STATE_CHANGE_ASYNC;
      do_async_start (dbin);
      break;
    case GST_STATE_CHANGE_PAUSED_TO_READY:
      DYN_LOCK (dbin);
      GST_LOG_OBJECT (dbin, "setting shutdown flag");
      dbin->shutdown = TRUE;
      unblock_pads (dbin);
      DYN_UNLOCK (dbin);
    default:
      break;
  }

  {
    GstStateChangeReturn bret;

    bret = GST_ELEMENT_CLASS (parent_class)->change_state (element, transition);
    if (G_UNLIKELY (bret == GST_STATE_CHANGE_FAILURE))
      goto activate_failed;
    else if (G_UNLIKELY (bret == GST_STATE_CHANGE_NO_PREROLL)) {
      do_async_done (dbin);
      ret = bret;
    }
  }
  switch (transition) {
    case GST_STATE_CHANGE_PAUSED_TO_READY:
      do_async_done (dbin);
      if (dbin->decode_chain) {
        gst_decode_chain_free (dbin->decode_chain);
        dbin->decode_chain = NULL;
      }
      break;
    case GST_STATE_CHANGE_READY_TO_NULL:
    default:
      break;
  }

  return ret;

/* ERRORS */
missing_typefind:
  {
    gst_element_post_message (element,
        gst_missing_element_message_new (element, "typefind"));
    GST_ELEMENT_ERROR (dbin, CORE, MISSING_PLUGIN, (NULL), ("no typefind!"));
    return GST_STATE_CHANGE_FAILURE;
  }
activate_failed:
  {
    GST_DEBUG_OBJECT (element,
        "element failed to change states -- activation problem?");
    return GST_STATE_CHANGE_FAILURE;
  }
}

static void
gst_decode_bin_handle_message (GstBin * bin, GstMessage * msg)
{
  GstDecodeBin *dbin = GST_DECODE_BIN (bin);
  gboolean drop = FALSE;

  if (GST_MESSAGE_TYPE (msg) == GST_MESSAGE_ERROR) {
    GST_OBJECT_LOCK (dbin);
    drop = (g_list_find (dbin->filtered, GST_MESSAGE_SRC (msg)) != NULL);
    GST_OBJECT_UNLOCK (dbin);
  }

  if (drop)
    gst_message_unref (msg);
  else
    GST_BIN_CLASS (parent_class)->handle_message (bin, msg);
}

gboolean
gst_decode_bin_plugin_init (GstPlugin * plugin)
{
  GST_DEBUG_CATEGORY_INIT (gst_decode_bin_debug, "decodebin", 0, "decoder bin");

  /* Register some quarks here for the stream topology message */
  topology_structure_name = g_quark_from_static_string ("stream-topology");
  topology_caps = g_quark_from_static_string ("caps");
  topology_next = g_quark_from_static_string ("next");
  topology_pad = g_quark_from_static_string ("pad");
  topology_element_srcpad = g_quark_from_static_string ("element-srcpad");

  return gst_element_register (plugin, "decodebin", GST_RANK_NONE,
      GST_TYPE_DECODE_BIN);
}<|MERGE_RESOLUTION|>--- conflicted
+++ resolved
@@ -2223,13 +2223,7 @@
   gst_query_unref (query);
 
   /* try harder to query upstream size if we didn't get it the first time */
-<<<<<<< HEAD
-  if (dbin->upstream_seekable && stop == -1) {
-=======
   if (seekable && stop == -1) {
-    GstFormat fmt = GST_FORMAT_BYTES;
-
->>>>>>> c6b91456
     GST_DEBUG_OBJECT (dbin, "doing duration query to fix up unset stop");
     gst_pad_peer_query_duration (pad, GST_FORMAT_BYTES, &stop);
   }
