/* Quicktime muxer plugin for GStreamer
 * Copyright (C) 2008-2010 Thiago Santos <thiagoss@embedded.ufcg.edu.br>
 * Copyright (C) 2008 Mark Nauwelaerts <mnauw@users.sf.net>
 * Copyright (C) 2010 Nokia Corporation. All rights reserved.
 * Contact: Stefan Kost <stefan.kost@nokia.com>

 * This library is free software; you can redistribute it and/or
 * modify it under the terms of the GNU Library General Public
 * License as published by the Free Software Foundation; either
 * version 2 of the License, or (at your option) any later version.
 *
 * This library is distributed in the hope that it will be useful,
 * but WITHOUT ANY WARRANTY; without even the implied warranty of
 * MERCHANTABILITY or FITNESS FOR A PARTICULAR PURPOSE.  See the GNU
 * Library General Public License for more details.
 *
 * You should have received a copy of the GNU Library General Public
 * License along with this library; if not, write to the
 * Free Software Foundation, Inc., 59 Temple Place - Suite 330,
 * Boston, MA 02111-1307, USA.
 */
/*
 * Unless otherwise indicated, Source Code is licensed under MIT license.
 * See further explanation attached in License Statement (distributed in the file
 * LICENSE).
 *
 * Permission is hereby granted, free of charge, to any person obtaining a copy of
 * this software and associated documentation files (the "Software"), to deal in
 * the Software without restriction, including without limitation the rights to
 * use, copy, modify, merge, publish, distribute, sublicense, and/or sell copies
 * of the Software, and to permit persons to whom the Software is furnished to do
 * so, subject to the following conditions:
 *
 * The above copyright notice and this permission notice shall be included in all
 * copies or substantial portions of the Software.
 *
 * THE SOFTWARE IS PROVIDED "AS IS", WITHOUT WARRANTY OF ANY KIND, EXPRESS OR
 * IMPLIED, INCLUDING BUT NOT LIMITED TO THE WARRANTIES OF MERCHANTABILITY,
 * FITNESS FOR A PARTICULAR PURPOSE AND NONINFRINGEMENT. IN NO EVENT SHALL THE
 * AUTHORS OR COPYRIGHT HOLDERS BE LIABLE FOR ANY CLAIM, DAMAGES OR OTHER
 * LIABILITY, WHETHER IN AN ACTION OF CONTRACT, TORT OR OTHERWISE, ARISING FROM,
 * OUT OF OR IN CONNECTION WITH THE SOFTWARE OR THE USE OR OTHER DEALINGS IN THE
 * SOFTWARE.
 */


/**
 * SECTION:element-qtmux
 * @short_description: Muxer for quicktime(.mov) files
 *
 * This element merges streams (audio and video) into QuickTime(.mov) files.
 *
 * The following background intends to explain why various similar muxers
 * are present in this plugin.
 *
 * The <ulink url="http://www.apple.com/quicktime/resources/qtfileformat.pdf">
 * QuickTime file format specification</ulink> served as basis for the MP4 file
 * format specification (mp4mux), and as such the QuickTime file structure is
 * nearly identical to the so-called ISO Base Media file format defined in
 * ISO 14496-12 (except for some media specific parts).
 * In turn, the latter ISO Base Media format was further specialized as a
 * Motion JPEG-2000 file format in ISO 15444-3 (mj2mux)
 * and in various 3GPP(2) specs (gppmux).
 * The fragmented file features defined (only) in ISO Base Media are used by
 * ISMV files making up (a.o.) Smooth Streaming (ismlmux).
 *
 * A few properties (<link linkend="GstQTMux--movie-timescale">movie-timescale</link>,
 * <link linkend="GstQTMux--trak-timescale">trak-timescale</link>) allow adjusting
 * some technical parameters, which might be useful in (rare) cases to resolve
 * compatibility issues in some situations.
 *
 * Some other properties influence the result more fundamentally.
 * A typical mov/mp4 file's metadata (aka moov) is located at the end of the file,
 * somewhat contrary to this usually being called "the header".
 * However, a <link linkend="GstQTMux--faststart">faststart</link> file will
 * (with some effort) arrange this to be located near start of the file,
 * which then allows it e.g. to be played while downloading.
 * Alternatively, rather than having one chunk of metadata at start (or end),
 * there can be some metadata at start and most of the other data can be spread
 * out into fragments of <link linkend="GstQTMux--fragment-duration">fragment-duration</link>.
 * If such fragmented layout is intended for streaming purposes, then
 * <link linkend="GstQTMux--streamable">streamable</link> allows foregoing to add
 * index metadata (at the end of file).
 *
 * <link linkend="GstQTMux--dts-method">dts-method</link> allows selecting a
 * method for managing input timestamps (stay tuned for 0.11 to have this
 * automagically settled).  The default delta/duration method should handle nice
 * (aka perfect streams) just fine, but may experience problems otherwise
 * (e.g. input stream with re-ordered B-frames and/or with frame dropping).
 * The re-ordering approach re-assigns incoming timestamps in ascending order
 * to incoming buffers and offers an alternative in such cases.  In cases where
 * that might fail, the remaining method can be tried, which is exact and
 * according to specs, but might experience playback on not so spec-wise players.
 * Note that this latter approach also requires one to enable
 * <link linkend="GstQTMux--presentation-timestamp">presentation-timestamp</link>.
 *
 * <refsect2>
 * <title>Example pipelines</title>
 * |[
 * gst-launch v4l2src num-buffers=500 ! video/x-raw,width=320,height=240 ! ffmpegcolorspace ! qtmux ! filesink location=video.mov
 * ]|
 * Records a video stream captured from a v4l2 device and muxes it into a qt file.
 * </refsect2>
 *
 * Last reviewed on 2010-12-03
 */

/*
 * Based on avimux
 */

#ifdef HAVE_CONFIG_H
#include "config.h"
#endif

#include <glib/gstdio.h>

#include <gst/gst.h>
#include <gst/base/gstcollectpads.h>
#include <gst/audio/audio.h>
#include <gst/video/video.h>
#include <gst/tag/xmpwriter.h>

#include <sys/types.h>
#ifdef G_OS_WIN32
#include <io.h>                 /* lseek, open, close, read */
#undef lseek
#define lseek _lseeki64
#undef off_t
#define off_t guint64
#endif

#ifdef _MSC_VER
#define ftruncate g_win32_ftruncate
#endif

#ifdef HAVE_UNISTD_H
#  include <unistd.h>
#endif

#include "gstqtmux.h"

GST_DEBUG_CATEGORY_STATIC (gst_qt_mux_debug);
#define GST_CAT_DEFAULT gst_qt_mux_debug

enum
{
  DTS_METHOD_DD,
  DTS_METHOD_REORDER,
  DTS_METHOD_ASC
};

static GType
gst_qt_mux_dts_method_get_type (void)
{
  static GType gst_qt_mux_dts_method = 0;

  if (!gst_qt_mux_dts_method) {
    static const GEnumValue dts_methods[] = {
      {DTS_METHOD_DD, "delta/duration", "dd"},
      {DTS_METHOD_REORDER, "reorder", "reorder"},
      {DTS_METHOD_ASC, "ascending", "asc"},
      {0, NULL, NULL},
    };

    gst_qt_mux_dts_method =
        g_enum_register_static ("GstQTMuxDtsMethods", dts_methods);
  }

  return gst_qt_mux_dts_method;
}

#define GST_TYPE_QT_MUX_DTS_METHOD \
  (gst_qt_mux_dts_method_get_type ())

/* QTMux signals and args */
enum
{
  /* FILL ME */
  LAST_SIGNAL
};

enum
{
  PROP_0,
  PROP_MOVIE_TIMESCALE,
  PROP_TRAK_TIMESCALE,
  PROP_FAST_START,
  PROP_FAST_START_TEMP_FILE,
  PROP_MOOV_RECOV_FILE,
  PROP_FRAGMENT_DURATION,
  PROP_STREAMABLE,
  PROP_DTS_METHOD,
  PROP_DO_CTTS,
};

/* some spare for header size as well */
#define MDAT_LARGE_FILE_LIMIT           ((guint64) 1024 * 1024 * 1024 * 2)
#define MAX_TOLERATED_LATENESS          (GST_SECOND / 10)

#define DEFAULT_MOVIE_TIMESCALE         1000
#define DEFAULT_TRAK_TIMESCALE          0
#define DEFAULT_DO_CTTS                 TRUE
#define DEFAULT_FAST_START              FALSE
#define DEFAULT_FAST_START_TEMP_FILE    NULL
#define DEFAULT_MOOV_RECOV_FILE         NULL
#define DEFAULT_FRAGMENT_DURATION       0
#define DEFAULT_STREAMABLE              FALSE
#define DEFAULT_DTS_METHOD              DTS_METHOD_REORDER


static void gst_qt_mux_finalize (GObject * object);

static GstStateChangeReturn gst_qt_mux_change_state (GstElement * element,
    GstStateChange transition);

/* property functions */
static void gst_qt_mux_set_property (GObject * object,
    guint prop_id, const GValue * value, GParamSpec * pspec);
static void gst_qt_mux_get_property (GObject * object,
    guint prop_id, GValue * value, GParamSpec * pspec);

/* pad functions */
static GstPad *gst_qt_mux_request_new_pad (GstElement * element,
    GstPadTemplate * templ, const gchar * name, const GstCaps * caps);
static void gst_qt_mux_release_pad (GstElement * element, GstPad * pad);

/* event */
<<<<<<< HEAD
static gboolean gst_qt_mux_sink_event (GstPad * pad, GstObject * parent,
    GstEvent * event);
=======
static gboolean gst_qt_mux_sink_event (GstCollectPads2 * pads,
    GstCollectData2 * data, GstEvent * event, gpointer user_data);
>>>>>>> 2b2c0940

static GstFlowReturn gst_qt_mux_handle_buffer (GstCollectPads2 * pads,
    GstCollectData2 * cdata, GstBuffer * buf, gpointer user_data);
static GstFlowReturn gst_qt_mux_add_buffer (GstQTMux * qtmux, GstQTPad * pad,
    GstBuffer * buf);

static GstElementClass *parent_class = NULL;

static void
gst_qt_mux_base_init (gpointer g_class)
{
  GstElementClass *element_class = GST_ELEMENT_CLASS (g_class);
  GstQTMuxClass *klass = (GstQTMuxClass *) g_class;
  GstQTMuxClassParams *params;
  GstPadTemplate *videosinktempl, *audiosinktempl, *srctempl;
  gchar *longname, *description;

  params =
      (GstQTMuxClassParams *) g_type_get_qdata (G_OBJECT_CLASS_TYPE (g_class),
      GST_QT_MUX_PARAMS_QDATA);
  g_assert (params != NULL);

  /* construct the element details struct */
  longname = g_strdup_printf ("%s Muxer", params->prop->long_name);
  description = g_strdup_printf ("Multiplex audio and video into a %s file%s",
      params->prop->long_name,
      (params->prop->rank == GST_RANK_NONE) ? " (deprecated)" : "");
  gst_element_class_set_details_simple (element_class, longname,
      "Codec/Muxer", description,
      "Thiago Sousa Santos <thiagoss@embedded.ufcg.edu.br>");
  g_free (longname);
  g_free (description);

  /* pad templates */
  srctempl = gst_pad_template_new ("src", GST_PAD_SRC,
      GST_PAD_ALWAYS, params->src_caps);
  gst_element_class_add_pad_template (element_class, srctempl);

  if (params->audio_sink_caps) {
    audiosinktempl = gst_pad_template_new ("audio_%u",
        GST_PAD_SINK, GST_PAD_REQUEST, params->audio_sink_caps);
    gst_element_class_add_pad_template (element_class, audiosinktempl);
  }

  if (params->video_sink_caps) {
    videosinktempl = gst_pad_template_new ("video_%u",
        GST_PAD_SINK, GST_PAD_REQUEST, params->video_sink_caps);
    gst_element_class_add_pad_template (element_class, videosinktempl);
  }

  klass->format = params->prop->format;
}

static void
gst_qt_mux_class_init (GstQTMuxClass * klass)
{
  GObjectClass *gobject_class;
  GstElementClass *gstelement_class;

  gobject_class = (GObjectClass *) klass;
  gstelement_class = (GstElementClass *) klass;

  parent_class = g_type_class_peek_parent (klass);

  gobject_class->finalize = gst_qt_mux_finalize;
  gobject_class->get_property = gst_qt_mux_get_property;
  gobject_class->set_property = gst_qt_mux_set_property;

  g_object_class_install_property (gobject_class, PROP_MOVIE_TIMESCALE,
      g_param_spec_uint ("movie-timescale", "Movie timescale",
          "Timescale to use in the movie (units per second)",
          1, G_MAXUINT32, DEFAULT_MOVIE_TIMESCALE,
          G_PARAM_READWRITE | G_PARAM_CONSTRUCT | G_PARAM_STATIC_STRINGS));
  g_object_class_install_property (gobject_class, PROP_TRAK_TIMESCALE,
      g_param_spec_uint ("trak-timescale", "Track timescale",
          "Timescale to use for the tracks (units per second, 0 is automatic)",
          0, G_MAXUINT32, DEFAULT_TRAK_TIMESCALE,
          G_PARAM_READWRITE | G_PARAM_CONSTRUCT | G_PARAM_STATIC_STRINGS));
  g_object_class_install_property (gobject_class, PROP_DO_CTTS,
      g_param_spec_boolean ("presentation-time",
          "Include presentation-time info",
          "Calculate and include presentation/composition time "
          "(in addition to decoding time)", DEFAULT_DO_CTTS,
          G_PARAM_READWRITE | G_PARAM_CONSTRUCT | G_PARAM_STATIC_STRINGS));
  g_object_class_install_property (gobject_class, PROP_DTS_METHOD,
      g_param_spec_enum ("dts-method", "dts-method",
          "Method to determine DTS time",
          GST_TYPE_QT_MUX_DTS_METHOD, DEFAULT_DTS_METHOD,
          G_PARAM_READWRITE | G_PARAM_CONSTRUCT | G_PARAM_STATIC_STRINGS));
  g_object_class_install_property (gobject_class, PROP_FAST_START,
      g_param_spec_boolean ("faststart", "Format file to faststart",
          "If the file should be formatted for faststart (headers first)",
          DEFAULT_FAST_START, G_PARAM_READWRITE | G_PARAM_STATIC_STRINGS));
  g_object_class_install_property (gobject_class, PROP_FAST_START_TEMP_FILE,
      g_param_spec_string ("faststart-file", "File to use for storing buffers",
          "File that will be used temporarily to store data from the stream "
          "when creating a faststart file. If null a filepath will be "
          "created automatically", DEFAULT_FAST_START_TEMP_FILE,
          G_PARAM_READWRITE | G_PARAM_CONSTRUCT | G_PARAM_STATIC_STRINGS));
  g_object_class_install_property (gobject_class, PROP_MOOV_RECOV_FILE,
      g_param_spec_string ("moov-recovery-file",
          "File to store data for posterior moov atom recovery",
          "File to be used to store "
          "data for moov atom making movie file recovery possible in case "
          "of a crash during muxing. Null for disabled. (Experimental)",
          DEFAULT_MOOV_RECOV_FILE,
          G_PARAM_READWRITE | G_PARAM_CONSTRUCT | G_PARAM_STATIC_STRINGS));
  g_object_class_install_property (gobject_class, PROP_FRAGMENT_DURATION,
      g_param_spec_uint ("fragment-duration", "Fragment duration",
          "Fragment durations in ms (produce a fragmented file if > 0)",
          0, G_MAXUINT32, klass->format == GST_QT_MUX_FORMAT_ISML ?
          2000 : DEFAULT_FRAGMENT_DURATION,
          G_PARAM_READWRITE | G_PARAM_CONSTRUCT | G_PARAM_STATIC_STRINGS));
  g_object_class_install_property (gobject_class, PROP_STREAMABLE,
      g_param_spec_boolean ("streamable", "Streamable",
          "If set to true, the output should be as if it is to be streamed "
          "and hence no indexes written or duration written.",
          DEFAULT_STREAMABLE,
          G_PARAM_READWRITE | G_PARAM_CONSTRUCT | G_PARAM_STATIC_STRINGS));

  gstelement_class->request_new_pad =
      GST_DEBUG_FUNCPTR (gst_qt_mux_request_new_pad);
  gstelement_class->change_state = GST_DEBUG_FUNCPTR (gst_qt_mux_change_state);
  gstelement_class->release_pad = GST_DEBUG_FUNCPTR (gst_qt_mux_release_pad);
}

static void
gst_qt_mux_pad_reset (GstQTPad * qtpad)
{
  gint i;

  qtpad->fourcc = 0;
  qtpad->is_out_of_order = FALSE;
  qtpad->have_dts = FALSE;
  qtpad->sample_size = 0;
  qtpad->sync = FALSE;
  qtpad->last_dts = 0;
  qtpad->first_ts = GST_CLOCK_TIME_NONE;
  qtpad->prepare_buf_func = NULL;
  qtpad->avg_bitrate = 0;
  qtpad->max_bitrate = 0;
  qtpad->ts_n_entries = 0;
  qtpad->total_duration = 0;
  qtpad->total_bytes = 0;

  qtpad->buf_head = 0;
  qtpad->buf_tail = 0;
  for (i = 0; i < G_N_ELEMENTS (qtpad->buf_entries); i++) {
    if (qtpad->buf_entries[i]) {
      gst_buffer_unref (qtpad->buf_entries[i]);
      qtpad->buf_entries[i] = NULL;
    }
  }

  if (qtpad->last_buf)
    gst_buffer_replace (&qtpad->last_buf, NULL);

  /* reference owned elsewhere */
  qtpad->trak = NULL;

  if (qtpad->traf) {
    atom_traf_free (qtpad->traf);
    qtpad->traf = NULL;
  }
  atom_array_clear (&qtpad->fragment_buffers);

  /* reference owned elsewhere */
  qtpad->tfra = NULL;
}

/*
 * Takes GstQTMux back to its initial state
 */
static void
gst_qt_mux_reset (GstQTMux * qtmux, gboolean alloc)
{
  GSList *walk;

  qtmux->state = GST_QT_MUX_STATE_NONE;
  qtmux->header_size = 0;
  qtmux->mdat_size = 0;
  qtmux->mdat_pos = 0;
  qtmux->longest_chunk = GST_CLOCK_TIME_NONE;
  qtmux->video_pads = 0;
  qtmux->audio_pads = 0;
  qtmux->fragment_sequence = 0;

  if (qtmux->ftyp) {
    atom_ftyp_free (qtmux->ftyp);
    qtmux->ftyp = NULL;
  }
  if (qtmux->moov) {
    atom_moov_free (qtmux->moov);
    qtmux->moov = NULL;
  }
  if (qtmux->mfra) {
    atom_mfra_free (qtmux->mfra);
    qtmux->mfra = NULL;
  }
  if (qtmux->fast_start_file) {
    fclose (qtmux->fast_start_file);
    g_remove (qtmux->fast_start_file_path);
    qtmux->fast_start_file = NULL;
  }
  if (qtmux->moov_recov_file) {
    fclose (qtmux->moov_recov_file);
    qtmux->moov_recov_file = NULL;
  }
  for (walk = qtmux->extra_atoms; walk; walk = g_slist_next (walk)) {
    AtomInfo *ainfo = (AtomInfo *) walk->data;
    ainfo->free_func (ainfo->atom);
    g_free (ainfo);
  }
  g_slist_free (qtmux->extra_atoms);
  qtmux->extra_atoms = NULL;

  GST_OBJECT_LOCK (qtmux);
  gst_tag_setter_reset_tags (GST_TAG_SETTER (qtmux));
  GST_OBJECT_UNLOCK (qtmux);

  /* reset pad data */
  for (walk = qtmux->sinkpads; walk; walk = g_slist_next (walk)) {
    GstQTPad *qtpad = (GstQTPad *) walk->data;
    gst_qt_mux_pad_reset (qtpad);

    /* hm, moov_free above yanked the traks away from us,
     * so do not free, but do clear */
    qtpad->trak = NULL;
  }

  if (alloc) {
    qtmux->moov = atom_moov_new (qtmux->context);
    /* ensure all is as nice and fresh as request_new_pad would provide it */
    for (walk = qtmux->sinkpads; walk; walk = g_slist_next (walk)) {
      GstQTPad *qtpad = (GstQTPad *) walk->data;

      qtpad->trak = atom_trak_new (qtmux->context);
      atom_moov_add_trak (qtmux->moov, qtpad->trak);
    }
  }
}

static void
gst_qt_mux_init (GstQTMux * qtmux, GstQTMuxClass * qtmux_klass)
{
  GstElementClass *klass = GST_ELEMENT_CLASS (qtmux_klass);
  GstPadTemplate *templ;

  templ = gst_element_class_get_pad_template (klass, "src");
  qtmux->srcpad = gst_pad_new_from_template (templ, "src");
  gst_pad_use_fixed_caps (qtmux->srcpad);
  gst_element_add_pad (GST_ELEMENT (qtmux), qtmux->srcpad);

  qtmux->sinkpads = NULL;
  qtmux->collect = gst_collect_pads2_new ();
  gst_collect_pads2_set_buffer_function (qtmux->collect,
      GST_DEBUG_FUNCPTR (gst_qt_mux_handle_buffer), qtmux);
  gst_collect_pads2_set_event_function (qtmux->collect,
      GST_DEBUG_FUNCPTR (gst_qt_mux_sink_event), qtmux);
  gst_collect_pads2_set_clip_function (qtmux->collect,
      GST_DEBUG_FUNCPTR (gst_collect_pads2_clip_running_time), qtmux);

  /* properties set to default upon construction */

  /* always need this */
  qtmux->context =
      atoms_context_new (gst_qt_mux_map_format_to_flavor (qtmux_klass->format));

  /* internals to initial state */
  gst_qt_mux_reset (qtmux, TRUE);
}


static void
gst_qt_mux_finalize (GObject * object)
{
  GstQTMux *qtmux = GST_QT_MUX_CAST (object);

  gst_qt_mux_reset (qtmux, FALSE);

  g_free (qtmux->fast_start_file_path);
  g_free (qtmux->moov_recov_file_path);

  atoms_context_free (qtmux->context);
  gst_object_unref (qtmux->collect);

  g_slist_free (qtmux->sinkpads);

  G_OBJECT_CLASS (parent_class)->finalize (object);
}

static GstBuffer *
gst_qt_mux_prepare_jpc_buffer (GstQTPad * qtpad, GstBuffer * buf,
    GstQTMux * qtmux)
{
  GstBuffer *newbuf;
  guint8 *data;
  gsize size;

  GST_LOG_OBJECT (qtmux, "Preparing jpc buffer");

  if (buf == NULL)
    return NULL;

  size = gst_buffer_get_size (buf);
  newbuf = gst_buffer_new_and_alloc (size + 8);
  gst_buffer_copy_into (newbuf, buf, GST_BUFFER_COPY_ALL, 8, size);

  data = gst_buffer_map (newbuf, &size, NULL, GST_MAP_WRITE);
  GST_WRITE_UINT32_BE (data, size);
  GST_WRITE_UINT32_LE (data + 4, FOURCC_jp2c);

  gst_buffer_unmap (buf, data, size);
  gst_buffer_unref (buf);

  return newbuf;
}

static void
gst_qt_mux_add_mp4_tag (GstQTMux * qtmux, const GstTagList * list,
    const char *tag, const char *tag2, guint32 fourcc)
{
  switch (gst_tag_get_type (tag)) {
      /* strings */
    case G_TYPE_STRING:
    {
      gchar *str = NULL;

      if (!gst_tag_list_get_string (list, tag, &str) || !str)
        break;
      GST_DEBUG_OBJECT (qtmux, "Adding tag %" GST_FOURCC_FORMAT " -> %s",
          GST_FOURCC_ARGS (fourcc), str);
      atom_moov_add_str_tag (qtmux->moov, fourcc, str);
      g_free (str);
      break;
    }
      /* double */
    case G_TYPE_DOUBLE:
    {
      gdouble value;

      if (!gst_tag_list_get_double (list, tag, &value))
        break;
      GST_DEBUG_OBJECT (qtmux, "Adding tag %" GST_FOURCC_FORMAT " -> %u",
          GST_FOURCC_ARGS (fourcc), (gint) value);
      atom_moov_add_uint_tag (qtmux->moov, fourcc, 21, (gint) value);
      break;
    }
    case G_TYPE_UINT:
    {
      guint value = 0;
      if (tag2) {
        /* paired unsigned integers */
        guint count = 0;
        gboolean got_tag;

        got_tag = gst_tag_list_get_uint (list, tag, &value);
        got_tag = gst_tag_list_get_uint (list, tag2, &count) || got_tag;
        if (!got_tag)
          break;
        GST_DEBUG_OBJECT (qtmux, "Adding tag %" GST_FOURCC_FORMAT " -> %u/%u",
            GST_FOURCC_ARGS (fourcc), value, count);
        atom_moov_add_uint_tag (qtmux->moov, fourcc, 0,
            value << 16 | (count & 0xFFFF));
      } else {
        /* unpaired unsigned integers */
        if (!gst_tag_list_get_uint (list, tag, &value))
          break;
        GST_DEBUG_OBJECT (qtmux, "Adding tag %" GST_FOURCC_FORMAT " -> %u",
            GST_FOURCC_ARGS (fourcc), value);
        atom_moov_add_uint_tag (qtmux->moov, fourcc, 1, value);
      }
      break;
    }
    default:
      g_assert_not_reached ();
      break;
  }
}

static void
gst_qt_mux_add_mp4_date (GstQTMux * qtmux, const GstTagList * list,
    const char *tag, const char *tag2, guint32 fourcc)
{
  GDate *date = NULL;
  GDateYear year;
  GDateMonth month;
  GDateDay day;
  gchar *str;

  g_return_if_fail (gst_tag_get_type (tag) == GST_TYPE_DATE);

  if (!gst_tag_list_get_date (list, tag, &date) || !date)
    return;

  year = g_date_get_year (date);
  month = g_date_get_month (date);
  day = g_date_get_day (date);

  g_date_free (date);

  if (year == G_DATE_BAD_YEAR && month == G_DATE_BAD_MONTH &&
      day == G_DATE_BAD_DAY) {
    GST_WARNING_OBJECT (qtmux, "invalid date in tag");
    return;
  }

  str = g_strdup_printf ("%u-%u-%u", year, month, day);
  GST_DEBUG_OBJECT (qtmux, "Adding tag %" GST_FOURCC_FORMAT " -> %s",
      GST_FOURCC_ARGS (fourcc), str);
  atom_moov_add_str_tag (qtmux->moov, fourcc, str);
  g_free (str);
}

static void
gst_qt_mux_add_mp4_cover (GstQTMux * qtmux, const GstTagList * list,
    const char *tag, const char *tag2, guint32 fourcc)
{
  GValue value = { 0, };
  GstBuffer *buf;
  GstCaps *caps;
  GstStructure *structure;
  gint flags = 0;
  guint8 *data;
  gsize size;

  g_return_if_fail (gst_tag_get_type (tag) == GST_TYPE_BUFFER);

  if (!gst_tag_list_copy_value (&value, list, tag))
    return;

  buf = gst_value_get_buffer (&value);
  if (!buf)
    goto done;

  /* FIXME-0.11 caps metadata ? */
  /* caps = gst_buffer_get_caps (buf); */
  caps = NULL;
  if (!caps) {
    GST_WARNING_OBJECT (qtmux, "preview image without caps");
    goto done;
  }

  GST_DEBUG_OBJECT (qtmux, "preview image caps %" GST_PTR_FORMAT, caps);

  structure = gst_caps_get_structure (caps, 0);
  if (gst_structure_has_name (structure, "image/jpeg"))
    flags = 13;
  else if (gst_structure_has_name (structure, "image/png"))
    flags = 14;
  gst_caps_unref (caps);

  if (!flags) {
    GST_WARNING_OBJECT (qtmux, "preview image format not supported");
    goto done;
  }

  data = gst_buffer_map (buf, &size, NULL, GST_MAP_READ);
  GST_DEBUG_OBJECT (qtmux, "Adding tag %" GST_FOURCC_FORMAT
      " -> image size %" G_GSIZE_FORMAT "", GST_FOURCC_ARGS (fourcc), size);
  atom_moov_add_tag (qtmux->moov, fourcc, flags, data, size);
  gst_buffer_unmap (buf, data, size);
done:
  g_value_unset (&value);
}

static void
gst_qt_mux_add_3gp_str (GstQTMux * qtmux, const GstTagList * list,
    const char *tag, const char *tag2, guint32 fourcc)
{
  gchar *str = NULL;
  guint number;

  g_return_if_fail (gst_tag_get_type (tag) == G_TYPE_STRING);
  g_return_if_fail (!tag2 || gst_tag_get_type (tag2) == G_TYPE_UINT);

  if (!gst_tag_list_get_string (list, tag, &str) || !str)
    return;

  if (tag2)
    if (!gst_tag_list_get_uint (list, tag2, &number))
      tag2 = NULL;

  if (!tag2) {
    GST_DEBUG_OBJECT (qtmux, "Adding tag %" GST_FOURCC_FORMAT " -> %s",
        GST_FOURCC_ARGS (fourcc), str);
    atom_moov_add_3gp_str_tag (qtmux->moov, fourcc, str);
  } else {
    GST_DEBUG_OBJECT (qtmux, "Adding tag %" GST_FOURCC_FORMAT " -> %s/%d",
        GST_FOURCC_ARGS (fourcc), str, number);
    atom_moov_add_3gp_str_int_tag (qtmux->moov, fourcc, str, number);
  }

  g_free (str);
}

static void
gst_qt_mux_add_3gp_date (GstQTMux * qtmux, const GstTagList * list,
    const char *tag, const char *tag2, guint32 fourcc)
{
  GDate *date = NULL;
  GDateYear year;

  g_return_if_fail (gst_tag_get_type (tag) == GST_TYPE_DATE);

  if (!gst_tag_list_get_date (list, tag, &date) || !date)
    return;

  year = g_date_get_year (date);

  if (year == G_DATE_BAD_YEAR) {
    GST_WARNING_OBJECT (qtmux, "invalid date in tag");
    return;
  }

  GST_DEBUG_OBJECT (qtmux, "Adding tag %" GST_FOURCC_FORMAT " -> %d",
      GST_FOURCC_ARGS (fourcc), year);
  atom_moov_add_3gp_uint_tag (qtmux->moov, fourcc, year);
}

static void
gst_qt_mux_add_3gp_location (GstQTMux * qtmux, const GstTagList * list,
    const char *tag, const char *tag2, guint32 fourcc)
{
  gdouble latitude = -360, longitude = -360, altitude = 0;
  gchar *location = NULL;
  guint8 *data, *ddata;
  gint size = 0, len = 0;
  gboolean ret = FALSE;

  g_return_if_fail (strcmp (tag, GST_TAG_GEO_LOCATION_NAME) == 0);

  ret = gst_tag_list_get_string (list, tag, &location);
  ret |= gst_tag_list_get_double (list, GST_TAG_GEO_LOCATION_LONGITUDE,
      &longitude);
  ret |= gst_tag_list_get_double (list, GST_TAG_GEO_LOCATION_LATITUDE,
      &latitude);
  ret |= gst_tag_list_get_double (list, GST_TAG_GEO_LOCATION_ELEVATION,
      &altitude);

  if (!ret)
    return;

  if (location)
    len = strlen (location);
  size += len + 1 + 2;

  /* role + (long, lat, alt) + body + notes */
  size += 1 + 3 * 4 + 1 + 1;

  data = ddata = g_malloc (size);

  /* language tag */
  GST_WRITE_UINT16_BE (data, language_code (GST_QT_MUX_DEFAULT_TAG_LANGUAGE));
  /* location */
  if (location)
    memcpy (data + 2, location, len);
  GST_WRITE_UINT8 (data + 2 + len, 0);
  data += len + 1 + 2;
  /* role */
  GST_WRITE_UINT8 (data, 0);
  /* long, lat, alt */
#define QT_WRITE_SFP32(data, fp) GST_WRITE_UINT32_BE(data, (guint32) ((gint) (fp * 65536.0)))
  QT_WRITE_SFP32 (data + 1, longitude);
  QT_WRITE_SFP32 (data + 5, latitude);
  QT_WRITE_SFP32 (data + 9, altitude);
  /* neither astronomical body nor notes */
  GST_WRITE_UINT16_BE (data + 13, 0);

  GST_DEBUG_OBJECT (qtmux, "Adding tag 'loci'");
  atom_moov_add_3gp_tag (qtmux->moov, fourcc, ddata, size);
  g_free (ddata);
}

static void
gst_qt_mux_add_3gp_keywords (GstQTMux * qtmux, const GstTagList * list,
    const char *tag, const char *tag2, guint32 fourcc)
{
  gchar *keywords = NULL;
  guint8 *data, *ddata;
  gint size = 0, i;
  gchar **kwds;

  g_return_if_fail (strcmp (tag, GST_TAG_KEYWORDS) == 0);

  if (!gst_tag_list_get_string (list, tag, &keywords) || !keywords)
    return;

  kwds = g_strsplit (keywords, ",", 0);
  g_free (keywords);

  size = 0;
  for (i = 0; kwds[i]; i++) {
    /* size byte + null-terminator */
    size += strlen (kwds[i]) + 1 + 1;
  }

  /* language tag + count + keywords */
  size += 2 + 1;

  data = ddata = g_malloc (size);

  /* language tag */
  GST_WRITE_UINT16_BE (data, language_code (GST_QT_MUX_DEFAULT_TAG_LANGUAGE));
  /* count */
  GST_WRITE_UINT8 (data + 2, i);
  data += 3;
  /* keywords */
  for (i = 0; kwds[i]; ++i) {
    gint len = strlen (kwds[i]);

    GST_DEBUG_OBJECT (qtmux, "Adding tag %" GST_FOURCC_FORMAT " -> %s",
        GST_FOURCC_ARGS (fourcc), kwds[i]);
    /* size */
    GST_WRITE_UINT8 (data, len + 1);
    memcpy (data + 1, kwds[i], len + 1);
    data += len + 2;
  }

  g_strfreev (kwds);

  atom_moov_add_3gp_tag (qtmux->moov, fourcc, ddata, size);
  g_free (ddata);
}

static gboolean
gst_qt_mux_parse_classification_string (GstQTMux * qtmux, const gchar * input,
    guint32 * p_fourcc, guint16 * p_table, gchar ** p_content)
{
  guint32 fourcc;
  gint table;
  gint size;
  const gchar *data;

  data = input;
  size = strlen (input);

  if (size < 4 + 3 + 1 + 1 + 1) {
    /* at least the minimum xxxx://y/z */
    GST_WARNING_OBJECT (qtmux, "Classification tag input (%s) too short, "
        "ignoring", input);
    return FALSE;
  }

  /* read the fourcc */
  memcpy (&fourcc, data, 4);
  size -= 4;
  data += 4;

  if (strncmp (data, "://", 3) != 0) {
    goto mismatch;
  }
  data += 3;
  size -= 3;

  /* read the table number */
  if (sscanf (data, "%d", &table) != 1) {
    goto mismatch;
  }
  if (table < 0) {
    GST_WARNING_OBJECT (qtmux, "Invalid table number in classification tag (%d)"
        ", table numbers should be positive, ignoring tag", table);
    return FALSE;
  }

  /* find the next / */
  while (size > 0 && data[0] != '/') {
    data += 1;
    size -= 1;
  }
  if (size == 0) {
    goto mismatch;
  }
  g_assert (data[0] == '/');

  /* skip the '/' */
  data += 1;
  size -= 1;
  if (size == 0) {
    goto mismatch;
  }

  /* read up the rest of the string */
  *p_content = g_strdup (data);
  *p_table = (guint16) table;
  *p_fourcc = fourcc;
  return TRUE;

mismatch:
  {
    GST_WARNING_OBJECT (qtmux, "Ignoring classification tag as "
        "input (%s) didn't match the expected entitycode://table/content",
        input);
    return FALSE;
  }
}

static void
gst_qt_mux_add_3gp_classification (GstQTMux * qtmux, const GstTagList * list,
    const char *tag, const char *tag2, guint32 fourcc)
{
  gchar *clsf_data = NULL;
  gint size = 0;
  guint32 entity = 0;
  guint16 table = 0;
  gchar *content = NULL;
  guint8 *data;

  g_return_if_fail (strcmp (tag, GST_TAG_3GP_CLASSIFICATION) == 0);

  if (!gst_tag_list_get_string (list, tag, &clsf_data) || !clsf_data)
    return;

  GST_DEBUG_OBJECT (qtmux, "Adding tag %" GST_FOURCC_FORMAT " -> %s",
      GST_FOURCC_ARGS (fourcc), clsf_data);

  /* parse the string, format is:
   * entityfourcc://table/content
   */
  gst_qt_mux_parse_classification_string (qtmux, clsf_data, &entity, &table,
      &content);
  g_free (clsf_data);
  /* +1 for the \0 */
  size = strlen (content) + 1;

  /* now we have everything, build the atom
   * atom description is at 3GPP TS 26.244 V8.2.0 (2009-09) */
  data = g_malloc (4 + 2 + 2 + size);
  GST_WRITE_UINT32_LE (data, entity);
  GST_WRITE_UINT16_BE (data + 4, (guint16) table);
  GST_WRITE_UINT16_BE (data + 6, 0);
  memcpy (data + 8, content, size);
  g_free (content);

  atom_moov_add_3gp_tag (qtmux->moov, fourcc, data, 4 + 2 + 2 + size);
  g_free (data);
}

typedef void (*GstQTMuxAddTagFunc) (GstQTMux * mux, const GstTagList * list,
    const char *tag, const char *tag2, guint32 fourcc);

/*
 * Struct to record mappings from gstreamer tags to fourcc codes
 */
typedef struct _GstTagToFourcc
{
  guint32 fourcc;
  const gchar *gsttag;
  const gchar *gsttag2;
  const GstQTMuxAddTagFunc func;
} GstTagToFourcc;

/* tag list tags to fourcc matching */
static const GstTagToFourcc tag_matches_mp4[] = {
  {FOURCC__alb, GST_TAG_ALBUM, NULL, gst_qt_mux_add_mp4_tag},
  {FOURCC_soal, GST_TAG_ALBUM_SORTNAME, NULL, gst_qt_mux_add_mp4_tag},
  {FOURCC__ART, GST_TAG_ARTIST, NULL, gst_qt_mux_add_mp4_tag},
  {FOURCC_soar, GST_TAG_ARTIST_SORTNAME, NULL, gst_qt_mux_add_mp4_tag},
  {FOURCC_aART, GST_TAG_ALBUM_ARTIST, NULL, gst_qt_mux_add_mp4_tag},
  {FOURCC_soaa, GST_TAG_ALBUM_ARTIST_SORTNAME, NULL, gst_qt_mux_add_mp4_tag},
  {FOURCC__cmt, GST_TAG_COMMENT, NULL, gst_qt_mux_add_mp4_tag},
  {FOURCC__wrt, GST_TAG_COMPOSER, NULL, gst_qt_mux_add_mp4_tag},
  {FOURCC_soco, GST_TAG_COMPOSER_SORTNAME, NULL, gst_qt_mux_add_mp4_tag},
  {FOURCC_tvsh, GST_TAG_SHOW_NAME, NULL, gst_qt_mux_add_mp4_tag},
  {FOURCC_sosn, GST_TAG_SHOW_SORTNAME, NULL, gst_qt_mux_add_mp4_tag},
  {FOURCC_tvsn, GST_TAG_SHOW_SEASON_NUMBER, NULL, gst_qt_mux_add_mp4_tag},
  {FOURCC_tves, GST_TAG_SHOW_EPISODE_NUMBER, NULL, gst_qt_mux_add_mp4_tag},
  {FOURCC__gen, GST_TAG_GENRE, NULL, gst_qt_mux_add_mp4_tag},
  {FOURCC__nam, GST_TAG_TITLE, NULL, gst_qt_mux_add_mp4_tag},
  {FOURCC_sonm, GST_TAG_TITLE_SORTNAME, NULL, gst_qt_mux_add_mp4_tag},
  {FOURCC_perf, GST_TAG_PERFORMER, NULL, gst_qt_mux_add_mp4_tag},
  {FOURCC__grp, GST_TAG_GROUPING, NULL, gst_qt_mux_add_mp4_tag},
  {FOURCC__des, GST_TAG_DESCRIPTION, NULL, gst_qt_mux_add_mp4_tag},
  {FOURCC__lyr, GST_TAG_LYRICS, NULL, gst_qt_mux_add_mp4_tag},
  {FOURCC__too, GST_TAG_ENCODER, NULL, gst_qt_mux_add_mp4_tag},
  {FOURCC_cprt, GST_TAG_COPYRIGHT, NULL, gst_qt_mux_add_mp4_tag},
  {FOURCC_keyw, GST_TAG_KEYWORDS, NULL, gst_qt_mux_add_mp4_tag},
  {FOURCC__day, GST_TAG_DATE, NULL, gst_qt_mux_add_mp4_date},
  {FOURCC_tmpo, GST_TAG_BEATS_PER_MINUTE, NULL, gst_qt_mux_add_mp4_tag},
  {FOURCC_trkn, GST_TAG_TRACK_NUMBER, GST_TAG_TRACK_COUNT,
      gst_qt_mux_add_mp4_tag},
  {FOURCC_disk, GST_TAG_ALBUM_VOLUME_NUMBER, GST_TAG_ALBUM_VOLUME_COUNT,
      gst_qt_mux_add_mp4_tag},
  {FOURCC_covr, GST_TAG_PREVIEW_IMAGE, NULL, gst_qt_mux_add_mp4_cover},
  {FOURCC_covr, GST_TAG_IMAGE, NULL, gst_qt_mux_add_mp4_cover},
  {0, NULL,}
};

static const GstTagToFourcc tag_matches_3gp[] = {
  {FOURCC_titl, GST_TAG_TITLE, NULL, gst_qt_mux_add_3gp_str},
  {FOURCC_dscp, GST_TAG_DESCRIPTION, NULL, gst_qt_mux_add_3gp_str},
  {FOURCC_cprt, GST_TAG_COPYRIGHT, NULL, gst_qt_mux_add_3gp_str},
  {FOURCC_perf, GST_TAG_ARTIST, NULL, gst_qt_mux_add_3gp_str},
  {FOURCC_auth, GST_TAG_COMPOSER, NULL, gst_qt_mux_add_3gp_str},
  {FOURCC_gnre, GST_TAG_GENRE, NULL, gst_qt_mux_add_3gp_str},
  {FOURCC_kywd, GST_TAG_KEYWORDS, NULL, gst_qt_mux_add_3gp_keywords},
  {FOURCC_yrrc, GST_TAG_DATE, NULL, gst_qt_mux_add_3gp_date},
  {FOURCC_albm, GST_TAG_ALBUM, GST_TAG_TRACK_NUMBER, gst_qt_mux_add_3gp_str},
  {FOURCC_loci, GST_TAG_GEO_LOCATION_NAME, NULL, gst_qt_mux_add_3gp_location},
  {FOURCC_clsf, GST_TAG_3GP_CLASSIFICATION, NULL,
      gst_qt_mux_add_3gp_classification},
  {0, NULL,}
};

/* qtdemux produces these for atoms it cannot parse */
#define GST_QT_DEMUX_PRIVATE_TAG "private-qt-tag"

static void
gst_qt_mux_add_xmp_tags (GstQTMux * qtmux, const GstTagList * list)
{
  GstQTMuxClass *qtmux_klass = (GstQTMuxClass *) (G_OBJECT_GET_CLASS (qtmux));
  GstBuffer *xmp = NULL;

  /* adobe specs only have 'quicktime' and 'mp4',
   * but I guess we can extrapolate to gpp.
   * Keep mj2 out for now as we don't add any tags for it yet.
   * If you have further info about xmp on these formats, please share */
  if (qtmux_klass->format == GST_QT_MUX_FORMAT_MJ2)
    return;

  GST_DEBUG_OBJECT (qtmux, "Adding xmp tags");

  if (qtmux_klass->format == GST_QT_MUX_FORMAT_QT) {
    xmp = gst_tag_xmp_writer_tag_list_to_xmp_buffer (GST_TAG_XMP_WRITER (qtmux),
        list, TRUE);
    if (xmp)
      atom_moov_add_xmp_tags (qtmux->moov, xmp);
  } else {
    AtomInfo *ainfo;
    /* for isom/mp4, it is a top level uuid atom */
    xmp = gst_tag_xmp_writer_tag_list_to_xmp_buffer (GST_TAG_XMP_WRITER (qtmux),
        list, TRUE);
    if (xmp) {
      ainfo = build_uuid_xmp_atom (xmp);
      if (ainfo) {
        qtmux->extra_atoms = g_slist_prepend (qtmux->extra_atoms, ainfo);
      }
    }
  }
  if (xmp)
    gst_buffer_unref (xmp);
}

static void
gst_qt_mux_add_metadata_tags (GstQTMux * qtmux, const GstTagList * list)
{
  GstQTMuxClass *qtmux_klass = (GstQTMuxClass *) (G_OBJECT_GET_CLASS (qtmux));
  guint32 fourcc;
  gint i;
  const gchar *tag, *tag2;
  const GstTagToFourcc *tag_matches;

  switch (qtmux_klass->format) {
    case GST_QT_MUX_FORMAT_3GP:
      tag_matches = tag_matches_3gp;
      break;
    case GST_QT_MUX_FORMAT_MJ2:
      tag_matches = NULL;
      break;
    default:
      /* sort of iTunes style for mp4 and QT (?) */
      tag_matches = tag_matches_mp4;
      break;
  }

  if (!tag_matches)
    return;

  for (i = 0; tag_matches[i].fourcc; i++) {
    fourcc = tag_matches[i].fourcc;
    tag = tag_matches[i].gsttag;
    tag2 = tag_matches[i].gsttag2;

    g_assert (tag_matches[i].func);
    tag_matches[i].func (qtmux, list, tag, tag2, fourcc);
  }

  /* add unparsed blobs if present */
  if (gst_tag_exists (GST_QT_DEMUX_PRIVATE_TAG)) {
    guint num_tags;

    num_tags = gst_tag_list_get_tag_size (list, GST_QT_DEMUX_PRIVATE_TAG);
    for (i = 0; i < num_tags; ++i) {
      const GValue *val;
      GstBuffer *buf;
      GstCaps *caps = NULL;

      val = gst_tag_list_get_value_index (list, GST_QT_DEMUX_PRIVATE_TAG, i);
      buf = (GstBuffer *) gst_value_get_buffer (val);

      /* FIXME-0.11 */
      if (buf && (caps = NULL /*gst_buffer_get_caps (buf) */ )) {
        GstStructure *s;
        const gchar *style = NULL;
        guint8 *data;
        gsize size;

        data = gst_buffer_map (buf, &size, NULL, GST_MAP_READ);
        GST_DEBUG_OBJECT (qtmux,
            "Found private tag %d/%d; size %" G_GSIZE_FORMAT ", caps %"
            GST_PTR_FORMAT, i, num_tags, size, caps);
        s = gst_caps_get_structure (caps, 0);
        if (s && (style = gst_structure_get_string (s, "style"))) {
          /* try to prevent some style tag ending up into another variant
           * (todo: make into a list if more cases) */
          if ((strcmp (style, "itunes") == 0 &&
                  qtmux_klass->format == GST_QT_MUX_FORMAT_MP4) ||
              (strcmp (style, "iso") == 0 &&
                  qtmux_klass->format == GST_QT_MUX_FORMAT_3GP)) {
            GST_DEBUG_OBJECT (qtmux, "Adding private tag");
            atom_moov_add_blob_tag (qtmux->moov, data, size);
          }
        }
        gst_buffer_unmap (buf, data, size);
        gst_caps_unref (caps);
      }
    }
  }

  return;
}

/*
 * Gets the tagsetter iface taglist and puts the known tags
 * into the output stream
 */
static void
gst_qt_mux_setup_metadata (GstQTMux * qtmux)
{
  const GstTagList *tags;

  GST_OBJECT_LOCK (qtmux);
  tags = gst_tag_setter_get_tag_list (GST_TAG_SETTER (qtmux));
  GST_OBJECT_UNLOCK (qtmux);

  GST_LOG_OBJECT (qtmux, "tags: %" GST_PTR_FORMAT, tags);

  if (tags && !gst_tag_list_is_empty (tags)) {
    GstTagList *copy = gst_tag_list_copy (tags);

    GST_DEBUG_OBJECT (qtmux, "Removing bogus tags");
    gst_tag_list_remove_tag (copy, GST_TAG_VIDEO_CODEC);
    gst_tag_list_remove_tag (copy, GST_TAG_AUDIO_CODEC);
    gst_tag_list_remove_tag (copy, GST_TAG_CONTAINER_FORMAT);

    GST_DEBUG_OBJECT (qtmux, "Formatting tags");
    gst_qt_mux_add_metadata_tags (qtmux, copy);
    gst_qt_mux_add_xmp_tags (qtmux, copy);
    gst_tag_list_free (copy);
  } else {
    GST_DEBUG_OBJECT (qtmux, "No tags received");
  }
}

static inline GstBuffer *
_gst_buffer_new_take_data (guint8 * data, guint size)
{
  GstBuffer *buf;

  buf = gst_buffer_new ();
  gst_buffer_take_memory (buf, -1,
      gst_memory_new_wrapped (0, data, g_free, size, 0, size));

  return buf;
}

static GstFlowReturn
gst_qt_mux_send_buffer (GstQTMux * qtmux, GstBuffer * buf, guint64 * offset,
    gboolean mind_fast)
{
  GstFlowReturn res;
  gsize size;

  g_return_val_if_fail (buf != NULL, GST_FLOW_ERROR);

  size = gst_buffer_get_size (buf);
  GST_LOG_OBJECT (qtmux, "sending buffer size %" G_GSIZE_FORMAT, size);

  if (mind_fast && qtmux->fast_start_file) {
    gint ret;
    guint8 *data;

    GST_LOG_OBJECT (qtmux, "to temporary file");
    data = gst_buffer_map (buf, &size, NULL, GST_MAP_READ);
    ret = fwrite (data, sizeof (guint8), size, qtmux->fast_start_file);
    gst_buffer_unmap (buf, data, size);
    gst_buffer_unref (buf);
    if (ret != size)
      goto write_error;
    else
      res = GST_FLOW_OK;
  } else {
    GST_LOG_OBJECT (qtmux, "downstream");
    res = gst_pad_push (qtmux->srcpad, buf);
  }

  if (G_LIKELY (offset))
    *offset += size;

  return res;

  /* ERRORS */
write_error:
  {
    GST_ELEMENT_ERROR (qtmux, RESOURCE, WRITE,
        ("Failed to write to temporary file"), GST_ERROR_SYSTEM);
    return GST_FLOW_ERROR;
  }
}

static gboolean
gst_qt_mux_seek_to_beginning (FILE * f)
{
#ifdef HAVE_FSEEKO
  if (fseeko (f, (off_t) 0, SEEK_SET) != 0)
    return FALSE;
#elif defined (G_OS_UNIX) || defined (G_OS_WIN32)
  if (lseek (fileno (f), (off_t) 0, SEEK_SET) == (off_t) - 1)
    return FALSE;
#else
  if (fseek (f, (long) 0, SEEK_SET) != 0)
    return FALSE;
#endif
  return TRUE;
}

static GstFlowReturn
gst_qt_mux_send_buffered_data (GstQTMux * qtmux, guint64 * offset)
{
  GstFlowReturn ret = GST_FLOW_OK;
  GstBuffer *buf = NULL;

  if (fflush (qtmux->fast_start_file))
    goto flush_failed;

  if (!gst_qt_mux_seek_to_beginning (qtmux->fast_start_file))
    goto seek_failed;

  /* hm, this could all take a really really long time,
   * but there may not be another way to get moov atom first
   * (somehow optimize copy?) */
  GST_DEBUG_OBJECT (qtmux, "Sending buffered data");
  while (ret == GST_FLOW_OK) {
    const int bufsize = 4096;
    guint8 *data;
    gsize size;

    buf = gst_buffer_new_and_alloc (bufsize);
    data = gst_buffer_map (buf, &size, NULL, GST_MAP_WRITE);
    size = fread (data, sizeof (guint8), bufsize, qtmux->fast_start_file);
    if (size == 0) {
      gst_buffer_unmap (buf, data, -1);
      break;
    }
    gst_buffer_unmap (buf, data, size);
    GST_LOG_OBJECT (qtmux, "Pushing buffered buffer of size %d", (gint) size);
    ret = gst_qt_mux_send_buffer (qtmux, buf, offset, FALSE);
    buf = NULL;
  }
  if (buf)
    gst_buffer_unref (buf);

  if (ftruncate (fileno (qtmux->fast_start_file), 0))
    goto seek_failed;
  if (!gst_qt_mux_seek_to_beginning (qtmux->fast_start_file))
    goto seek_failed;

  return ret;

  /* ERRORS */
flush_failed:
  {
    GST_ELEMENT_ERROR (qtmux, RESOURCE, WRITE,
        ("Failed to flush temporary file"), GST_ERROR_SYSTEM);
    ret = GST_FLOW_ERROR;
    goto fail;
  }
seek_failed:
  {
    GST_ELEMENT_ERROR (qtmux, RESOURCE, SEEK,
        ("Failed to seek temporary file"), GST_ERROR_SYSTEM);
    ret = GST_FLOW_ERROR;
    goto fail;
  }
fail:
  {
    /* clear descriptor so we don't remove temp file later on,
     * might be possible to recover */
    fclose (qtmux->fast_start_file);
    qtmux->fast_start_file = NULL;
    return ret;
  }
}

/*
 * Sends the initial mdat atom fields (size fields and fourcc type),
 * the subsequent buffers are considered part of it's data.
 * As we can't predict the amount of data that we are going to place in mdat
 * we need to record the position of the size field in the stream so we can
 * seek back to it later and update when the streams have finished.
 */
static GstFlowReturn
gst_qt_mux_send_mdat_header (GstQTMux * qtmux, guint64 * off, guint64 size,
    gboolean extended)
{
  Atom *node_header;
  GstBuffer *buf;
  guint8 *data = NULL;
  guint64 offset = 0;

  GST_DEBUG_OBJECT (qtmux, "Sending mdat's atom header, "
      "size %" G_GUINT64_FORMAT, size);

  node_header = g_malloc0 (sizeof (Atom));
  node_header->type = FOURCC_mdat;
  if (extended) {
    /* use extended size */
    node_header->size = 1;
    node_header->extended_size = 0;
    if (size)
      node_header->extended_size = size + 16;
  } else {
    node_header->size = size + 8;
  }

  size = offset = 0;
  if (atom_copy_data (node_header, &data, &size, &offset) == 0)
    goto serialize_error;

  buf = _gst_buffer_new_take_data (data, offset);
  g_free (node_header);

  GST_LOG_OBJECT (qtmux, "Pushing mdat start");
  return gst_qt_mux_send_buffer (qtmux, buf, off, FALSE);

  /* ERRORS */
serialize_error:
  {
    GST_ELEMENT_ERROR (qtmux, STREAM, MUX, (NULL),
        ("Failed to serialize mdat"));
    return GST_FLOW_ERROR;
  }
}

/*
 * We get the position of the mdat size field, seek back to it
 * and overwrite with the real value
 */
static GstFlowReturn
gst_qt_mux_update_mdat_size (GstQTMux * qtmux, guint64 mdat_pos,
    guint64 mdat_size, guint64 * offset)
{
  GstBuffer *buf;
  gboolean large_file;
  GstSegment segment;
  guint8 *data;
  gsize size;

  large_file = (mdat_size > MDAT_LARGE_FILE_LIMIT);

  if (large_file)
    mdat_pos += 8;

  /* seek and rewrite the header */
  gst_segment_init (&segment, GST_FORMAT_BYTES);
  segment.start = mdat_pos;
  gst_pad_push_event (qtmux->srcpad, gst_event_new_segment (&segment));

  if (large_file) {
    buf = gst_buffer_new_and_alloc (sizeof (guint64));
    data = gst_buffer_map (buf, &size, NULL, GST_MAP_WRITE);
    GST_WRITE_UINT64_BE (data, mdat_size + 16);
  } else {
    buf = gst_buffer_new_and_alloc (16);
    data = gst_buffer_map (buf, &size, NULL, GST_MAP_WRITE);
    GST_WRITE_UINT32_BE (data, 8);
    GST_WRITE_UINT32_LE (data + 4, FOURCC_free);
    GST_WRITE_UINT32_BE (data + 8, mdat_size + 8);
    GST_WRITE_UINT32_LE (data + 12, FOURCC_mdat);
  }
  gst_buffer_unmap (buf, data, size);

  return gst_qt_mux_send_buffer (qtmux, buf, offset, FALSE);
}

static GstFlowReturn
gst_qt_mux_send_ftyp (GstQTMux * qtmux, guint64 * off)
{
  GstBuffer *buf;
  guint64 size = 0, offset = 0;
  guint8 *data = NULL;

  GST_DEBUG_OBJECT (qtmux, "Sending ftyp atom");

  if (!atom_ftyp_copy_data (qtmux->ftyp, &data, &size, &offset))
    goto serialize_error;

  buf = _gst_buffer_new_take_data (data, offset);

  GST_LOG_OBJECT (qtmux, "Pushing ftyp");
  return gst_qt_mux_send_buffer (qtmux, buf, off, FALSE);

  /* ERRORS */
serialize_error:
  {
    GST_ELEMENT_ERROR (qtmux, STREAM, MUX, (NULL),
        ("Failed to serialize ftyp"));
    return GST_FLOW_ERROR;
  }
}

static void
gst_qt_mux_prepare_ftyp (GstQTMux * qtmux, AtomFTYP ** p_ftyp,
    GstBuffer ** p_prefix)
{
  GstQTMuxClass *qtmux_klass = (GstQTMuxClass *) (G_OBJECT_GET_CLASS (qtmux));
  guint32 major, version;
  GList *comp;
  GstBuffer *prefix = NULL;
  AtomFTYP *ftyp = NULL;

  GST_DEBUG_OBJECT (qtmux, "Preparing ftyp and possible prefix atom");

  /* init and send context and ftyp based on current property state */
  gst_qt_mux_map_format_to_header (qtmux_klass->format, &prefix, &major,
      &version, &comp, qtmux->moov, qtmux->longest_chunk,
      qtmux->fast_start_file != NULL);
  ftyp = atom_ftyp_new (qtmux->context, major, version, comp);
  if (comp)
    g_list_free (comp);
  if (prefix) {
    if (p_prefix)
      *p_prefix = prefix;
    else
      gst_buffer_unref (prefix);
  }
  *p_ftyp = ftyp;
}

static GstFlowReturn
gst_qt_mux_prepare_and_send_ftyp (GstQTMux * qtmux)
{
  GstFlowReturn ret = GST_FLOW_OK;
  GstBuffer *prefix = NULL;

  GST_DEBUG_OBJECT (qtmux, "Preparing to send ftyp atom");

  /* init and send context and ftyp based on current property state */
  if (qtmux->ftyp) {
    atom_ftyp_free (qtmux->ftyp);
    qtmux->ftyp = NULL;
  }
  gst_qt_mux_prepare_ftyp (qtmux, &qtmux->ftyp, &prefix);
  if (prefix) {
    ret = gst_qt_mux_send_buffer (qtmux, prefix, &qtmux->header_size, FALSE);
    if (ret != GST_FLOW_OK)
      return ret;
  }
  return gst_qt_mux_send_ftyp (qtmux, &qtmux->header_size);
}

static void
gst_qt_mux_set_header_on_caps (GstQTMux * mux, GstBuffer * buf)
{
  GstStructure *structure;
  GValue array = { 0 };
  GValue value = { 0 };
<<<<<<< HEAD
  GstCaps *caps, *tcaps;

  tcaps = gst_pad_get_current_caps (mux->srcpad);
  caps = gst_caps_copy (tcaps);
  gst_caps_unref (tcaps);
=======
  GstCaps *caps;
>>>>>>> 2b2c0940

  structure = gst_caps_get_structure (caps, 0);

  g_value_init (&array, GST_TYPE_ARRAY);

  GST_BUFFER_FLAG_SET (buf, GST_BUFFER_FLAG_IN_CAPS);
  g_value_init (&value, GST_TYPE_BUFFER);
  gst_value_take_buffer (&value, gst_buffer_ref (buf));
  gst_value_array_append_value (&array, &value);
  g_value_unset (&value);

  gst_structure_set_value (structure, "streamheader", &array);
  g_value_unset (&array);
  gst_pad_set_caps (mux->srcpad, caps);
  gst_caps_unref (caps);
}

static void
gst_qt_mux_configure_moov (GstQTMux * qtmux, guint32 * _timescale)
{
  gboolean fragmented;
  guint32 timescale;

  GST_OBJECT_LOCK (qtmux);
  timescale = qtmux->timescale;
  fragmented = qtmux->fragment_sequence > 0;
  GST_OBJECT_UNLOCK (qtmux);

  /* inform lower layers of our property wishes, and determine duration.
   * Let moov take care of this using its list of traks;
   * so that released pads are also included */
  GST_DEBUG_OBJECT (qtmux, "Updating timescale to %" G_GUINT32_FORMAT,
      timescale);
  atom_moov_update_timescale (qtmux->moov, timescale);
  atom_moov_set_fragmented (qtmux->moov, fragmented);

  atom_moov_update_duration (qtmux->moov);

  if (_timescale)
    *_timescale = timescale;
}

static GstFlowReturn
gst_qt_mux_send_moov (GstQTMux * qtmux, guint64 * _offset, gboolean mind_fast)
{
  guint64 offset = 0, size = 0;
  guint8 *data;
  GstBuffer *buf;
  GstFlowReturn ret = GST_FLOW_OK;

  /* serialize moov */
  offset = size = 0;
  data = NULL;
  GST_LOG_OBJECT (qtmux, "Copying movie header into buffer");
  if (!atom_moov_copy_data (qtmux->moov, &data, &size, &offset))
    goto serialize_error;

  buf = _gst_buffer_new_take_data (data, offset);
  GST_DEBUG_OBJECT (qtmux, "Pushing moov atoms");
  gst_qt_mux_set_header_on_caps (qtmux, buf);
  ret = gst_qt_mux_send_buffer (qtmux, buf, _offset, mind_fast);

  return ret;

serialize_error:
  {
    g_free (data);
    return GST_FLOW_ERROR;
  }
}

/* either calculates size of extra atoms or pushes them */
static GstFlowReturn
gst_qt_mux_send_extra_atoms (GstQTMux * qtmux, gboolean send, guint64 * offset,
    gboolean mind_fast)
{
  GSList *walk;
  guint64 loffset = 0, size = 0;
  guint8 *data;
  GstFlowReturn ret = GST_FLOW_OK;

  for (walk = qtmux->extra_atoms; walk; walk = g_slist_next (walk)) {
    AtomInfo *ainfo = (AtomInfo *) walk->data;

    loffset = size = 0;
    data = NULL;
    if (!ainfo->copy_data_func (ainfo->atom,
            send ? &data : NULL, &size, &loffset))
      goto serialize_error;

    if (send) {
      GstBuffer *buf;

      GST_DEBUG_OBJECT (qtmux,
          "Pushing extra top-level atom %" GST_FOURCC_FORMAT,
          GST_FOURCC_ARGS (ainfo->atom->type));
      buf = _gst_buffer_new_take_data (data, loffset);
      ret = gst_qt_mux_send_buffer (qtmux, buf, offset, FALSE);
      if (ret != GST_FLOW_OK)
        break;
    } else {
      if (offset)
        *offset += loffset;
    }
  }

  return ret;

serialize_error:
  {
    g_free (data);
    return GST_FLOW_ERROR;
  }
}

static GstFlowReturn
gst_qt_mux_start_file (GstQTMux * qtmux)
{
  GstFlowReturn ret = GST_FLOW_OK;
  GstCaps *caps;
  GstSegment segment;

  GST_DEBUG_OBJECT (qtmux, "starting file");

  caps = gst_caps_copy (gst_pad_get_pad_template_caps (qtmux->srcpad));
  /* qtmux has structure with and without variant, remove all but the first */
  while (gst_caps_get_size (caps) > 1)
    gst_caps_remove_structure (caps, 1);
  gst_pad_set_caps (qtmux->srcpad, caps);
  gst_caps_unref (caps);

  /* let downstream know we think in BYTES and expect to do seeking later on */
  gst_segment_init (&segment, GST_FORMAT_BYTES);
  gst_pad_push_event (qtmux->srcpad, gst_event_new_segment (&segment));

  /* initialize our moov recovery file */
  GST_OBJECT_LOCK (qtmux);
  if (qtmux->moov_recov_file_path) {
    GST_DEBUG_OBJECT (qtmux, "Openning moov recovery file: %s",
        qtmux->moov_recov_file_path);
    qtmux->moov_recov_file = g_fopen (qtmux->moov_recov_file_path, "wb+");
    if (qtmux->moov_recov_file == NULL) {
      GST_WARNING_OBJECT (qtmux, "Failed to open moov recovery file in %s",
          qtmux->moov_recov_file_path);
    } else {
      GSList *walk;
      gboolean fail = FALSE;
      AtomFTYP *ftyp = NULL;
      GstBuffer *prefix = NULL;

      gst_qt_mux_prepare_ftyp (qtmux, &ftyp, &prefix);

      if (!atoms_recov_write_headers (qtmux->moov_recov_file, ftyp, prefix,
              qtmux->moov, qtmux->timescale,
              g_slist_length (qtmux->sinkpads))) {
        GST_WARNING_OBJECT (qtmux, "Failed to write moov recovery file "
            "headers");
        fail = TRUE;
      }

      atom_ftyp_free (ftyp);
      if (prefix)
        gst_buffer_unref (prefix);

      for (walk = qtmux->sinkpads; walk && !fail; walk = g_slist_next (walk)) {
        GstCollectData2 *cdata = (GstCollectData2 *) walk->data;
        GstQTPad *qpad = (GstQTPad *) cdata;
        /* write info for each stream */
        fail = atoms_recov_write_trak_info (qtmux->moov_recov_file, qpad->trak);
        if (fail) {
          GST_WARNING_OBJECT (qtmux, "Failed to write trak info to recovery "
              "file");
        }
      }
      if (fail) {
        /* cleanup */
        fclose (qtmux->moov_recov_file);
        qtmux->moov_recov_file = NULL;
        GST_WARNING_OBJECT (qtmux, "An error was detected while writing to "
            "recover file, moov recovery won't work");
      }
    }
  }
  GST_OBJECT_UNLOCK (qtmux);

  /* 
   * send mdat header if already needed, and mark position for later update.
   * We don't send ftyp now if we are on fast start mode, because we can
   * better fine tune using the information we gather to create the whole moov
   * atom.
   */
  if (qtmux->fast_start) {
    GST_OBJECT_LOCK (qtmux);
    qtmux->fast_start_file = g_fopen (qtmux->fast_start_file_path, "wb+");
    if (!qtmux->fast_start_file)
      goto open_failed;
    GST_OBJECT_UNLOCK (qtmux);

    /* send a dummy buffer for preroll */
    ret = gst_qt_mux_send_buffer (qtmux, gst_buffer_new (), NULL, FALSE);
    if (ret != GST_FLOW_OK)
      goto exit;

  } else {
    ret = gst_qt_mux_prepare_and_send_ftyp (qtmux);
    if (ret != GST_FLOW_OK) {
      goto exit;
    }

    /* well, it's moov pos if fragmented ... */
    qtmux->mdat_pos = qtmux->header_size;

    if (qtmux->fragment_duration) {
      GST_DEBUG_OBJECT (qtmux, "fragment duration %d ms, writing headers",
          qtmux->fragment_duration);
      /* also used as snapshot marker to indicate fragmented file */
      qtmux->fragment_sequence = 1;
      /* prepare moov and/or tags */
      gst_qt_mux_configure_moov (qtmux, NULL);
      gst_qt_mux_setup_metadata (qtmux);
      ret = gst_qt_mux_send_moov (qtmux, &qtmux->header_size, FALSE);
      if (ret != GST_FLOW_OK)
        return ret;
      /* extra atoms */
      ret =
          gst_qt_mux_send_extra_atoms (qtmux, TRUE, &qtmux->header_size, FALSE);
      if (ret != GST_FLOW_OK)
        return ret;
      /* prepare index */
      if (!qtmux->streamable)
        qtmux->mfra = atom_mfra_new (qtmux->context);
    } else {
      /* extended to ensure some spare space */
      ret = gst_qt_mux_send_mdat_header (qtmux, &qtmux->header_size, 0, TRUE);
    }
  }

exit:
  return ret;

  /* ERRORS */
open_failed:
  {
    GST_ELEMENT_ERROR (qtmux, RESOURCE, OPEN_READ_WRITE,
        (("Could not open temporary file \"%s\""), qtmux->fast_start_file_path),
        GST_ERROR_SYSTEM);
    GST_OBJECT_UNLOCK (qtmux);
    return GST_FLOW_ERROR;
  }
}

static GstFlowReturn
gst_qt_mux_stop_file (GstQTMux * qtmux)
{
  gboolean ret = GST_FLOW_OK;
  guint64 offset = 0, size = 0;
  GSList *walk;
  gboolean large_file;
  guint32 timescale;
  GstClockTime first_ts = GST_CLOCK_TIME_NONE;

  GST_DEBUG_OBJECT (qtmux, "Updating remaining values and sending last data");

  /* pushing last buffers for each pad */
  for (walk = qtmux->collect->data; walk; walk = g_slist_next (walk)) {
    GstCollectData2 *cdata = (GstCollectData2 *) walk->data;
    GstQTPad *qtpad = (GstQTPad *) cdata;

    /* avoid add_buffer complaining if not negotiated
     * in which case no buffers either, so skipping */
    if (!qtpad->fourcc) {
      GST_DEBUG_OBJECT (qtmux, "Pad %s has never had buffers",
          GST_PAD_NAME (qtpad->collect.pad));
      continue;
    }

    /* send last buffer; also flushes possibly queued buffers/ts */
    GST_DEBUG_OBJECT (qtmux, "Sending the last buffer for pad %s",
        GST_PAD_NAME (qtpad->collect.pad));
    ret = gst_qt_mux_add_buffer (qtmux, qtpad, NULL);
    if (ret != GST_FLOW_OK) {
      GST_WARNING_OBJECT (qtmux, "Failed to send last buffer for %s, "
          "flow return: %s", GST_PAD_NAME (qtpad->collect.pad),
          gst_flow_get_name (ret));
    }

    /* having flushed above, can check for buffers now */
    if (!GST_CLOCK_TIME_IS_VALID (qtpad->first_ts)) {
      GST_DEBUG_OBJECT (qtmux, "Pad %s has no buffers",
          GST_PAD_NAME (qtpad->collect.pad));
      continue;
    }

    /* determine max stream duration */
    if (!GST_CLOCK_TIME_IS_VALID (first_ts) ||
        (GST_CLOCK_TIME_IS_VALID (qtpad->first_ts) &&
            qtpad->last_dts > first_ts)) {
      first_ts = qtpad->last_dts;
    }

    /* update average bitrate of streams if needed */
    {
      guint32 avgbitrate = 0;
      guint32 maxbitrate = qtpad->max_bitrate;

      if (qtpad->avg_bitrate)
        avgbitrate = qtpad->avg_bitrate;
      else if (qtpad->total_duration > 0)
        avgbitrate = (guint32) gst_util_uint64_scale_round (qtpad->total_bytes,
            8 * GST_SECOND, qtpad->total_duration);

      atom_trak_update_bitrates (qtpad->trak, avgbitrate, maxbitrate);
    }
  }

  if (qtmux->fragment_sequence) {
    GstSegment segment;

    if (qtmux->mfra) {
      guint8 *data = NULL;
      GstBuffer *buf;

      size = offset = 0;
      GST_DEBUG_OBJECT (qtmux, "adding mfra");
      if (!atom_mfra_copy_data (qtmux->mfra, &data, &size, &offset))
        goto serialize_error;
      buf = _gst_buffer_new_take_data (data, offset);
      ret = gst_qt_mux_send_buffer (qtmux, buf, NULL, FALSE);
      if (ret != GST_FLOW_OK)
        return ret;
    } else {
      /* must have been streamable; no need to write duration */
      GST_DEBUG_OBJECT (qtmux, "streamable file; nothing to stop");
      return GST_FLOW_OK;
    }

    timescale = qtmux->timescale;
    /* only mvex duration is updated,
     * mvhd should be consistent with empty moov
     * (but TODO maybe some clients do not handle that well ?) */
    qtmux->moov->mvex.mehd.fragment_duration =
        gst_util_uint64_scale (first_ts, timescale, GST_SECOND);
    GST_DEBUG_OBJECT (qtmux, "rewriting moov with mvex duration %"
        GST_TIME_FORMAT, GST_TIME_ARGS (first_ts));
    /* seek and rewrite the header */
    gst_segment_init (&segment, GST_FORMAT_BYTES);
    segment.start = qtmux->mdat_pos;
    gst_pad_push_event (qtmux->srcpad, gst_event_new_segment (&segment));
    /* no need to seek back */
    return gst_qt_mux_send_moov (qtmux, NULL, FALSE);
  }

  gst_qt_mux_configure_moov (qtmux, &timescale);

  /* check for late streams */
  first_ts = GST_CLOCK_TIME_NONE;
  for (walk = qtmux->collect->data; walk; walk = g_slist_next (walk)) {
    GstCollectData2 *cdata = (GstCollectData2 *) walk->data;
    GstQTPad *qtpad = (GstQTPad *) cdata;

    if (!GST_CLOCK_TIME_IS_VALID (first_ts) ||
        (GST_CLOCK_TIME_IS_VALID (qtpad->first_ts) &&
            qtpad->first_ts < first_ts)) {
      first_ts = qtpad->first_ts;
    }
  }
  GST_DEBUG_OBJECT (qtmux, "Media first ts selected: %" GST_TIME_FORMAT,
      GST_TIME_ARGS (first_ts));
  /* add EDTSs for late streams */
  for (walk = qtmux->collect->data; walk; walk = g_slist_next (walk)) {
    GstCollectData2 *cdata = (GstCollectData2 *) walk->data;
    GstQTPad *qtpad = (GstQTPad *) cdata;
    guint32 lateness;
    guint32 duration;

    if (GST_CLOCK_TIME_IS_VALID (qtpad->first_ts) &&
        qtpad->first_ts > first_ts + MAX_TOLERATED_LATENESS) {
      GST_DEBUG_OBJECT (qtmux, "Pad %s is a late stream by %" GST_TIME_FORMAT,
          GST_PAD_NAME (qtpad->collect.pad),
          GST_TIME_ARGS (qtpad->first_ts - first_ts));
      lateness = gst_util_uint64_scale_round (qtpad->first_ts - first_ts,
          timescale, GST_SECOND);
      duration = qtpad->trak->tkhd.duration;
      atom_trak_add_elst_entry (qtpad->trak, lateness, (guint32) - 1,
          (guint32) (1 * 65536.0));
      atom_trak_add_elst_entry (qtpad->trak, duration, 0,
          (guint32) (1 * 65536.0));

      /* need to add the empty time to the trak duration */
      qtpad->trak->tkhd.duration += lateness;
    }
  }

  /* tags into file metadata */
  gst_qt_mux_setup_metadata (qtmux);

  large_file = (qtmux->mdat_size > MDAT_LARGE_FILE_LIMIT);
  /* if faststart, update the offset of the atoms in the movie with the offset
   * that the movie headers before mdat will cause.
   * Also, send the ftyp */
  if (qtmux->fast_start_file) {
    GstFlowReturn flow_ret;
    offset = size = 0;

    flow_ret = gst_qt_mux_prepare_and_send_ftyp (qtmux);
    if (flow_ret != GST_FLOW_OK) {
      goto ftyp_error;
    }
    /* copy into NULL to obtain size */
    if (!atom_moov_copy_data (qtmux->moov, NULL, &size, &offset))
      goto serialize_error;
    GST_DEBUG_OBJECT (qtmux, "calculated moov atom size %" G_GUINT64_FORMAT,
        offset);
    offset += qtmux->header_size + (large_file ? 16 : 8);

    /* sum up with the extra atoms size */
    ret = gst_qt_mux_send_extra_atoms (qtmux, FALSE, &offset, FALSE);
    if (ret != GST_FLOW_OK)
      return ret;
  } else {
    offset = qtmux->header_size;
  }
  atom_moov_chunks_add_offset (qtmux->moov, offset);

  /* moov */
  /* note: as of this point, we no longer care about tracking written data size,
   * since there is no more use for it anyway */
  ret = gst_qt_mux_send_moov (qtmux, NULL, FALSE);
  if (ret != GST_FLOW_OK)
    return ret;

  /* extra atoms */
  ret = gst_qt_mux_send_extra_atoms (qtmux, TRUE, NULL, FALSE);
  if (ret != GST_FLOW_OK)
    return ret;

  /* if needed, send mdat atom and move buffered data into it */
  if (qtmux->fast_start_file) {
    /* mdat_size = accumulated (buffered data) */
    ret = gst_qt_mux_send_mdat_header (qtmux, NULL, qtmux->mdat_size,
        large_file);
    if (ret != GST_FLOW_OK)
      return ret;
    ret = gst_qt_mux_send_buffered_data (qtmux, NULL);
    if (ret != GST_FLOW_OK)
      return ret;
  } else {
    /* mdat needs update iff not using faststart */
    GST_DEBUG_OBJECT (qtmux, "updating mdat size");
    ret = gst_qt_mux_update_mdat_size (qtmux, qtmux->mdat_pos,
        qtmux->mdat_size, NULL);
    /* note; no seeking back to the end of file is done,
     * since we no longer write anything anyway */
  }

  return ret;

  /* ERRORS */
serialize_error:
  {
    GST_ELEMENT_ERROR (qtmux, STREAM, MUX, (NULL),
        ("Failed to serialize moov"));
    return GST_FLOW_ERROR;
  }
ftyp_error:
  {
    GST_ELEMENT_ERROR (qtmux, STREAM, MUX, (NULL), ("Failed to send ftyp"));
    return GST_FLOW_ERROR;
  }
}

static GstFlowReturn
gst_qt_mux_pad_fragment_add_buffer (GstQTMux * qtmux, GstQTPad * pad,
    GstBuffer * buf, gboolean force, guint32 nsamples, gint64 dts,
    guint32 delta, guint32 size, gboolean sync, gint64 pts_offset)
{
  GstFlowReturn ret = GST_FLOW_OK;

  /* setup if needed */
  if (G_UNLIKELY (!pad->traf || force))
    goto init;

flush:
  /* flush pad fragment if threshold reached,
   * or at new keyframe if we should be minding those in the first place */
  if (G_UNLIKELY (force || (sync && pad->sync) ||
          pad->fragment_duration < (gint64) delta)) {
    AtomMOOF *moof;
    guint64 size = 0, offset = 0;
    guint8 *data = NULL;
    GstBuffer *buffer;
    guint i, total_size;

    /* now we know where moof ends up, update offset in tfra */
    if (pad->tfra)
      atom_tfra_update_offset (pad->tfra, qtmux->header_size);

    moof = atom_moof_new (qtmux->context, qtmux->fragment_sequence);
    /* takes ownership */
    atom_moof_add_traf (moof, pad->traf);
    pad->traf = NULL;
    atom_moof_copy_data (moof, &data, &size, &offset);
    buffer = _gst_buffer_new_take_data (data, offset);
    GST_LOG_OBJECT (qtmux, "writing moof size %" G_GSIZE_FORMAT,
        gst_buffer_get_size (buffer));
    ret = gst_qt_mux_send_buffer (qtmux, buffer, &qtmux->header_size, FALSE);

    /* and actual data */
    total_size = 0;
    for (i = 0; i < atom_array_get_len (&pad->fragment_buffers); i++) {
      total_size +=
          gst_buffer_get_size (atom_array_index (&pad->fragment_buffers, i));
    }

    GST_LOG_OBJECT (qtmux, "writing %d buffers, total_size %d",
        atom_array_get_len (&pad->fragment_buffers), total_size);
    if (ret == GST_FLOW_OK)
      ret = gst_qt_mux_send_mdat_header (qtmux, &qtmux->header_size, total_size,
          FALSE);
    for (i = 0; i < atom_array_get_len (&pad->fragment_buffers); i++) {
      if (G_LIKELY (ret == GST_FLOW_OK))
        ret = gst_qt_mux_send_buffer (qtmux,
            atom_array_index (&pad->fragment_buffers, i), &qtmux->header_size,
            FALSE);
      else
        gst_buffer_unref (atom_array_index (&pad->fragment_buffers, i));
    }

    atom_array_clear (&pad->fragment_buffers);
    atom_moof_free (moof);
    qtmux->fragment_sequence++;
    force = FALSE;
  }

init:
  if (G_UNLIKELY (!pad->traf)) {
    GST_LOG_OBJECT (qtmux, "setting up new fragment");
    pad->traf = atom_traf_new (qtmux->context, atom_trak_get_id (pad->trak));
    atom_array_init (&pad->fragment_buffers, 512);
    pad->fragment_duration = gst_util_uint64_scale (qtmux->fragment_duration,
        atom_trak_get_timescale (pad->trak), 1000);

    if (G_UNLIKELY (qtmux->mfra && !pad->tfra)) {
      pad->tfra = atom_tfra_new (qtmux->context, atom_trak_get_id (pad->trak));
      atom_mfra_add_tfra (qtmux->mfra, pad->tfra);
    }
  }

  /* add buffer and metadata */
  atom_traf_add_samples (pad->traf, delta, size, sync, pts_offset,
      pad->sync && sync);
  atom_array_append (&pad->fragment_buffers, buf, 256);
  pad->fragment_duration -= delta;

  if (pad->tfra) {
    guint32 sn = atom_traf_get_sample_num (pad->traf);

    if ((sync && pad->sync) || (sn == 1 && !pad->sync))
      atom_tfra_add_entry (pad->tfra, dts, sn);
  }

  if (G_UNLIKELY (force))
    goto flush;

  return ret;
}

/* sigh, tiny list helpers to re-order stuff */
static void
gst_qt_mux_push_ts (GstQTMux * qtmux, GstQTPad * pad, GstClockTime ts)
{
  gint i;

  for (i = 0; (i < QTMUX_NO_OF_TS) && (i < pad->ts_n_entries); i++) {
    if (ts > pad->ts_entries[i])
      break;
  }
  memmove (&pad->ts_entries[i + 1], &pad->ts_entries[i],
      sizeof (GstClockTime) * (pad->ts_n_entries - i));
  pad->ts_entries[i] = ts;
  pad->ts_n_entries++;
}

static void
check_and_subtract_ts (GstQTMux * qtmux, GstClockTime * ts_a, GstClockTime ts_b)
{
  if (G_LIKELY (GST_CLOCK_TIME_IS_VALID (*ts_a))) {
    if (G_LIKELY (*ts_a > ts_b)) {
      *ts_a -= ts_b;
    } else {
      *ts_a = 0;
      GST_WARNING_OBJECT (qtmux, "Subtraction would result in negative value, "
          "using 0 as result");
    }
  }
}

/* subtract ts from all buffers enqueued on the pad */
static void
gst_qt_mux_subtract_ts (GstQTMux * qtmux, GstQTPad * pad, GstClockTime ts)
{
  gint i;

  for (i = 0; (i < QTMUX_NO_OF_TS) && (i < pad->ts_n_entries); i++) {
    check_and_subtract_ts (qtmux, &pad->ts_entries[i], ts);
  }
  for (i = 0; i < G_N_ELEMENTS (pad->buf_entries); i++) {
    if (pad->buf_entries[i]) {
      check_and_subtract_ts (qtmux, &GST_BUFFER_TIMESTAMP (pad->buf_entries[i]),
          ts);
      check_and_subtract_ts (qtmux,
          &GST_BUFFER_OFFSET_END (pad->buf_entries[i]), ts);
    }
  }
}

/* takes ownership of @buf */
static GstBuffer *
gst_qt_mux_get_asc_buffer_ts (GstQTMux * qtmux, GstQTPad * pad, GstBuffer * buf)
{
  const gint wrap = G_N_ELEMENTS (pad->buf_entries);
  GstClockTime ts;

  /* store buffer and ts, latter ordered */
  if (buf) {
    pad->buf_entries[pad->buf_tail++] = buf;
    pad->buf_tail %= wrap;
    gst_qt_mux_push_ts (qtmux, pad, GST_BUFFER_TIMESTAMP (buf));
  }

  if (pad->ts_n_entries && (!buf || pad->ts_n_entries >= QTMUX_NO_OF_TS)) {
    ts = pad->ts_entries[--pad->ts_n_entries];
    buf = pad->buf_entries[pad->buf_head];
    pad->buf_entries[pad->buf_head++] = NULL;
    pad->buf_head %= wrap;
    buf = gst_buffer_make_writable (buf);
    /* track original ts (= pts ?) for later */
    GST_BUFFER_OFFSET_END (buf) = GST_BUFFER_TIMESTAMP (buf);
    GST_BUFFER_TIMESTAMP (buf) = ts;
    GST_DEBUG_OBJECT (qtmux, "next buffer uses reordered ts %" GST_TIME_FORMAT,
        GST_TIME_ARGS (ts));
  } else {
    buf = NULL;
  }

  return buf;
}

/*
 * Here we push the buffer and update the tables in the track atoms
 */
static GstFlowReturn
gst_qt_mux_add_buffer (GstQTMux * qtmux, GstQTPad * pad, GstBuffer * buf)
{
  GstBuffer *last_buf = NULL;
  GstClockTime duration;
  guint nsamples, sample_size;
  guint64 chunk_offset;
  gint64 last_dts, scaled_duration;
  gint64 pts_offset = 0;
  gboolean sync = FALSE, do_pts = FALSE;
  gboolean drain = (buf == NULL);
  GstFlowReturn ret = GST_FLOW_OK;

  if (!pad->fourcc)
    goto not_negotiated;

  /* if this pad has a prepare function, call it */
  if (pad->prepare_buf_func != NULL) {
    buf = pad->prepare_buf_func (pad, buf, qtmux);
  }

  if (G_LIKELY (buf != NULL && GST_CLOCK_TIME_IS_VALID (pad->first_ts) &&
          pad->first_ts != 0)) {
    buf = gst_buffer_make_writable (buf);
    check_and_subtract_ts (qtmux, &GST_BUFFER_TIMESTAMP (buf), pad->first_ts);
  }
  /* when we obtain the first_ts we subtract from all stored buffers we have,
   * after that we can subtract on input */

again:
  last_buf = pad->last_buf;
  if (qtmux->dts_method == DTS_METHOD_REORDER) {
    buf = gst_qt_mux_get_asc_buffer_ts (qtmux, pad, buf);
    if (!buf && !last_buf) {
      GST_DEBUG_OBJECT (qtmux, "no reordered buffer");
      return GST_FLOW_OK;
    }
  }

  if (last_buf == NULL) {
#ifndef GST_DISABLE_GST_DEBUG
    if (buf == NULL) {
      GST_DEBUG_OBJECT (qtmux, "Pad %s has no previous buffer stored and "
          "received NULL buffer, doing nothing",
          GST_PAD_NAME (pad->collect.pad));
    } else {
      GST_LOG_OBJECT (qtmux,
          "Pad %s has no previous buffer stored, storing now",
          GST_PAD_NAME (pad->collect.pad));
    }
#endif
    pad->last_buf = buf;
    goto exit;
  } else
    gst_buffer_ref (last_buf);

  /* nasty heuristic mess to guestimate dealing with DTS/PTS,
   * while also trying to stay close to input ts to preserve sync,
   * so in DTS_METHOD_DD:
   * - prefer using input ts where possible
   * - if those detected out-of-order (*), mark as out-of-order
   * - if in out-of-order, then
   *   - if duration available, use that as delta
   *     Also mind to preserve sync between streams, and adding
   *     durations might drift, so try to resync when we expect
   *     input ts == (sum of durations), which is at some keyframe input frame.
   *   - if no duration available, we are actually in serious trouble and need
   *     to hack around that, so we fail.
   * To remedy failure, alternatively, in DTS_METHOD_REORDER:
   * - collect some buffers and re-order timestamp,
   *   then process the oldest buffer with smallest timestamps.
   *   This should typically compensate for some codec's handywork with ts.
   * ... but in case this makes ts end up where not expected, in DTS_METHOD_ASC:
   * - keep each ts with its buffer and still keep a list of most recent X ts,
   *   use the (ascending) minimum of those as DTS (and the difference as ts delta),
   *   and use this DTS as a basis to obtain a (positive) CTS offset.
   *   This should yield exact PTS == buffer ts, but it seems not all players
   *   out there are aware of ctts pts ...
   *
   * 0.11 Phew, can we (pretty) please please sort out DTS/PTS on buffers ...
   */
  if (G_LIKELY (buf) && !pad->is_out_of_order) {
    if (G_LIKELY (GST_BUFFER_TIMESTAMP_IS_VALID (last_buf) &&
            GST_BUFFER_TIMESTAMP_IS_VALID (buf))) {
      if ((GST_BUFFER_TIMESTAMP (buf) < GST_BUFFER_TIMESTAMP (last_buf))) {
        GST_DEBUG_OBJECT (qtmux, "detected out-of-order input");
        pad->is_out_of_order = TRUE;
      }
    } else {
      /* this is pretty bad */
      GST_WARNING_OBJECT (qtmux, "missing input timestamp");
      /* fall back to durations */
      pad->is_out_of_order = TRUE;
    }
  }

  /* would have to be some unusual input, but not impossible */
  if (G_UNLIKELY (qtmux->dts_method == DTS_METHOD_REORDER &&
          pad->is_out_of_order)) {
    goto no_order;
  }

  /* if this is the first buffer, store the timestamp */
  if (G_UNLIKELY (pad->first_ts == GST_CLOCK_TIME_NONE) && last_buf) {
    if (GST_CLOCK_TIME_IS_VALID (GST_BUFFER_TIMESTAMP (last_buf))) {
      pad->first_ts = GST_BUFFER_TIMESTAMP (last_buf);
    } else {
      GST_DEBUG_OBJECT (qtmux, "First buffer for pad %s has no timestamp, "
          "using 0 as first timestamp", GST_PAD_NAME (pad->collect.pad));
      pad->first_ts = 0;
    }
    GST_DEBUG_OBJECT (qtmux, "Stored first timestamp for pad %s %"
        GST_TIME_FORMAT, GST_PAD_NAME (pad->collect.pad),
        GST_TIME_ARGS (pad->first_ts));

    gst_qt_mux_subtract_ts (qtmux, pad, pad->first_ts);

    GST_BUFFER_TIMESTAMP (last_buf) = 0;
    check_and_subtract_ts (qtmux, &GST_BUFFER_OFFSET_END (last_buf),
        pad->first_ts);
    if (buf) {
      check_and_subtract_ts (qtmux, &GST_BUFFER_TIMESTAMP (buf), pad->first_ts);
      check_and_subtract_ts (qtmux, &GST_BUFFER_OFFSET_END (buf),
          pad->first_ts);
    }
  }

  /* fall back to duration if last buffer or
   * out-of-order (determined previously), otherwise use input ts */
  if (buf == NULL ||
      (pad->is_out_of_order && qtmux->dts_method == DTS_METHOD_DD)) {
    if (!GST_BUFFER_DURATION_IS_VALID (last_buf)) {
      /* be forgiving for some possibly last upstream flushed buffer */
      if (buf)
        goto no_time;
      GST_WARNING_OBJECT (qtmux, "no duration for last buffer");
      /* iso spec recommends some small value, try 0 */
      duration = 0;
    } else {
      duration = GST_BUFFER_DURATION (last_buf);
      /* avoid drift in sum timestamps,
       * so use input timestamp for suitable keyframe */
      if (buf && !GST_BUFFER_FLAG_IS_SET (buf, GST_BUFFER_FLAG_DELTA_UNIT) &&
          GST_BUFFER_TIMESTAMP (buf) >= pad->last_dts) {
        GST_DEBUG_OBJECT (qtmux, "resyncing out-of-order input to ts; "
            "replacing %" GST_TIME_FORMAT " by %" GST_TIME_FORMAT,
            GST_TIME_ARGS (pad->last_dts + duration),
            GST_TIME_ARGS (GST_BUFFER_TIMESTAMP (buf)));
        duration = GST_BUFFER_TIMESTAMP (buf) - pad->last_dts;
      }
    }
  } else if (qtmux->dts_method != DTS_METHOD_ASC) {
    duration = GST_BUFFER_TIMESTAMP (buf) - GST_BUFFER_TIMESTAMP (last_buf);
  } else {
    GstClockTime ts;

    g_assert (qtmux->dts_method == DTS_METHOD_ASC);
    if (!qtmux->guess_pts)
      goto need_pts;

    /* add timestamp to queue; keeps in descending order */
    gst_qt_mux_push_ts (qtmux, pad, GST_BUFFER_TIMESTAMP (last_buf));
    /* chuck out smallest/last one if we have enough */
    if (G_LIKELY (pad->ts_n_entries > QTMUX_NO_OF_TS))
      pad->ts_n_entries--;
    /* peek the now smallest timestamp */
    ts = pad->ts_entries[pad->ts_n_entries - 1];
    /* these tails are expected to be (strictly) ascending with
     * large enough history */
    GST_DEBUG_OBJECT (qtmux, "ASC method; base timestamp %" GST_TIME_FORMAT,
        GST_TIME_ARGS (ts));
    if (ts >= pad->last_dts) {
      duration = ts - pad->last_dts;
    } else {
      /* fallback to previous value, negative ct offset might handle */
      GST_WARNING_OBJECT (qtmux, "unexpected decrease in timestamp");
      duration = 0;
    }
    /* arrange for small non-zero duration/delta << expected frame time */
    ts = gst_util_uint64_scale (10, GST_SECOND,
        atom_trak_get_timescale (pad->trak));
    duration = MAX (duration, ts);
  }

  /* for computing the avg bitrate */
  if (G_LIKELY (last_buf)) {
    pad->total_bytes += gst_buffer_get_size (last_buf);
    pad->total_duration += duration;
  }

  gst_buffer_replace (&pad->last_buf, buf);

  last_dts = gst_util_uint64_scale_round (pad->last_dts,
      atom_trak_get_timescale (pad->trak), GST_SECOND);

  /* fragments only deal with 1 buffer == 1 chunk (== 1 sample) */
  if (pad->sample_size && !qtmux->fragment_sequence) {
    /* Constant size packets: usually raw audio (with many samples per
       buffer (= chunk)), but can also be fixed-packet-size codecs like ADPCM
     */
    sample_size = pad->sample_size;
    if (gst_buffer_get_size (last_buf) % sample_size != 0)
      goto fragmented_sample;
    /* note: qt raw audio storage warps it implicitly into a timewise
     * perfect stream, discarding buffer times */
    if (GST_BUFFER_DURATION (last_buf) != GST_CLOCK_TIME_NONE) {
      nsamples = gst_util_uint64_scale_round (GST_BUFFER_DURATION (last_buf),
          atom_trak_get_timescale (pad->trak), GST_SECOND);
    } else {
      nsamples = gst_buffer_get_size (last_buf) / sample_size;
    }
    duration = GST_BUFFER_DURATION (last_buf) / nsamples;

    /* timescale = samplerate */
    scaled_duration = 1;
    pad->last_dts += duration * nsamples;
  } else {
    nsamples = 1;
    sample_size = gst_buffer_get_size (last_buf);
    if (pad->have_dts) {
      gint64 scaled_dts;
      pad->last_dts = GST_BUFFER_OFFSET_END (last_buf);
      if ((gint64) (pad->last_dts) < 0) {
        scaled_dts = -gst_util_uint64_scale_round (-pad->last_dts,
            atom_trak_get_timescale (pad->trak), GST_SECOND);
      } else {
        scaled_dts = gst_util_uint64_scale_round (pad->last_dts,
            atom_trak_get_timescale (pad->trak), GST_SECOND);
      }
      scaled_duration = scaled_dts - last_dts;
      last_dts = scaled_dts;
    } else {
      /* first convert intended timestamp (in GstClockTime resolution) to
       * trak timescale, then derive delta;
       * this ensures sums of (scale)delta add up to converted timestamp,
       * which only deviates at most 1/scale from timestamp itself */
      scaled_duration = gst_util_uint64_scale_round (pad->last_dts + duration,
          atom_trak_get_timescale (pad->trak), GST_SECOND) - last_dts;
      pad->last_dts += duration;
    }
  }
  chunk_offset = qtmux->mdat_size;

  GST_LOG_OBJECT (qtmux,
      "Pad (%s) dts updated to %" GST_TIME_FORMAT,
      GST_PAD_NAME (pad->collect.pad), GST_TIME_ARGS (pad->last_dts));
  GST_LOG_OBJECT (qtmux,
      "Adding %d samples to track, duration: %" G_GUINT64_FORMAT
      " size: %" G_GUINT32_FORMAT " chunk offset: %" G_GUINT64_FORMAT,
      nsamples, scaled_duration, sample_size, chunk_offset);

  /* might be a sync sample */
  if (pad->sync &&
      !GST_BUFFER_FLAG_IS_SET (last_buf, GST_BUFFER_FLAG_DELTA_UNIT)) {
    GST_LOG_OBJECT (qtmux, "Adding new sync sample entry for track of pad %s",
        GST_PAD_NAME (pad->collect.pad));
    sync = TRUE;
  }

  /* optionally calculate ctts entry values
   * (if composition-time expected different from decoding-time) */
  /* really not recommended:
   * - decoder typically takes care of dts/pts issues
   * - in case of out-of-order, dts may only be determined as above
   *   (e.g. sum of duration), which may be totally different from
   *   buffer timestamps in case of multiple segment, non-perfect streams
   *  (and just perhaps maybe with some luck segment_to_running_time
   *   or segment_to_media_time might get near to it) */
  if ((pad->have_dts || qtmux->guess_pts)) {
    guint64 pts;

    pts = qtmux->dts_method == DTS_METHOD_REORDER ?
        GST_BUFFER_OFFSET_END (last_buf) : GST_BUFFER_TIMESTAMP (last_buf);
    pts = gst_util_uint64_scale_round (pts,
        atom_trak_get_timescale (pad->trak), GST_SECOND);
    pts_offset = (gint64) (pts - last_dts);
    do_pts = TRUE;
    GST_LOG_OBJECT (qtmux, "Adding ctts entry for pad %s: %" G_GINT64_FORMAT,
        GST_PAD_NAME (pad->collect.pad), pts_offset);
  }

  /*
   * Each buffer starts a new chunk, so we can assume the buffer
   * duration is the chunk duration
   */
  if (GST_CLOCK_TIME_IS_VALID (duration) && (duration > qtmux->longest_chunk ||
          !GST_CLOCK_TIME_IS_VALID (qtmux->longest_chunk))) {
    GST_DEBUG_OBJECT (qtmux, "New longest chunk found: %" GST_TIME_FORMAT
        ", pad %s", GST_TIME_ARGS (duration), GST_PAD_NAME (pad->collect.pad));
    qtmux->longest_chunk = duration;
  }

  /* now we go and register this buffer/sample all over */
  /* note that a new chunk is started each time (not fancy but works) */
  if (qtmux->moov_recov_file) {
    if (!atoms_recov_write_trak_samples (qtmux->moov_recov_file, pad->trak,
            nsamples, (gint32) scaled_duration, sample_size, chunk_offset, sync,
            do_pts, pts_offset)) {
      GST_WARNING_OBJECT (qtmux, "Failed to write sample information to "
          "recovery file, disabling recovery");
      fclose (qtmux->moov_recov_file);
      qtmux->moov_recov_file = NULL;
    }
  }

  if (buf)
    gst_buffer_unref (buf);

  if (qtmux->fragment_sequence) {
    /* ensure that always sync samples are marked as such */
    ret = gst_qt_mux_pad_fragment_add_buffer (qtmux, pad, last_buf,
        buf == NULL, nsamples, last_dts, (gint32) scaled_duration, sample_size,
        !pad->sync || sync, pts_offset);
  } else {
    atom_trak_add_samples (pad->trak, nsamples, (gint32) scaled_duration,
        sample_size, chunk_offset, sync, pts_offset);
    ret = gst_qt_mux_send_buffer (qtmux, last_buf, &qtmux->mdat_size, TRUE);
  }

exit:
  if (G_UNLIKELY (drain && qtmux->dts_method == DTS_METHOD_REORDER &&
          ret == GST_FLOW_OK)) {
    buf = NULL;
    goto again;
  }

  return ret;

  /* ERRORS */
bail:
  {
    if (buf)
      gst_buffer_unref (buf);
    gst_buffer_unref (last_buf);
    return GST_FLOW_ERROR;
  }
no_time:
  {
    GST_ELEMENT_ERROR (qtmux, STREAM, MUX, (NULL),
        ("Received buffer without timestamp/duration. "
            "Using e.g. dts-method=reorder might help."));
    goto bail;
  }
no_order:
  {
    GST_ELEMENT_ERROR (qtmux, STREAM, MUX, (NULL),
        ("DTS method failed to re-order timestamps."));
    goto bail;
  }
need_pts:
  {
    GST_ELEMENT_ERROR (qtmux, STREAM, MUX, (NULL),
        ("Selected DTS method also needs PTS enabled."));
    goto bail;
  }
fragmented_sample:
  {
    GST_ELEMENT_ERROR (qtmux, STREAM, MUX, (NULL),
        ("Audio buffer contains fragmented sample."));
    goto bail;
  }
not_negotiated:
  {
    GST_ELEMENT_ERROR (qtmux, CORE, NEGOTIATION, (NULL),
        ("format wasn't negotiated before buffer flow on pad %s",
            GST_PAD_NAME (pad->collect.pad)));
    if (buf)
      gst_buffer_unref (buf);
    return GST_FLOW_NOT_NEGOTIATED;
  }
}

static GstFlowReturn
gst_qt_mux_handle_buffer (GstCollectPads2 * pads, GstCollectData2 * cdata,
    GstBuffer * buf, gpointer user_data)
{
  GstFlowReturn ret = GST_FLOW_OK;
  GstQTMux *qtmux = GST_QT_MUX_CAST (user_data);
  GstQTPad *best_pad = NULL;
  GstClockTime best_time = GST_CLOCK_TIME_NONE;

  if (G_UNLIKELY (qtmux->state == GST_QT_MUX_STATE_STARTED)) {
    if ((ret = gst_qt_mux_start_file (qtmux)) != GST_FLOW_OK)
      return ret;
    else
      qtmux->state = GST_QT_MUX_STATE_DATA;
  }

  if (G_UNLIKELY (qtmux->state == GST_QT_MUX_STATE_EOS))
    return GST_FLOW_EOS;

  best_pad = (GstQTPad *) cdata;

  /* clipping already converted to running time */
  if (best_pad != NULL) {
    g_assert (buf);
    best_time = GST_BUFFER_TIMESTAMP (buf);
    GST_LOG_OBJECT (qtmux, "selected pad %s with time %" GST_TIME_FORMAT,
        GST_PAD_NAME (best_pad->collect.pad), GST_TIME_ARGS (best_time));
<<<<<<< HEAD
    buf = gst_collect_pads_pop (pads, &best_pad->collect);
    buf = gst_buffer_make_writable (buf);
    GST_BUFFER_TIMESTAMP (buf) = best_time;
=======
>>>>>>> 2b2c0940
    ret = gst_qt_mux_add_buffer (qtmux, best_pad, buf);
  } else {
    ret = gst_qt_mux_stop_file (qtmux);
    if (ret == GST_FLOW_OK) {
      GST_DEBUG_OBJECT (qtmux, "Pushing eos");
      gst_pad_push_event (qtmux->srcpad, gst_event_new_eos ());
      ret = GST_FLOW_EOS;
    } else {
      GST_WARNING_OBJECT (qtmux, "Failed to stop file: %s",
          gst_flow_get_name (ret));
    }
    qtmux->state = GST_QT_MUX_STATE_EOS;
  }

  return ret;
}

static gboolean
check_field (GQuark field_id, const GValue * value, gpointer user_data)
{
  GstStructure *structure = (GstStructure *) user_data;
  const GValue *other = gst_structure_id_get_value (structure, field_id);
  if (other == NULL)
    return FALSE;
  return gst_value_compare (value, other) == GST_VALUE_EQUAL;
}

static gboolean
gst_qtmux_caps_is_subset_full (GstQTMux * qtmux, GstCaps * subset,
    GstCaps * superset)
{
  GstStructure *sub_s = gst_caps_get_structure (subset, 0);
  GstStructure *sup_s = gst_caps_get_structure (superset, 0);

  return gst_structure_foreach (sub_s, check_field, sup_s);
}

static gboolean
gst_qt_mux_audio_sink_set_caps (GstPad * pad, GstCaps * caps)
{
  GstQTMux *qtmux = GST_QT_MUX_CAST (gst_pad_get_parent (pad));
  GstQTMuxClass *qtmux_klass = (GstQTMuxClass *) (G_OBJECT_GET_CLASS (qtmux));
  GstQTPad *qtpad = NULL;
  GstStructure *structure;
  const gchar *mimetype;
  gint rate, channels;
  const GValue *value = NULL;
  const GstBuffer *codec_data = NULL;
  GstQTMuxFormat format;
  AudioSampleEntry entry = { 0, };
  AtomInfo *ext_atom = NULL;
  gint constant_size = 0;
  const gchar *stream_format;

  /* find stream data */
  qtpad = (GstQTPad *) gst_pad_get_element_private (pad);
  g_assert (qtpad);

  qtpad->prepare_buf_func = NULL;

  /* does not go well to renegotiate stream mid-way, unless
   * the old caps are a subset of the new one (this means upstream
   * added more info to the caps, as both should be 'fixed' caps) */
  if (qtpad->fourcc) {
<<<<<<< HEAD
    GstCaps *current_caps;

    current_caps = gst_pad_get_current_caps (pad);
    g_assert (caps != NULL);

    if (!gst_qtmux_caps_is_subset_full (qtmux, current_caps, caps)) {
      gst_caps_unref (current_caps);
=======
    GstCaps *current_caps = NULL;
    gboolean is_subset;
    g_object_get (pad, "caps", &current_caps, NULL);
    g_assert (caps != NULL);

    is_subset = gst_qtmux_caps_is_subset_full (qtmux, current_caps, caps);
    gst_caps_unref (current_caps);
    if (!is_subset) {
>>>>>>> 2b2c0940
      goto refuse_renegotiation;
    }
    GST_DEBUG_OBJECT (qtmux,
        "pad %s accepted renegotiation to %" GST_PTR_FORMAT " from %"
        GST_PTR_FORMAT, GST_PAD_NAME (pad), caps, current_caps);
    gst_caps_unref (current_caps);
  }

  GST_DEBUG_OBJECT (qtmux, "%s:%s, caps=%" GST_PTR_FORMAT,
      GST_DEBUG_PAD_NAME (pad), caps);

  format = qtmux_klass->format;
  structure = gst_caps_get_structure (caps, 0);
  mimetype = gst_structure_get_name (structure);

  /* common info */
  if (!gst_structure_get_int (structure, "channels", &channels) ||
      !gst_structure_get_int (structure, "rate", &rate)) {
    goto refuse_caps;
  }

  /* optional */
  value = gst_structure_get_value (structure, "codec_data");
  if (value != NULL)
    codec_data = gst_value_get_buffer (value);

  qtpad->is_out_of_order = FALSE;
  qtpad->have_dts = FALSE;

  /* set common properties */
  entry.sample_rate = rate;
  entry.channels = channels;
  /* default */
  entry.sample_size = 16;
  /* this is the typical compressed case */
  if (format == GST_QT_MUX_FORMAT_QT) {
    entry.version = 1;
    entry.compression_id = -2;
  }

  /* now map onto a fourcc, and some extra properties */
  if (strcmp (mimetype, "audio/mpeg") == 0) {
    gint mpegversion = 0;
    gint layer = -1;

    gst_structure_get_int (structure, "mpegversion", &mpegversion);
    switch (mpegversion) {
      case 1:
        gst_structure_get_int (structure, "layer", &layer);
        switch (layer) {
          case 3:
            /* mp3 */
            /* note: QuickTime player does not like mp3 either way in iso/mp4 */
            if (format == GST_QT_MUX_FORMAT_QT)
              entry.fourcc = FOURCC__mp3;
            else {
              entry.fourcc = FOURCC_mp4a;
              ext_atom =
                  build_esds_extension (qtpad->trak, ESDS_OBJECT_TYPE_MPEG1_P3,
                  ESDS_STREAM_TYPE_AUDIO, codec_data, qtpad->avg_bitrate,
                  qtpad->max_bitrate);
            }
            entry.samples_per_packet = 1152;
            entry.bytes_per_sample = 2;
            break;
        }
        break;
      case 4:

        /* check stream-format */
        stream_format = gst_structure_get_string (structure, "stream-format");
        if (stream_format) {
          if (strcmp (stream_format, "raw") != 0) {
            GST_WARNING_OBJECT (qtmux, "Unsupported AAC stream-format %s, "
                "please use 'raw'", stream_format);
            goto refuse_caps;
          }
        } else {
          GST_WARNING_OBJECT (qtmux, "No stream-format present in caps, "
              "assuming 'raw'");
        }

        if (!codec_data || gst_buffer_get_size ((GstBuffer *) codec_data) < 2)
          GST_WARNING_OBJECT (qtmux, "no (valid) codec_data for AAC audio");
        else {
          guint8 profile;

          gst_buffer_extract ((GstBuffer *) codec_data, 0, &profile, 1);
          /* warn if not Low Complexity profile */
          profile >>= 3;
          if (profile != 2)
            GST_WARNING_OBJECT (qtmux,
                "non-LC AAC may not run well on (Apple) QuickTime/iTunes");
        }

        /* AAC */
        entry.fourcc = FOURCC_mp4a;

        if (format == GST_QT_MUX_FORMAT_QT)
          ext_atom = build_mov_aac_extension (qtpad->trak, codec_data,
              qtpad->avg_bitrate, qtpad->max_bitrate);
        else
          ext_atom =
              build_esds_extension (qtpad->trak, ESDS_OBJECT_TYPE_MPEG4_P3,
              ESDS_STREAM_TYPE_AUDIO, codec_data, qtpad->avg_bitrate,
              qtpad->max_bitrate);
        break;
      default:
        break;
    }
  } else if (strcmp (mimetype, "audio/AMR") == 0) {
    entry.fourcc = FOURCC_samr;
    entry.sample_size = 16;
    entry.samples_per_packet = 160;
    entry.bytes_per_sample = 2;
    ext_atom = build_amr_extension ();
  } else if (strcmp (mimetype, "audio/AMR-WB") == 0) {
    entry.fourcc = FOURCC_sawb;
    entry.sample_size = 16;
    entry.samples_per_packet = 320;
    entry.bytes_per_sample = 2;
    ext_atom = build_amr_extension ();
  } else if (strcmp (mimetype, "audio/x-raw") == 0) {
    GstAudioInfo info;

    gst_audio_info_init (&info);
    if (!gst_audio_info_from_caps (&info, caps))
      goto refuse_caps;

    /* spec has no place for a distinction in these */
    if (info.finfo->width != info.finfo->depth) {
      GST_DEBUG_OBJECT (qtmux, "width must be same as depth!");
      goto refuse_caps;
    }

    if ((info.finfo->flags & GST_AUDIO_FORMAT_FLAG_SIGNED)) {
      if (info.finfo->endianness == G_LITTLE_ENDIAN)
        entry.fourcc = FOURCC_sowt;
      else if (info.finfo->endianness == G_BIG_ENDIAN)
        entry.fourcc = FOURCC_twos;
      /* maximum backward compatibility; only new version for > 16 bit */
      if (info.finfo->depth <= 16)
        entry.version = 0;
      /* not compressed in any case */
      entry.compression_id = 0;
      /* QT spec says: max at 16 bit even if sample size were actually larger,
       * however, most players (e.g. QuickTime!) seem to disagree, so ... */
      entry.sample_size = info.finfo->depth;
      entry.bytes_per_sample = info.finfo->depth / 8;
      entry.samples_per_packet = 1;
      entry.bytes_per_packet = info.finfo->depth / 8;
      entry.bytes_per_frame = entry.bytes_per_packet * info.channels;
    } else {
      if (info.finfo->width == 8 && info.finfo->depth == 8) {
        /* fall back to old 8-bit version */
        entry.fourcc = FOURCC_raw_;
        entry.version = 0;
        entry.compression_id = 0;
        entry.sample_size = 8;
      } else {
        GST_DEBUG_OBJECT (qtmux, "non 8-bit PCM must be signed");
        goto refuse_caps;
      }
    }
    constant_size = (info.finfo->depth / 8) * info.channels;
  } else if (strcmp (mimetype, "audio/x-alaw") == 0) {
    entry.fourcc = FOURCC_alaw;
    entry.samples_per_packet = 1023;
    entry.bytes_per_sample = 2;
  } else if (strcmp (mimetype, "audio/x-mulaw") == 0) {
    entry.fourcc = FOURCC_ulaw;
    entry.samples_per_packet = 1023;
    entry.bytes_per_sample = 2;
  } else if (strcmp (mimetype, "audio/x-adpcm") == 0) {
    gint blocksize;
    if (!gst_structure_get_int (structure, "block_align", &blocksize)) {
      GST_DEBUG_OBJECT (qtmux, "broken caps, block_align missing");
      goto refuse_caps;
    }
    /* Currently only supports WAV-style IMA ADPCM, for which the codec id is
       0x11 */
    entry.fourcc = MS_WAVE_FOURCC (0x11);
    /* 4 byte header per channel (including one sample). 2 samples per byte
       remaining. Simplifying gives the following (samples per block per
       channel) */
    entry.samples_per_packet = 2 * blocksize / channels - 7;
    entry.bytes_per_sample = 2;

    entry.bytes_per_frame = blocksize;
    entry.bytes_per_packet = blocksize / channels;
    /* ADPCM has constant size packets */
    constant_size = 1;
    /* TODO: I don't really understand why this helps, but it does! Constant
     * size and compression_id of -2 seem to be incompatible, and other files
     * in the wild use this too. */
    entry.compression_id = -1;

    ext_atom = build_ima_adpcm_extension (channels, rate, blocksize);
  } else if (strcmp (mimetype, "audio/x-alac") == 0) {
    GstBuffer *codec_config;
    gint len;
    guint8 *data;
    gsize size;

    entry.fourcc = FOURCC_alac;
    data = gst_buffer_map ((GstBuffer *) codec_data, &size, NULL, GST_MAP_READ);
    /* let's check if codec data already comes with 'alac' atom prefix */
    if (!codec_data || (len = size) < 28) {
      GST_DEBUG_OBJECT (qtmux, "broken caps, codec data missing");
      gst_buffer_unmap ((GstBuffer *) codec_data, data, size);
      goto refuse_caps;
    }
    if (GST_READ_UINT32_LE (data + 4) == FOURCC_alac) {
      len -= 8;
      codec_config =
          gst_buffer_copy_region ((GstBuffer *) codec_data, 0, 8, len);
    } else {
      codec_config = gst_buffer_ref ((GstBuffer *) codec_data);
    }
    gst_buffer_unmap ((GstBuffer *) codec_data, data, size);
    if (len != 28) {
      /* does not look good, but perhaps some trailing unneeded stuff */
      GST_WARNING_OBJECT (qtmux, "unexpected codec-data size, possibly broken");
    }
    if (format == GST_QT_MUX_FORMAT_QT)
      ext_atom = build_mov_alac_extension (qtpad->trak, codec_config);
    else
      ext_atom = build_codec_data_extension (FOURCC_alac, codec_config);
    /* set some more info */
    data = gst_buffer_map (codec_config, &size, NULL, GST_MAP_READ);
    entry.bytes_per_sample = 2;
    entry.samples_per_packet = GST_READ_UINT32_BE (data + 4);
    gst_buffer_unmap (codec_config, data, size);
    gst_buffer_unref (codec_config);
  }

  if (!entry.fourcc)
    goto refuse_caps;

  /* ok, set the pad info accordingly */
  qtpad->fourcc = entry.fourcc;
  qtpad->sample_size = constant_size;
  atom_trak_set_audio_type (qtpad->trak, qtmux->context, &entry,
      qtmux->trak_timescale ? qtmux->trak_timescale : entry.sample_rate,
      ext_atom, constant_size);

  gst_object_unref (qtmux);
  return TRUE;

  /* ERRORS */
refuse_caps:
  {
    GST_WARNING_OBJECT (qtmux, "pad %s refused caps %" GST_PTR_FORMAT,
        GST_PAD_NAME (pad), caps);
    gst_object_unref (qtmux);
    return FALSE;
  }
refuse_renegotiation:
  {
    GST_WARNING_OBJECT (qtmux,
        "pad %s refused renegotiation to %" GST_PTR_FORMAT,
        GST_PAD_NAME (pad), caps);
    gst_object_unref (qtmux);
    return FALSE;
  }
}

/* scale rate up or down by factor of 10 to fit into [1000,10000] interval */
static guint32
adjust_rate (guint64 rate)
{
  if (rate == 0)
    return 10000;

  while (rate >= 10000)
    rate /= 10;

  while (rate < 1000)
    rate *= 10;

  return (guint32) rate;
}

static gboolean
gst_qt_mux_video_sink_set_caps (GstPad * pad, GstCaps * caps)
{
  GstQTMux *qtmux = GST_QT_MUX_CAST (gst_pad_get_parent (pad));
  GstQTMuxClass *qtmux_klass = (GstQTMuxClass *) (G_OBJECT_GET_CLASS (qtmux));
  GstQTPad *qtpad = NULL;
  GstStructure *structure;
  const gchar *mimetype;
  gint width, height, depth = -1;
  gint framerate_num, framerate_den;
  guint32 rate;
  const GValue *value = NULL;
  const GstBuffer *codec_data = NULL;
  VisualSampleEntry entry = { 0, };
  GstQTMuxFormat format;
  AtomInfo *ext_atom = NULL;
  GList *ext_atom_list = NULL;
  gboolean sync = FALSE;
  int par_num, par_den;

  /* find stream data */
  qtpad = (GstQTPad *) gst_pad_get_element_private (pad);
  g_assert (qtpad);

  qtpad->prepare_buf_func = NULL;

  /* does not go well to renegotiate stream mid-way, unless
   * the old caps are a subset of the new one (this means upstream
   * added more info to the caps, as both should be 'fixed' caps) */
  if (qtpad->fourcc) {
<<<<<<< HEAD
    GstCaps *current_caps;

    current_caps = gst_pad_get_current_caps (pad);
    g_assert (caps != NULL);

    if (!gst_qtmux_caps_is_subset_full (qtmux, current_caps, caps)) {
      gst_caps_unref (current_caps);
=======
    GstCaps *current_caps = NULL;
    gboolean is_subset;
    g_object_get (pad, "caps", &current_caps, NULL);
    g_assert (caps != NULL);

    is_subset = gst_qtmux_caps_is_subset_full (qtmux, current_caps, caps);
    gst_caps_unref (current_caps);
    if (!is_subset) {
>>>>>>> 2b2c0940
      goto refuse_renegotiation;
    }
    GST_DEBUG_OBJECT (qtmux,
        "pad %s accepted renegotiation to %" GST_PTR_FORMAT " from %"
        GST_PTR_FORMAT, GST_PAD_NAME (pad), caps, current_caps);
    gst_caps_unref (current_caps);
  }

  GST_DEBUG_OBJECT (qtmux, "%s:%s, caps=%" GST_PTR_FORMAT,
      GST_DEBUG_PAD_NAME (pad), caps);

  format = qtmux_klass->format;
  structure = gst_caps_get_structure (caps, 0);
  mimetype = gst_structure_get_name (structure);

  /* required parts */
  if (!gst_structure_get_int (structure, "width", &width) ||
      !gst_structure_get_int (structure, "height", &height))
    goto refuse_caps;

  /* optional */
  depth = -1;
  /* works as a default timebase */
  framerate_num = 10000;
  framerate_den = 1;
  gst_structure_get_fraction (structure, "framerate", &framerate_num,
      &framerate_den);
  gst_structure_get_int (structure, "depth", &depth);
  value = gst_structure_get_value (structure, "codec_data");
  if (value != NULL)
    codec_data = gst_value_get_buffer (value);

  par_num = 1;
  par_den = 1;
  gst_structure_get_fraction (structure, "pixel-aspect-ratio", &par_num,
      &par_den);

  qtpad->is_out_of_order = FALSE;

  /* bring frame numerator into a range that ensures both reasonable resolution
   * as well as a fair duration */
  rate = qtmux->trak_timescale ?
      qtmux->trak_timescale : adjust_rate (framerate_num);
  GST_DEBUG_OBJECT (qtmux, "Rate of video track selected: %" G_GUINT32_FORMAT,
      rate);

  /* set common properties */
  entry.width = width;
  entry.height = height;
  entry.par_n = par_num;
  entry.par_d = par_den;
  /* should be OK according to qt and iso spec, override if really needed */
  entry.color_table_id = -1;
  entry.frame_count = 1;
  entry.depth = 24;

  /* sync entries by default */
  sync = TRUE;

  /* now map onto a fourcc, and some extra properties */
  if (strcmp (mimetype, "video/x-raw") == 0) {
    const gchar *format;
    GstVideoFormat fmt;
    const GstVideoFormatInfo *vinfo;

    format = gst_structure_get_string (structure, "format");
    fmt = gst_video_format_from_string (format);
    vinfo = gst_video_format_get_info (fmt);

    switch (fmt) {
      case GST_VIDEO_FORMAT_UYVY:
        if (depth == -1)
          depth = 24;
        entry.fourcc = FOURCC_2vuy;
        entry.depth = depth;
        sync = FALSE;
        break;
      default:
        if (GST_VIDEO_FORMAT_INFO_FLAGS (vinfo) & GST_VIDEO_FORMAT_FLAG_RGB) {
          entry.fourcc = FOURCC_raw_;
          entry.depth = GST_VIDEO_FORMAT_INFO_PSTRIDE (vinfo, 0) * 8;
          sync = FALSE;
        }
        break;
    }
  } else if (strcmp (mimetype, "video/x-h263") == 0) {
    ext_atom = NULL;
    if (format == GST_QT_MUX_FORMAT_QT)
      entry.fourcc = FOURCC_h263;
    else
      entry.fourcc = FOURCC_s263;
    ext_atom = build_h263_extension ();
    if (ext_atom != NULL)
      ext_atom_list = g_list_prepend (ext_atom_list, ext_atom);
  } else if (strcmp (mimetype, "video/x-divx") == 0 ||
      strcmp (mimetype, "video/mpeg") == 0) {
    gint version = 0;

    if (strcmp (mimetype, "video/x-divx") == 0) {
      gst_structure_get_int (structure, "divxversion", &version);
      version = version == 5 ? 1 : 0;
    } else {
      gst_structure_get_int (structure, "mpegversion", &version);
      version = version == 4 ? 1 : 0;
    }
    if (version) {
      entry.fourcc = FOURCC_mp4v;
      ext_atom =
          build_esds_extension (qtpad->trak, ESDS_OBJECT_TYPE_MPEG4_P2,
          ESDS_STREAM_TYPE_VISUAL, codec_data, qtpad->avg_bitrate,
          qtpad->max_bitrate);
      if (ext_atom != NULL)
        ext_atom_list = g_list_prepend (ext_atom_list, ext_atom);
      if (!codec_data)
        GST_WARNING_OBJECT (qtmux, "no codec_data for MPEG4 video; "
            "output might not play in Apple QuickTime (try global-headers?)");
    }
  } else if (strcmp (mimetype, "video/x-h264") == 0) {
    /* check if we accept these caps */
    if (gst_structure_has_field (structure, "stream-format")) {
      const gchar *format;
      const gchar *alignment;

      format = gst_structure_get_string (structure, "stream-format");
      alignment = gst_structure_get_string (structure, "alignment");

      if (strcmp (format, "avc") != 0 || alignment == NULL ||
          strcmp (alignment, "au") != 0) {
        GST_WARNING_OBJECT (qtmux, "Rejecting h264 caps, qtmux only accepts "
            "avc format with AU aligned samples");
        goto refuse_caps;
      }
    } else {
      GST_WARNING_OBJECT (qtmux, "no stream-format field in h264 caps");
      goto refuse_caps;
    }

    if (!codec_data) {
      GST_WARNING_OBJECT (qtmux, "no codec_data in h264 caps");
      goto refuse_caps;
    }

    entry.fourcc = FOURCC_avc1;
    if (qtpad->avg_bitrate == 0) {
      gint avg_bitrate = 0;
      gst_structure_get_int (structure, "bitrate", &avg_bitrate);
      qtpad->avg_bitrate = avg_bitrate;
    }
    ext_atom = build_btrt_extension (0, qtpad->avg_bitrate, qtpad->max_bitrate);
    if (ext_atom != NULL)
      ext_atom_list = g_list_prepend (ext_atom_list, ext_atom);
    ext_atom = build_codec_data_extension (FOURCC_avcC, codec_data);
    if (ext_atom != NULL)
      ext_atom_list = g_list_prepend (ext_atom_list, ext_atom);
  } else if (strcmp (mimetype, "video/x-svq") == 0) {
    gint version = 0;
    const GstBuffer *seqh = NULL;
    const GValue *seqh_value;
    gdouble gamma = 0;

    gst_structure_get_int (structure, "svqversion", &version);
    if (version == 3) {
      entry.fourcc = FOURCC_SVQ3;
      entry.version = 3;
      entry.depth = 32;

      seqh_value = gst_structure_get_value (structure, "seqh");
      if (seqh_value) {
        seqh = gst_value_get_buffer (seqh_value);
        ext_atom = build_SMI_atom (seqh);
        if (ext_atom)
          ext_atom_list = g_list_prepend (ext_atom_list, ext_atom);
      }

      /* we need to add the gamma anyway because quicktime might crash
       * when it doesn't find it */
      if (!gst_structure_get_double (structure, "applied-gamma", &gamma)) {
        /* it seems that using 0 here makes it ignored */
        gamma = 0.0;
      }
      ext_atom = build_gama_atom (gamma);
      if (ext_atom)
        ext_atom_list = g_list_prepend (ext_atom_list, ext_atom);
    } else {
      GST_WARNING_OBJECT (qtmux, "SVQ version %d not supported. Please file "
          "a bug at http://bugzilla.gnome.org", version);
    }
  } else if (strcmp (mimetype, "video/x-dv") == 0) {
    gint version = 0;
    gboolean pal = TRUE;

    sync = FALSE;
    if (framerate_num != 25 || framerate_den != 1)
      pal = FALSE;
    gst_structure_get_int (structure, "dvversion", &version);
    /* fall back to typical one */
    if (!version)
      version = 25;
    switch (version) {
      case 25:
        if (pal)
          entry.fourcc = GST_MAKE_FOURCC ('d', 'v', 'c', 'p');
        else
          entry.fourcc = GST_MAKE_FOURCC ('d', 'v', 'c', ' ');
        break;
      case 50:
        if (pal)
          entry.fourcc = GST_MAKE_FOURCC ('d', 'v', '5', 'p');
        else
          entry.fourcc = GST_MAKE_FOURCC ('d', 'v', '5', 'n');
        break;
      default:
        GST_WARNING_OBJECT (qtmux, "unrecognized dv version");
        break;
    }
  } else if (strcmp (mimetype, "image/jpeg") == 0) {
    entry.fourcc = FOURCC_jpeg;
    sync = FALSE;
  } else if (strcmp (mimetype, "image/x-j2c") == 0 ||
      strcmp (mimetype, "image/x-jpc") == 0) {
    const gchar *colorspace;
    const GValue *cmap_array;
    const GValue *cdef_array;
    gint ncomp = 0;
    gint fields = 1;

    if (strcmp (mimetype, "image/x-jpc") == 0) {
      qtpad->prepare_buf_func = gst_qt_mux_prepare_jpc_buffer;
    }

    gst_structure_get_int (structure, "num-components", &ncomp);
    gst_structure_get_int (structure, "fields", &fields);
    cmap_array = gst_structure_get_value (structure, "component-map");
    cdef_array = gst_structure_get_value (structure, "channel-definitions");

    ext_atom = NULL;
    entry.fourcc = FOURCC_mjp2;
    sync = FALSE;

    colorspace = gst_structure_get_string (structure, "colorspace");
    if (colorspace &&
        (ext_atom =
            build_jp2h_extension (qtpad->trak, width, height, colorspace, ncomp,
                cmap_array, cdef_array)) != NULL) {
      ext_atom_list = g_list_append (ext_atom_list, ext_atom);

      ext_atom = build_fiel_extension (fields);
      if (ext_atom)
        ext_atom_list = g_list_append (ext_atom_list, ext_atom);

      ext_atom = build_jp2x_extension (codec_data);
      if (ext_atom)
        ext_atom_list = g_list_append (ext_atom_list, ext_atom);
    } else {
      GST_DEBUG_OBJECT (qtmux, "missing or invalid fourcc in jp2 caps");
      goto refuse_caps;
    }
  } else if (strcmp (mimetype, "video/x-vp8") == 0) {
    entry.fourcc = FOURCC_VP80;
    sync = FALSE;
  } else if (strcmp (mimetype, "video/x-dirac") == 0) {
    entry.fourcc = FOURCC_drac;
    qtpad->have_dts = TRUE;
  } else if (strcmp (mimetype, "video/x-qt-part") == 0) {
    guint32 fourcc;

    gst_structure_get_uint (structure, "format", &fourcc);
    entry.fourcc = fourcc;
    qtpad->have_dts = TRUE;
  } else if (strcmp (mimetype, "video/x-mp4-part") == 0) {
    guint32 fourcc;

    gst_structure_get_uint (structure, "format", &fourcc);
    entry.fourcc = fourcc;
    qtpad->have_dts = TRUE;
  }

  if (!entry.fourcc)
    goto refuse_caps;

  /* ok, set the pad info accordingly */
  qtpad->fourcc = entry.fourcc;
  qtpad->sync = sync;
  atom_trak_set_video_type (qtpad->trak, qtmux->context, &entry, rate,
      ext_atom_list);

  gst_object_unref (qtmux);
  return TRUE;

  /* ERRORS */
refuse_caps:
  {
    GST_WARNING_OBJECT (qtmux, "pad %s refused caps %" GST_PTR_FORMAT,
        GST_PAD_NAME (pad), caps);
    gst_object_unref (qtmux);
    return FALSE;
  }
refuse_renegotiation:
  {
    GST_WARNING_OBJECT (qtmux,
        "pad %s refused renegotiation to %" GST_PTR_FORMAT, GST_PAD_NAME (pad),
        caps);
    gst_object_unref (qtmux);
    return FALSE;
  }
}

static gboolean
<<<<<<< HEAD
gst_qt_mux_sink_event (GstPad * pad, GstObject * parent, GstEvent * event)
=======
gst_qt_mux_sink_event (GstCollectPads2 * pads, GstCollectData2 * data,
    GstEvent * event, gpointer user_data)
>>>>>>> 2b2c0940
{
  GstQTMux *qtmux;
  guint32 avg_bitrate = 0, max_bitrate = 0;
  GstPad *pad = data->pad;

<<<<<<< HEAD
  qtmux = GST_QT_MUX_CAST (parent);

=======
  qtmux = GST_QT_MUX_CAST (user_data);
>>>>>>> 2b2c0940
  switch (GST_EVENT_TYPE (event)) {
    case GST_EVENT_CAPS:
    {
      GstCaps *caps;
      GstQTPad *collect_pad;

      gst_event_parse_caps (event, &caps);

      /* find stream data */
      collect_pad = (GstQTPad *) gst_pad_get_element_private (pad);
      g_assert (collect_pad);
      g_assert (collect_pad->set_caps);

      collect_pad->set_caps (pad, caps);
      break;
    }
    case GST_EVENT_TAG:{
      GstTagList *list;
      GstTagSetter *setter = GST_TAG_SETTER (qtmux);
      GstTagMergeMode mode;

      GST_OBJECT_LOCK (qtmux);
      mode = gst_tag_setter_get_tag_merge_mode (setter);

      gst_event_parse_tag (event, &list);
      GST_DEBUG_OBJECT (qtmux, "received tag event on pad %s:%s : %"
          GST_PTR_FORMAT, GST_DEBUG_PAD_NAME (pad), list);

      gst_tag_setter_merge_tags (setter, list, mode);
      GST_OBJECT_UNLOCK (qtmux);

      if (gst_tag_list_get_uint (list, GST_TAG_BITRATE, &avg_bitrate) |
          gst_tag_list_get_uint (list, GST_TAG_MAXIMUM_BITRATE, &max_bitrate)) {
        GstQTPad *qtpad = gst_pad_get_element_private (pad);
        g_assert (qtpad);

        if (avg_bitrate > 0 && avg_bitrate < G_MAXUINT32)
          qtpad->avg_bitrate = avg_bitrate;
        if (max_bitrate > 0 && max_bitrate < G_MAXUINT32)
          qtpad->max_bitrate = max_bitrate;
      }

      break;
    }
    default:
      break;
  }

<<<<<<< HEAD
  ret = qtmux->collect_event (pad, parent, event);

  return ret;
=======
  /* now GstCollectPads2 can take care of the rest, e.g. EOS */
  return FALSE;
>>>>>>> 2b2c0940
}

static void
gst_qt_mux_release_pad (GstElement * element, GstPad * pad)
{
  GstQTMux *mux = GST_QT_MUX_CAST (element);
  GSList *walk;

  GST_DEBUG_OBJECT (element, "Releasing %s:%s", GST_DEBUG_PAD_NAME (pad));

  for (walk = mux->sinkpads; walk; walk = g_slist_next (walk)) {
    GstQTPad *qtpad = (GstQTPad *) walk->data;
    GST_DEBUG ("Checking %s:%s", GST_DEBUG_PAD_NAME (qtpad->collect.pad));
    if (qtpad->collect.pad == pad) {
      /* this is it, remove */
      mux->sinkpads = g_slist_delete_link (mux->sinkpads, walk);
      gst_element_remove_pad (element, pad);
      break;
    }
  }

  gst_collect_pads2_remove_pad (mux->collect, pad);
}

static GstPad *
gst_qt_mux_request_new_pad (GstElement * element,
    GstPadTemplate * templ, const gchar * req_name, const GstCaps * caps)
{
  GstElementClass *klass = GST_ELEMENT_GET_CLASS (element);
  GstQTMux *qtmux = GST_QT_MUX_CAST (element);
  GstQTPad *collect_pad;
  GstPad *newpad;
  gboolean audio;
  gchar *name;
  gint pad_id;

  if (templ->direction != GST_PAD_SINK)
    goto wrong_direction;

  if (qtmux->state > GST_QT_MUX_STATE_STARTED)
    goto too_late;

  if (templ == gst_element_class_get_pad_template (klass, "audio_%u")) {
    audio = TRUE;
    if (req_name != NULL && sscanf (req_name, "audio_%u", &pad_id) == 1) {
      name = g_strdup (req_name);
    } else {
      name = g_strdup_printf ("audio_%u", qtmux->audio_pads++);
    }
  } else if (templ == gst_element_class_get_pad_template (klass, "video_%u")) {
    audio = FALSE;
    if (req_name != NULL && sscanf (req_name, "video_%u", &pad_id) == 1) {
      name = g_strdup (req_name);
    } else {
      name = g_strdup_printf ("video_%u", qtmux->video_pads++);
    }
  } else
    goto wrong_template;

  GST_DEBUG_OBJECT (qtmux, "Requested pad: %s", name);

  /* create pad and add to collections */
  newpad = gst_pad_new_from_template (templ, name);
  g_free (name);
  collect_pad = (GstQTPad *)
<<<<<<< HEAD
      gst_collect_pads_add_pad (qtmux->collect, newpad, sizeof (GstQTPad),
      (GstCollectDataDestroyNotify) (gst_qt_mux_pad_reset));
=======
      gst_collect_pads2_add_pad_full (qtmux->collect, newpad, sizeof (GstQTPad),
      (GstCollectData2DestroyNotify) (gst_qt_mux_pad_reset), TRUE);
>>>>>>> 2b2c0940
  /* set up pad */
  gst_qt_mux_pad_reset (collect_pad);
  collect_pad->trak = atom_trak_new (qtmux->context);
  atom_moov_add_trak (qtmux->moov, collect_pad->trak);

  qtmux->sinkpads = g_slist_append (qtmux->sinkpads, collect_pad);

  /* set up pad functions */
  if (audio)
    collect_pad->set_caps = GST_DEBUG_FUNCPTR (gst_qt_mux_audio_sink_set_caps);
  else
    collect_pad->set_caps = GST_DEBUG_FUNCPTR (gst_qt_mux_video_sink_set_caps);

  gst_pad_set_active (newpad, TRUE);
  gst_element_add_pad (element, newpad);

  return newpad;

  /* ERRORS */
wrong_direction:
  {
    GST_WARNING_OBJECT (qtmux, "Request pad that is not a SINK pad.");
    return NULL;
  }
too_late:
  {
    GST_WARNING_OBJECT (qtmux, "Not providing request pad after stream start.");
    return NULL;
  }
wrong_template:
  {
    GST_WARNING_OBJECT (qtmux, "This is not our template!");
    return NULL;
  }
}

static void
gst_qt_mux_get_property (GObject * object,
    guint prop_id, GValue * value, GParamSpec * pspec)
{
  GstQTMux *qtmux = GST_QT_MUX_CAST (object);

  GST_OBJECT_LOCK (qtmux);
  switch (prop_id) {
    case PROP_MOVIE_TIMESCALE:
      g_value_set_uint (value, qtmux->timescale);
      break;
    case PROP_TRAK_TIMESCALE:
      g_value_set_uint (value, qtmux->trak_timescale);
      break;
    case PROP_DO_CTTS:
      g_value_set_boolean (value, qtmux->guess_pts);
      break;
    case PROP_DTS_METHOD:
      g_value_set_enum (value, qtmux->dts_method);
      break;
    case PROP_FAST_START:
      g_value_set_boolean (value, qtmux->fast_start);
      break;
    case PROP_FAST_START_TEMP_FILE:
      g_value_set_string (value, qtmux->fast_start_file_path);
      break;
    case PROP_MOOV_RECOV_FILE:
      g_value_set_string (value, qtmux->moov_recov_file_path);
      break;
    case PROP_FRAGMENT_DURATION:
      g_value_set_uint (value, qtmux->fragment_duration);
      break;
    case PROP_STREAMABLE:
      g_value_set_boolean (value, qtmux->streamable);
      break;
    default:
      G_OBJECT_WARN_INVALID_PROPERTY_ID (object, prop_id, pspec);
      break;
  }
  GST_OBJECT_UNLOCK (qtmux);
}

static void
gst_qt_mux_generate_fast_start_file_path (GstQTMux * qtmux)
{
  gchar *tmp;

  g_free (qtmux->fast_start_file_path);
  qtmux->fast_start_file_path = NULL;

  tmp = g_strdup_printf ("%s%d", "qtmux", g_random_int ());
  qtmux->fast_start_file_path = g_build_filename (g_get_tmp_dir (), tmp, NULL);
  g_free (tmp);
}

static void
gst_qt_mux_set_property (GObject * object,
    guint prop_id, const GValue * value, GParamSpec * pspec)
{
  GstQTMux *qtmux = GST_QT_MUX_CAST (object);

  GST_OBJECT_LOCK (qtmux);
  switch (prop_id) {
    case PROP_MOVIE_TIMESCALE:
      qtmux->timescale = g_value_get_uint (value);
      break;
    case PROP_TRAK_TIMESCALE:
      qtmux->trak_timescale = g_value_get_uint (value);
      break;
    case PROP_DO_CTTS:
      qtmux->guess_pts = g_value_get_boolean (value);
      break;
    case PROP_DTS_METHOD:
      qtmux->dts_method = g_value_get_enum (value);
      break;
    case PROP_FAST_START:
      qtmux->fast_start = g_value_get_boolean (value);
      break;
    case PROP_FAST_START_TEMP_FILE:
      g_free (qtmux->fast_start_file_path);
      qtmux->fast_start_file_path = g_value_dup_string (value);
      /* NULL means to generate a random one */
      if (!qtmux->fast_start_file_path) {
        gst_qt_mux_generate_fast_start_file_path (qtmux);
      }
      break;
    case PROP_MOOV_RECOV_FILE:
      g_free (qtmux->moov_recov_file_path);
      qtmux->moov_recov_file_path = g_value_dup_string (value);
      break;
    case PROP_FRAGMENT_DURATION:
      qtmux->fragment_duration = g_value_get_uint (value);
      break;
    case PROP_STREAMABLE:
      qtmux->streamable = g_value_get_boolean (value);
      break;
    default:
      G_OBJECT_WARN_INVALID_PROPERTY_ID (object, prop_id, pspec);
      break;
  }
  GST_OBJECT_UNLOCK (qtmux);
}

static GstStateChangeReturn
gst_qt_mux_change_state (GstElement * element, GstStateChange transition)
{
  GstStateChangeReturn ret;
  GstQTMux *qtmux = GST_QT_MUX_CAST (element);

  switch (transition) {
    case GST_STATE_CHANGE_NULL_TO_READY:
      break;
    case GST_STATE_CHANGE_READY_TO_PAUSED:
      gst_collect_pads2_start (qtmux->collect);
      qtmux->state = GST_QT_MUX_STATE_STARTED;
      break;
    case GST_STATE_CHANGE_PAUSED_TO_PLAYING:
      break;
    case GST_STATE_CHANGE_PAUSED_TO_READY:
      gst_collect_pads2_stop (qtmux->collect);
      break;
    default:
      break;
  }

  ret = GST_ELEMENT_CLASS (parent_class)->change_state (element, transition);

  switch (transition) {
    case GST_STATE_CHANGE_PLAYING_TO_PAUSED:
      break;
    case GST_STATE_CHANGE_PAUSED_TO_READY:
      gst_qt_mux_reset (qtmux, TRUE);
      break;
    case GST_STATE_CHANGE_READY_TO_NULL:
      break;
    default:
      break;
  }

  return ret;
}

gboolean
gst_qt_mux_register (GstPlugin * plugin)
{
  GTypeInfo typeinfo = {
    sizeof (GstQTMuxClass),
    (GBaseInitFunc) gst_qt_mux_base_init,
    NULL,
    (GClassInitFunc) gst_qt_mux_class_init,
    NULL,
    NULL,
    sizeof (GstQTMux),
    0,
    (GInstanceInitFunc) gst_qt_mux_init,
  };
  static const GInterfaceInfo tag_setter_info = {
    NULL, NULL, NULL
  };
  static const GInterfaceInfo tag_xmp_writer_info = {
    NULL, NULL, NULL
  };
  GType type;
  GstQTMuxFormat format;
  GstQTMuxClassParams *params;
  guint i = 0;

  GST_DEBUG_CATEGORY_INIT (gst_qt_mux_debug, "qtmux", 0, "QT Muxer");

  GST_LOG ("Registering muxers");

  while (TRUE) {
    GstQTMuxFormatProp *prop;

    prop = &gst_qt_mux_format_list[i];
    format = prop->format;
    if (format == GST_QT_MUX_FORMAT_NONE)
      break;

    /* create a cache for these properties */
    params = g_new0 (GstQTMuxClassParams, 1);
    params->prop = prop;
    params->src_caps = gst_static_caps_get (&prop->src_caps);
    params->video_sink_caps = gst_static_caps_get (&prop->video_sink_caps);
    params->audio_sink_caps = gst_static_caps_get (&prop->audio_sink_caps);

    /* create the type now */
    type = g_type_register_static (GST_TYPE_ELEMENT, prop->type_name, &typeinfo,
        0);
    g_type_set_qdata (type, GST_QT_MUX_PARAMS_QDATA, (gpointer) params);
    g_type_add_interface_static (type, GST_TYPE_TAG_SETTER, &tag_setter_info);
    g_type_add_interface_static (type, GST_TYPE_TAG_XMP_WRITER,
        &tag_xmp_writer_info);

    if (!gst_element_register (plugin, prop->name, prop->rank, type))
      return FALSE;

    i++;
  }

  GST_LOG ("Finished registering muxers");

  /* FIXME: ideally classification tag should be added and
     registered in gstreamer core gsttaglist
   */

  GST_LOG ("Registering tags");

  gst_tag_register (GST_TAG_3GP_CLASSIFICATION, GST_TAG_FLAG_META,
      G_TYPE_STRING, GST_TAG_3GP_CLASSIFICATION, "content classification",
      gst_tag_merge_use_first);

  GST_LOG ("Finished registering tags");

  return TRUE;
}<|MERGE_RESOLUTION|>--- conflicted
+++ resolved
@@ -226,13 +226,8 @@
 static void gst_qt_mux_release_pad (GstElement * element, GstPad * pad);
 
 /* event */
-<<<<<<< HEAD
-static gboolean gst_qt_mux_sink_event (GstPad * pad, GstObject * parent,
-    GstEvent * event);
-=======
 static gboolean gst_qt_mux_sink_event (GstCollectPads2 * pads,
     GstCollectData2 * data, GstEvent * event, gpointer user_data);
->>>>>>> 2b2c0940
 
 static GstFlowReturn gst_qt_mux_handle_buffer (GstCollectPads2 * pads,
     GstCollectData2 * cdata, GstBuffer * buf, gpointer user_data);
@@ -1500,15 +1495,11 @@
   GstStructure *structure;
   GValue array = { 0 };
   GValue value = { 0 };
-<<<<<<< HEAD
   GstCaps *caps, *tcaps;
 
   tcaps = gst_pad_get_current_caps (mux->srcpad);
   caps = gst_caps_copy (tcaps);
   gst_caps_unref (tcaps);
-=======
-  GstCaps *caps;
->>>>>>> 2b2c0940
 
   structure = gst_caps_get_structure (caps, 0);
 
@@ -2559,12 +2550,6 @@
     best_time = GST_BUFFER_TIMESTAMP (buf);
     GST_LOG_OBJECT (qtmux, "selected pad %s with time %" GST_TIME_FORMAT,
         GST_PAD_NAME (best_pad->collect.pad), GST_TIME_ARGS (best_time));
-<<<<<<< HEAD
-    buf = gst_collect_pads_pop (pads, &best_pad->collect);
-    buf = gst_buffer_make_writable (buf);
-    GST_BUFFER_TIMESTAMP (buf) = best_time;
-=======
->>>>>>> 2b2c0940
     ret = gst_qt_mux_add_buffer (qtmux, best_pad, buf);
   } else {
     ret = gst_qt_mux_stop_file (qtmux);
@@ -2629,7 +2614,6 @@
    * the old caps are a subset of the new one (this means upstream
    * added more info to the caps, as both should be 'fixed' caps) */
   if (qtpad->fourcc) {
-<<<<<<< HEAD
     GstCaps *current_caps;
 
     current_caps = gst_pad_get_current_caps (pad);
@@ -2637,16 +2621,6 @@
 
     if (!gst_qtmux_caps_is_subset_full (qtmux, current_caps, caps)) {
       gst_caps_unref (current_caps);
-=======
-    GstCaps *current_caps = NULL;
-    gboolean is_subset;
-    g_object_get (pad, "caps", &current_caps, NULL);
-    g_assert (caps != NULL);
-
-    is_subset = gst_qtmux_caps_is_subset_full (qtmux, current_caps, caps);
-    gst_caps_unref (current_caps);
-    if (!is_subset) {
->>>>>>> 2b2c0940
       goto refuse_renegotiation;
     }
     GST_DEBUG_OBJECT (qtmux,
@@ -2960,7 +2934,6 @@
    * the old caps are a subset of the new one (this means upstream
    * added more info to the caps, as both should be 'fixed' caps) */
   if (qtpad->fourcc) {
-<<<<<<< HEAD
     GstCaps *current_caps;
 
     current_caps = gst_pad_get_current_caps (pad);
@@ -2968,16 +2941,6 @@
 
     if (!gst_qtmux_caps_is_subset_full (qtmux, current_caps, caps)) {
       gst_caps_unref (current_caps);
-=======
-    GstCaps *current_caps = NULL;
-    gboolean is_subset;
-    g_object_get (pad, "caps", &current_caps, NULL);
-    g_assert (caps != NULL);
-
-    is_subset = gst_qtmux_caps_is_subset_full (qtmux, current_caps, caps);
-    gst_caps_unref (current_caps);
-    if (!is_subset) {
->>>>>>> 2b2c0940
       goto refuse_renegotiation;
     }
     GST_DEBUG_OBJECT (qtmux,
@@ -3286,23 +3249,14 @@
 }
 
 static gboolean
-<<<<<<< HEAD
-gst_qt_mux_sink_event (GstPad * pad, GstObject * parent, GstEvent * event)
-=======
 gst_qt_mux_sink_event (GstCollectPads2 * pads, GstCollectData2 * data,
     GstEvent * event, gpointer user_data)
->>>>>>> 2b2c0940
 {
   GstQTMux *qtmux;
   guint32 avg_bitrate = 0, max_bitrate = 0;
   GstPad *pad = data->pad;
 
-<<<<<<< HEAD
-  qtmux = GST_QT_MUX_CAST (parent);
-
-=======
   qtmux = GST_QT_MUX_CAST (user_data);
->>>>>>> 2b2c0940
   switch (GST_EVENT_TYPE (event)) {
     case GST_EVENT_CAPS:
     {
@@ -3351,14 +3305,8 @@
       break;
   }
 
-<<<<<<< HEAD
-  ret = qtmux->collect_event (pad, parent, event);
-
-  return ret;
-=======
   /* now GstCollectPads2 can take care of the rest, e.g. EOS */
   return FALSE;
->>>>>>> 2b2c0940
 }
 
 static void
@@ -3424,13 +3372,8 @@
   newpad = gst_pad_new_from_template (templ, name);
   g_free (name);
   collect_pad = (GstQTPad *)
-<<<<<<< HEAD
-      gst_collect_pads_add_pad (qtmux->collect, newpad, sizeof (GstQTPad),
-      (GstCollectDataDestroyNotify) (gst_qt_mux_pad_reset));
-=======
       gst_collect_pads2_add_pad_full (qtmux->collect, newpad, sizeof (GstQTPad),
       (GstCollectData2DestroyNotify) (gst_qt_mux_pad_reset), TRUE);
->>>>>>> 2b2c0940
   /* set up pad */
   gst_qt_mux_pad_reset (collect_pad);
   collect_pad->trak = atom_trak_new (qtmux->context);
