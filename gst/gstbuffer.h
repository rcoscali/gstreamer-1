/* GStreamer
 * Copyright (C) 1999,2000 Erik Walthinsen <omega@cse.ogi.edu>
 *                    2000 Wim Taymans <wtay@chello.be>
 *
 * gstbuffer.h: Header for GstBuffer object
 *
 * This library is free software; you can redistribute it and/or
 * modify it under the terms of the GNU Library General Public
 * License as published by the Free Software Foundation; either
 * version 2 of the License, or (at your option) any later version.
 *
 * This library is distributed in the hope that it will be useful,
 * but WITHOUT ANY WARRANTY; without even the implied warranty of
 * MERCHANTABILITY or FITNESS FOR A PARTICULAR PURPOSE.  See the GNU
 * Library General Public License for more details.
 *
 * You should have received a copy of the GNU Library General Public
 * License along with this library; if not, write to the
 * Free Software Foundation, Inc., 59 Temple Place - Suite 330,
 * Boston, MA 02111-1307, USA.
 */


#ifndef __GST_BUFFER_H__
#define __GST_BUFFER_H__

#include <gst/gstminiobject.h>
#include <gst/gstclock.h>
#include <gst/gstcaps.h>
#include <gst/gstmemory.h>

G_BEGIN_DECLS

extern GType _gst_buffer_type;

typedef struct _GstBuffer GstBuffer;
typedef struct _GstBufferPool GstBufferPool;

/**
 * GST_BUFFER_TRACE_NAME:
 *
 * The name used for tracing memory allocations.
 */
#define GST_BUFFER_TRACE_NAME           "GstBuffer"

#define GST_TYPE_BUFFER                         (_gst_buffer_type)
#define GST_IS_BUFFER(obj)                      (GST_IS_MINI_OBJECT_TYPE(obj, GST_TYPE_BUFFER))
#define GST_BUFFER_CAST(obj)                    ((GstBuffer *)(obj))
#define GST_BUFFER(obj)                         (GST_BUFFER_CAST(obj))

/**
 * GST_BUFFER_FLAGS:
 * @buf: a #GstBuffer.
 *
 * A flags word containing #GstBufferFlag flags set on this buffer.
 */
#define GST_BUFFER_FLAGS(buf)                   GST_MINI_OBJECT_FLAGS(buf)
/**
 * GST_BUFFER_FLAG_IS_SET:
 * @buf: a #GstBuffer.
 * @flag: the #GstBufferFlag to check.
 *
 * Gives the status of a specific flag on a buffer.
 */
#define GST_BUFFER_FLAG_IS_SET(buf,flag)        GST_MINI_OBJECT_FLAG_IS_SET (buf, flag)
/**
 * GST_BUFFER_FLAG_SET:
 * @buf: a #GstBuffer.
 * @flag: the #GstBufferFlag to set.
 *
 * Sets a buffer flag on a buffer.
 */
#define GST_BUFFER_FLAG_SET(buf,flag)           GST_MINI_OBJECT_FLAG_SET (buf, flag)
/**
 * GST_BUFFER_FLAG_UNSET:
 * @buf: a #GstBuffer.
 * @flag: the #GstBufferFlag to clear.
 *
 * Clears a buffer flag.
 */
#define GST_BUFFER_FLAG_UNSET(buf,flag)         GST_MINI_OBJECT_FLAG_UNSET (buf, flag)

/**
 * GST_BUFFER_TIMESTAMP:
 * @buf: a #GstBuffer.:
 *
 * The timestamp in nanoseconds (as a #GstClockTime) of the data in the buffer.
 * Value will be %GST_CLOCK_TIME_NONE if the timestamp is unknown.
 *
 */
#define GST_BUFFER_TIMESTAMP(buf)               (GST_BUFFER_CAST(buf)->timestamp)
/**
 * GST_BUFFER_DURATION:
 * @buf: a #GstBuffer.
 *
 * The duration in nanoseconds (as a #GstClockTime) of the data in the buffer.
 * Value will be %GST_CLOCK_TIME_NONE if the duration is unknown.
 */
#define GST_BUFFER_DURATION(buf)                (GST_BUFFER_CAST(buf)->duration)
/**
 * GST_BUFFER_OFFSET:
 * @buf: a #GstBuffer.
 *
 * The offset in the source file of the beginning of this buffer.
 */
#define GST_BUFFER_OFFSET(buf)                  (GST_BUFFER_CAST(buf)->offset)
/**
 * GST_BUFFER_OFFSET_END:
 * @buf: a #GstBuffer.
 *
 * The offset in the source file of the end of this buffer.
 */
#define GST_BUFFER_OFFSET_END(buf)              (GST_BUFFER_CAST(buf)->offset_end)

/**
 * GST_BUFFER_OFFSET_NONE:
 *
 * Constant for no-offset return results.
 */
#define GST_BUFFER_OFFSET_NONE  ((guint64)-1)

/**
 * GST_BUFFER_DURATION_IS_VALID:
 * @buffer: a #GstBuffer
 *
 * Tests if the duration is known.
 */
#define GST_BUFFER_DURATION_IS_VALID(buffer)    (GST_CLOCK_TIME_IS_VALID (GST_BUFFER_DURATION (buffer)))
/**
 * GST_BUFFER_TIMESTAMP_IS_VALID:
 * @buffer: a #GstBuffer
 *
 * Tests if the timestamp is known.
 */
#define GST_BUFFER_TIMESTAMP_IS_VALID(buffer)   (GST_CLOCK_TIME_IS_VALID (GST_BUFFER_TIMESTAMP (buffer)))
/**
 * GST_BUFFER_OFFSET_IS_VALID:
 * @buffer: a #GstBuffer
 *
 * Tests if the start offset is known.
 */
#define GST_BUFFER_OFFSET_IS_VALID(buffer)      (GST_BUFFER_OFFSET (buffer) != GST_BUFFER_OFFSET_NONE)
/**
 * GST_BUFFER_OFFSET_END_IS_VALID:
 * @buffer: a #GstBuffer
 *
 * Tests if the end offset is known.
 */
#define GST_BUFFER_OFFSET_END_IS_VALID(buffer)  (GST_BUFFER_OFFSET_END (buffer) != GST_BUFFER_OFFSET_NONE)
/**
 * GST_BUFFER_IS_DISCONT:
 * @buffer: a #GstBuffer
 *
 * Tests if the buffer marks a discontinuity in the stream.
 *
 * Since: 0.10.9
 */
#define GST_BUFFER_IS_DISCONT(buffer)   (GST_BUFFER_FLAG_IS_SET (buffer, GST_BUFFER_FLAG_DISCONT))

/**
 * GstBufferFlag:
 * @GST_BUFFER_FLAG_LIVE:    the buffer is live data and should be discarded in
 *                           the PAUSED state.
 * @GST_BUFFER_FLAG_DISCONT: the buffer marks a discontinuity in the stream.
 *                           This typically occurs after a seek or a dropped buffer
 *                           from a live or network source.
 * @GST_BUFFER_FLAG_IN_CAPS: the buffer has been added as a field in a #GstCaps.
 * @GST_BUFFER_FLAG_GAP:     the buffer has been created to fill a gap in the
 *                           stream and contains media neutral data (elements can
 *                           switch to optimized code path that ignores the buffer
 *                           content).
 * @GST_BUFFER_FLAG_DELTA_UNIT: this unit cannot be decoded independently.
 * @GST_BUFFER_FLAG_MEDIA1:  a flag whose use is specific to the caps of the buffer. Since: 0.10.23.
 * @GST_BUFFER_FLAG_MEDIA2:  a flag whose use is specific to the caps of the buffer. Since: 0.10.23.
 * @GST_BUFFER_FLAG_MEDIA3:  a flag whose use is specific to the caps of the buffer. Since: 0.10.23.
 * @GST_BUFFER_FLAG_MEDIA4:  a flag whose use is specific to the caps of the buffer. Since: 0.10.33.
 * @GST_BUFFER_FLAG_LAST:    additional flags can be added starting from this flag.
 *
 * A set of buffer flags used to describe properties of a #GstBuffer.
 */
typedef enum {
  GST_BUFFER_FLAG_LIVE       = (GST_MINI_OBJECT_FLAG_LAST << 0),
  GST_BUFFER_FLAG_DISCONT    = (GST_MINI_OBJECT_FLAG_LAST << 1),
  GST_BUFFER_FLAG_IN_CAPS    = (GST_MINI_OBJECT_FLAG_LAST << 2),
  GST_BUFFER_FLAG_GAP        = (GST_MINI_OBJECT_FLAG_LAST << 3),
  GST_BUFFER_FLAG_DELTA_UNIT = (GST_MINI_OBJECT_FLAG_LAST << 4),
  GST_BUFFER_FLAG_MEDIA1     = (GST_MINI_OBJECT_FLAG_LAST << 5),
  GST_BUFFER_FLAG_MEDIA2     = (GST_MINI_OBJECT_FLAG_LAST << 6),
  GST_BUFFER_FLAG_MEDIA3     = (GST_MINI_OBJECT_FLAG_LAST << 7),
  GST_BUFFER_FLAG_MEDIA4     = (GST_MINI_OBJECT_FLAG_LAST << 8),
  GST_BUFFER_FLAG_LAST       = (GST_MINI_OBJECT_FLAG_LAST << 16)
} GstBufferFlag;

/**
 * GstBuffer:
 * @mini_object: the parent structure
 * @pool: pointer to the pool owner of the buffer
 * @timestamp: timestamp of the buffer, can be #GST_CLOCK_TIME_NONE when the
 *     timestamp is not known or relevant.
 * @duration: duration in time of the buffer data, can be #GST_CLOCK_TIME_NONE
 *     when the duration is not known or relevant.
 * @offset: a media specific offset for the buffer data.
 *     For video frames, this is the frame number of this buffer.
 *     For audio samples, this is the offset of the first sample in this buffer.
 *     For file data or compressed data this is the byte offset of the first
 *       byte in this buffer.
 * @offset_end: the last offset contained in this buffer. It has the same
 *     format as @offset.
 *
 * The structure of a #GstBuffer. Use the associated macros to access the public
 * variables.
 */
struct _GstBuffer {
  GstMiniObject          mini_object;

  /*< public >*/ /* with COW */
  GstBufferPool         *pool;

  /* timestamp */
  GstClockTime           timestamp;
  GstClockTime           duration;

  /* media specific offset */
  guint64                offset;
  guint64                offset_end;
};

/* allocation */
GstBuffer * gst_buffer_new                 (void);
GstBuffer * gst_buffer_new_allocate        (const GstAllocator * allocator, gsize maxsize, gsize align);
GstBuffer * gst_buffer_new_wrapped_full    (gpointer data, GFreeFunc free_func, gsize offset, gsize size);
GstBuffer * gst_buffer_new_wrapped         (gpointer data, gsize size);

/* memory blocks */
guint       gst_buffer_n_memory            (GstBuffer *buffer);
void        gst_buffer_take_memory         (GstBuffer *buffer, gint idx, GstMemory *mem);
GstMemory * gst_buffer_peek_memory         (GstBuffer *buffer, guint idx, GstMapFlags flags);
void        gst_buffer_remove_memory_range (GstBuffer *buffer, guint idx, guint length);

/**
 * gst_buffer_remove_memory:
 * @b: a #GstBuffer.
 * @i: an index
 *
 * Remove the memory block in @b at @i.
 */
#define     gst_buffer_remove_memory(b,i)  gst_buffer_remove_memory_range ((b), (i), 1)

gsize       gst_buffer_fill                (GstBuffer *buffer, gsize offset,
                                            gconstpointer src, gsize size);
gsize       gst_buffer_extract             (GstBuffer *buffer, gsize offset,
                                            gpointer dest, gsize size);
gint        gst_buffer_memcmp              (GstBuffer *buffer, gsize offset,
                                            gconstpointer mem, gsize size);
gsize       gst_buffer_memset              (GstBuffer *buffer, gsize offset,
                                            guint8 val, gsize size);

gsize       gst_buffer_get_sizes           (GstBuffer *buffer, gsize *offset, gsize *maxsize);
void        gst_buffer_resize              (GstBuffer *buffer, gssize offset, gsize size);

/**
 * gst_buffer_get_size:
 * @b: a #GstBuffer.
 *
 * Get the size of @b.
 */
#define     gst_buffer_get_size(b)         gst_buffer_get_sizes ((b), NULL, NULL)
/**
 * gst_buffer_set_size:
 * @b: a #GstBuffer.
 * @s: a new size
 *
 * Set the size of @b to @s. This will remove or trim the memory blocks
 * in the buffer.
 */
#define     gst_buffer_set_size(b,s)       gst_buffer_resize ((b), 0, (s))

/* getting memory */
gpointer    gst_buffer_map                 (GstBuffer *buffer, gsize *size, gsize *maxsize,
                                            GstMapFlags flags);
gboolean    gst_buffer_unmap               (GstBuffer *buffer, gpointer data, gsize size);

/* refcounting */
/**
 * gst_buffer_ref:
 * @buf: a #GstBuffer.
 *
 * Increases the refcount of the given buffer by one.
 *
 * Note that the refcount affects the writeability
 * of @buf and its metadata, see gst_buffer_is_writable() and
 * gst_buffer_is_metadata_writable(). It is
 * important to note that keeping additional references to
 * GstBuffer instances can potentially increase the number
 * of memcpy operations in a pipeline.
 *
 * Returns: (transfer full): @buf
 */
#ifdef _FOOL_GTK_DOC_
G_INLINE_FUNC GstBuffer * gst_buffer_ref (GstBuffer * buf);
#endif

static inline GstBuffer *
gst_buffer_ref (GstBuffer * buf)
{
  return (GstBuffer *) gst_mini_object_ref (GST_MINI_OBJECT_CAST (buf));
}

/**
 * gst_buffer_unref:
 * @buf: (transfer full): a #GstBuffer.
 *
 * Decreases the refcount of the buffer. If the refcount reaches 0, the buffer
 * will be freed. If GST_BUFFER_MALLOCDATA() is non-NULL, this pointer will
 * also be freed at this time.
 */
#ifdef _FOOL_GTK_DOC_
G_INLINE_FUNC void gst_buffer_unref (GstBuffer * buf);
#endif

static inline void
gst_buffer_unref (GstBuffer * buf)
{
  gst_mini_object_unref (GST_MINI_OBJECT_CAST (buf));
}

/* copy buffer */
/**
 * gst_buffer_copy:
 * @buf: a #GstBuffer.
 *
 * Create a copy of the given buffer. This will also make a newly allocated
 * copy of the data the source buffer contains.
 *
 * Returns: (transfer full): a new copy of @buf.
 */
#ifdef _FOOL_GTK_DOC_
G_INLINE_FUNC GstBuffer * gst_buffer_copy (const GstBuffer * buf);
#endif

static inline GstBuffer *
gst_buffer_copy (const GstBuffer * buf)
{
  return GST_BUFFER (gst_mini_object_copy (GST_MINI_OBJECT_CONST_CAST (buf)));
}


/**
 * GstBufferCopyFlags:
 * @GST_BUFFER_COPY_NONE: copy nothing
 * @GST_BUFFER_COPY_FLAGS: flag indicating that buffer flags should be copied
 * @GST_BUFFER_COPY_TIMESTAMPS: flag indicating that buffer timestamp, duration,
 * offset and offset_end should be copied
 * @GST_BUFFER_COPY_MEMORY: flag indicating that buffer memory should be copied
 * and appended to already existing memory
 * @GST_BUFFER_COPY_MERGE: flag indicating that buffer memory should be
 * merged
 *
 * A set of flags that can be provided to the gst_buffer_copy_into()
 * function to specify which items should be copied.
 */
typedef enum {
  GST_BUFFER_COPY_NONE           = 0,
  GST_BUFFER_COPY_FLAGS          = (1 << 0),
  GST_BUFFER_COPY_TIMESTAMPS     = (1 << 1),
  GST_BUFFER_COPY_MEMORY         = (1 << 2),
  GST_BUFFER_COPY_MERGE          = (1 << 3)
} GstBufferCopyFlags;

/**
 * GST_BUFFER_COPY_METADATA:
 *
 * Combination of all possible metadata fields that can be copied with
 * gst_buffer_copy_into().
 */
#define GST_BUFFER_COPY_METADATA       (GST_BUFFER_COPY_FLAGS | GST_BUFFER_COPY_TIMESTAMPS)

/**
 * GST_BUFFER_COPY_ALL:
 *
 * Combination of all possible fields that can be copied with
 * gst_buffer_copy_into().
 */
<<<<<<< HEAD
#define GST_BUFFER_COPY_ALL  (GST_BUFFER_COPY_METADATA | GST_BUFFER_COPY_MEMORY)
=======
#define GST_BUFFER_COPY_ALL ((GstBufferCopyFlags) (GST_BUFFER_COPY_FLAGS | GST_BUFFER_COPY_TIMESTAMPS | GST_BUFFER_COPY_CAPS))
>>>>>>> ec6e452f

/* copies memory or metadata into newly allocated buffer */
void            gst_buffer_copy_into            (GstBuffer *dest, GstBuffer *src,
                                                 GstBufferCopyFlags flags,
                                                 gsize offset, gsize size);

/**
 * gst_buffer_is_writable:
 * @buf: a #GstBuffer
 *
 * Tests if you can safely write data into a buffer's data array or validly
 * modify the caps and timestamp metadata. Metadata in a GstBuffer is always
 * writable, but it is only safe to change it when there is only one owner
 * of the buffer - ie, the refcount is 1.
 */
#define         gst_buffer_is_writable(buf)     gst_mini_object_is_writable (GST_MINI_OBJECT_CAST (buf))
/**
 * gst_buffer_make_writable:
 * @buf: (transfer full): a #GstBuffer
 *
 * Makes a writable buffer from the given buffer. If the source buffer is
 * already writable, this will simply return the same buffer. A copy will
 * otherwise be made using gst_buffer_copy().
 *
 * Returns: (transfer full): a writable buffer which may or may not be the
 *     same as @buf
 */
#define         gst_buffer_make_writable(buf)   GST_BUFFER_CAST (gst_mini_object_make_writable (GST_MINI_OBJECT_CAST (buf)))

/**
 * gst_buffer_replace:
 * @obuf: (inout) (transfer full): pointer to a pointer to a #GstBuffer to be
 *     replaced.
 * @nbuf: (transfer none) (allow-none): pointer to a #GstBuffer that will
 *     replace the buffer pointed to by @obuf.
 *
 * Modifies a pointer to a #GstBuffer to point to a different #GstBuffer. The
 * modification is done atomically (so this is useful for ensuring thread safety
 * in some cases), and the reference counts are updated appropriately (the old
 * buffer is unreffed, the new is reffed).
 *
 * Either @nbuf or the #GstBuffer pointed to by @obuf may be NULL.
 */
#define         gst_buffer_replace(obuf,nbuf) \
G_STMT_START {                                                                \
  GstBuffer **___obufaddr = (GstBuffer **)(obuf);         \
  gst_mini_object_replace ((GstMiniObject **)___obufaddr, \
      GST_MINI_OBJECT_CAST (nbuf));                       \
} G_STMT_END

/* creating a region */
GstBuffer*      gst_buffer_copy_region          (GstBuffer *parent, GstBufferCopyFlags flags,
                                                 gsize offset, gsize size);

/* span, two buffers, intelligently */
gboolean        gst_buffer_is_span_fast         (GstBuffer *buf1, GstBuffer *buf2);
GstBuffer*      gst_buffer_span                 (GstBuffer *buf1, gsize offset, GstBuffer *buf2, gsize size);

/* metadata */
#include <gst/gstmeta.h>

GstMeta *       gst_buffer_get_meta             (GstBuffer *buffer, const GstMetaInfo *info);
GstMeta *       gst_buffer_add_meta             (GstBuffer *buffer, const GstMetaInfo *info,
                                                 gpointer params);
gboolean        gst_buffer_remove_meta          (GstBuffer *buffer, GstMeta *meta);

GstMeta *       gst_buffer_iterate_meta         (GstBuffer *buffer, gpointer *state);

/**
 * gst_value_set_buffer:
 * @v: a #GValue to receive the data
 * @b: (transfer none): a #GstBuffer to assign to the GstValue
 *
 * Sets @b as the value of @v.  Caller retains reference to buffer.
 */
#define         gst_value_set_buffer(v,b)       g_value_set_boxed((v),(b))
/**
 * gst_value_take_buffer:
 * @v: a #GValue to receive the data
 * @b: (transfer full): a #GstBuffer to assign to the GstValue
 *
 * Sets @b as the value of @v.  Caller gives away reference to buffer.
 */
#define         gst_value_take_buffer(v,b)      g_value_take_boxed(v,(b))
/**
 * gst_value_get_buffer:
 * @v: a #GValue to query
 *
 * Receives a #GstBuffer as the value of @v. Does not return a reference to
 * the buffer, so the pointer is only valid for as long as the caller owns
 * a reference to @v.
 *
 * Returns: (transfer none): buffer
 */
#define         gst_value_get_buffer(v)         GST_BUFFER_CAST (g_value_get_boxed(v))

G_END_DECLS

#endif /* __GST_BUFFER_H__ */<|MERGE_RESOLUTION|>--- conflicted
+++ resolved
@@ -381,11 +381,7 @@
  * Combination of all possible fields that can be copied with
  * gst_buffer_copy_into().
  */
-<<<<<<< HEAD
-#define GST_BUFFER_COPY_ALL  (GST_BUFFER_COPY_METADATA | GST_BUFFER_COPY_MEMORY)
-=======
-#define GST_BUFFER_COPY_ALL ((GstBufferCopyFlags) (GST_BUFFER_COPY_FLAGS | GST_BUFFER_COPY_TIMESTAMPS | GST_BUFFER_COPY_CAPS))
->>>>>>> ec6e452f
+#define GST_BUFFER_COPY_ALL  ((GstBufferCopyFlags)(GST_BUFFER_COPY_METADATA | GST_BUFFER_COPY_MEMORY))
 
 /* copies memory or metadata into newly allocated buffer */
 void            gst_buffer_copy_into            (GstBuffer *dest, GstBuffer *src,
