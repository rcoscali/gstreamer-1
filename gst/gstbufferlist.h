--- conflicted
+++ resolved
@@ -155,16 +155,9 @@
 
 GType                    gst_buffer_list_get_type              (void);
 
-<<<<<<< HEAD
 /* allocation */
-GstBufferList *          gst_buffer_list_new                   (void);
-GstBufferList *          gst_buffer_list_new_sized             (guint size);
-=======
-/* iterator */
-GType                    gst_buffer_list_iterator_get_type     (void);
-GstBufferListIterator *  gst_buffer_list_iterate               (GstBufferList *list) G_GNUC_MALLOC;
-void                     gst_buffer_list_iterator_free         (GstBufferListIterator *it);
->>>>>>> 4d2cb748
+GstBufferList *          gst_buffer_list_new                   (void) G_GNUC_MALLOC;
+GstBufferList *          gst_buffer_list_new_sized             (guint size) G_GNUC_MALLOC;
 
 guint                    gst_buffer_list_length                (GstBufferList *list);
 
