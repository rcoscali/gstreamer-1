/* GStreamer
 * Copyright (C) 1999,2000 Erik Walthinsen <omega@cse.ogi.edu>
 *                    2000 Wim Taymans <wim.taymans@chello.be>
 *                    2005 Wim Taymans <wim@fluendo.com>
 *
 * gstquery.c: GstQueryType registration and Query parsing/creation
 *
 * This library is free software; you can redistribute it and/or
 * modify it under the terms of the GNU Library General Public
 * License as published by the Free Software Foundation; either
 * version 2 of the License, or (at your option) any later version.
 *
 * This library is distributed in the hope that it will be useful,
 * but WITHOUT ANY WARRANTY; without even the implied warranty of
 * MERCHANTABILITY or FITNESS FOR A PARTICULAR PURPOSE.  See the GNU
 * Library General Public License for more details.
 *
 * You should have received a copy of the GNU Library General Public
 * License along with this library; if not, write to the
 * Free Software Foundation, Inc., 59 Temple Place - Suite 330,
 * Boston, MA 02111-1307, USA.
 */

/**
 * SECTION:gstquery
 * @short_description: Provide functions to create queries, and to set and parse
 *                     values in them.
 * @see_also: #GstPad, #GstElement
 *
 * Queries can be performed on pads (gst_pad_query()) and elements
 * (gst_element_query()). Please note that some queries might need a running
 * pipeline to work.
 *
 * Queries can be created using the gst_query_new_*() functions.
 * Query values can be set using gst_query_set_*(), and parsed using
 * gst_query_parse_*() helpers.
 *
 * The following example shows how to query the duration of a pipeline:
 *
 * <example>
 *  <title>Query duration on a pipeline</title>
 *  <programlisting>
 *  GstQuery *query;
 *  gboolean res;
 *  query = gst_query_new_duration (GST_FORMAT_TIME);
 *  res = gst_element_query (pipeline, query);
 *  if (res) {
 *    gint64 duration;
 *    gst_query_parse_duration (query, NULL, &amp;duration);
 *    g_print ("duration = %"GST_TIME_FORMAT, GST_TIME_ARGS (duration));
 *  }
 *  else {
 *    g_print ("duration query failed...");
 *  }
 *  gst_query_unref (query);
 *  </programlisting>
 * </example>
 *
 * Last reviewed on 2012-03-29 (0.11.3)
 */


#include "gst_private.h"
#include "gstinfo.h"
#include "gstquery.h"
#include "gstvalue.h"
#include "gstenumtypes.h"
#include "gstquark.h"
#include "gsturi.h"
#include "gstbufferpool.h"

GST_DEBUG_CATEGORY_STATIC (gst_query_debug);
#define GST_CAT_DEFAULT gst_query_debug

<<<<<<< HEAD
static GType _gst_query_type = 0;

typedef struct
{
  GstQuery query;

  GstStructure *structure;
} GstQueryImpl;

#define GST_QUERY_STRUCTURE(q)  (((GstQueryImpl *)(q))->structure)


typedef struct
{
  const gint type;
  const gchar *name;
  GQuark quark;
} GstQueryQuarks;

static GstQueryQuarks query_quarks[] = {
  {GST_QUERY_UNKNOWN, "unknown", 0},
  {GST_QUERY_POSITION, "position", 0},
  {GST_QUERY_DURATION, "duration", 0},
  {GST_QUERY_LATENCY, "latency", 0},
  {GST_QUERY_JITTER, "jitter", 0},
  {GST_QUERY_RATE, "rate", 0},
  {GST_QUERY_SEEKING, "seeking", 0},
  {GST_QUERY_SEGMENT, "segment", 0},
  {GST_QUERY_CONVERT, "convert", 0},
  {GST_QUERY_FORMATS, "formats", 0},
  {GST_QUERY_BUFFERING, "buffering", 0},
  {GST_QUERY_CUSTOM, "custom", 0},
  {GST_QUERY_URI, "uri", 0},
  {GST_QUERY_ALLOCATION, "allocation", 0},
  {GST_QUERY_SCHEDULING, "scheduling", 0},
  {GST_QUERY_ACCEPT_CAPS, "accept-caps", 0},
  {GST_QUERY_CAPS, "caps", 0},
  {GST_QUERY_DRAIN, "drain", 0},

  {0, NULL, 0}
=======
static void gst_query_finalize (GstQuery * query);
static GstQuery *_gst_query_copy (GstQuery * query);

static GStaticMutex mutex = G_STATIC_MUTEX_INIT;
static GList *_gst_queries = NULL;
static GHashTable *_nick_to_query = NULL;
static GHashTable *_query_type_to_nick = NULL;
static guint32 _n_values = 1;   /* we start from 1 because 0 reserved for NONE */

static GstMiniObjectClass *parent_class = NULL;

static GstQueryTypeDefinition standard_definitions[] = {
  {GST_QUERY_POSITION, "position", "Current position", 0},
  {GST_QUERY_DURATION, "duration", "Total duration", 0},
  {GST_QUERY_LATENCY, "latency", "Latency", 0},
  {GST_QUERY_JITTER, "jitter", "Jitter", 0},
  {GST_QUERY_RATE, "rate", "Configured rate 1000000 = 1", 0},
  {GST_QUERY_SEEKING, "seeking", "Seeking capabilities and parameters", 0},
  {GST_QUERY_SEGMENT, "segment", "currently configured segment", 0},
  {GST_QUERY_CONVERT, "convert", "Converting between formats", 0},
  {GST_QUERY_FORMATS, "formats", "Supported formats for conversion", 0},
  {GST_QUERY_BUFFERING, "buffering", "Buffering status", 0},
  {GST_QUERY_CUSTOM, "custom", "Custom query", 0},
  {GST_QUERY_URI, "uri", "URI of the source or sink", 0},
  {GST_QUERY_TOC, "toc", "Full table of contents", 0},
  {GST_QUERY_NONE, NULL, NULL, 0}
>>>>>>> ea9cc8c8
};

GST_DEFINE_MINI_OBJECT_TYPE (GstQuery, gst_query);

void
_priv_gst_query_initialize (void)
{
  gint i;

  _gst_query_type = gst_query_get_type ();

  GST_DEBUG_CATEGORY_INIT (gst_query_debug, "query", 0, "query system");

  for (i = 0; query_quarks[i].name; i++) {
    query_quarks[i].quark = g_quark_from_static_string (query_quarks[i].name);
  }
}

/**
 * gst_query_type_get_name:
 * @type: the query type
 *
 * Get a printable name for the given query type. Do not modify or free.
 *
 * Returns: a reference to the static name of the query.
 */
const gchar *
gst_query_type_get_name (GstQueryType type)
{
  gint i;

  for (i = 0; query_quarks[i].name; i++) {
    if (type == query_quarks[i].type)
      return query_quarks[i].name;
  }
  return "unknown";
}

/**
 * gst_query_type_to_quark:
 * @type: the query type
 *
 * Get the unique quark for the given query type.
 *
 * Returns: the quark associated with the query type
 */
GQuark
gst_query_type_to_quark (GstQueryType type)
{
  gint i;

  for (i = 0; query_quarks[i].name; i++) {
    if (type == query_quarks[i].type)
      return query_quarks[i].quark;
  }
  return 0;
}

/**
 * gst_query_type_get_flags:
 * @type: a #GstQueryType
 *
 * Gets the #GstQueryTypeFlags associated with @type.
 *
 * Returns: a #GstQueryTypeFlags.
 */
GstQueryTypeFlags
gst_query_type_get_flags (GstQueryType type)
{
  GstQueryTypeFlags ret;

  ret = type & ((1 << GST_QUERY_NUM_SHIFT) - 1);

  return ret;
}

static void
_gst_query_free (GstQuery * query)
{
  GstStructure *s;

  g_return_if_fail (query != NULL);

  s = GST_QUERY_STRUCTURE (query);
  if (s) {
    gst_structure_set_parent_refcount (s, NULL);
    gst_structure_free (s);
  }

  g_slice_free1 (GST_MINI_OBJECT_SIZE (query), query);
}

static GstQuery *
_gst_query_copy (GstQuery * query)
{
  GstQuery *copy;
  GstStructure *s;

  s = GST_QUERY_STRUCTURE (query);
  if (s) {
    s = gst_structure_copy (s);
  }
  copy = gst_query_new_custom (query->type, s);

  return copy;
}

static void
gst_query_init (GstQueryImpl * query, gsize size, GstQueryType type)
{
  gst_mini_object_init (GST_MINI_OBJECT_CAST (query), _gst_query_type, size);

  query->query.mini_object.copy = (GstMiniObjectCopyFunction) _gst_query_copy;
  query->query.mini_object.free = (GstMiniObjectFreeFunction) _gst_query_free;

  GST_QUERY_TYPE (query) = type;
}

/**
 * gst_query_new_position:
 * @format: the default #GstFormat for the new query
 *
 * Constructs a new query stream position query object. Use gst_query_unref()
 * when done with it. A position query is used to query the current position
 * of playback in the streams, in some format.
 *
 * Free-function: gst_query_unref
 *
 * Returns: (transfer full): a new #GstQuery
 */
GstQuery *
gst_query_new_position (GstFormat format)
{
  GstQuery *query;
  GstStructure *structure;

  structure = gst_structure_new_id (GST_QUARK (QUERY_POSITION),
      GST_QUARK (FORMAT), GST_TYPE_FORMAT, format,
      GST_QUARK (CURRENT), G_TYPE_INT64, G_GINT64_CONSTANT (-1), NULL);

  query = gst_query_new_custom (GST_QUERY_POSITION, structure);

  return query;
}

/**
 * gst_query_set_position:
 * @query: a #GstQuery with query type GST_QUERY_POSITION
 * @format: the requested #GstFormat
 * @cur: the position to set
 *
 * Answer a position query by setting the requested value in the given format.
 */
void
gst_query_set_position (GstQuery * query, GstFormat format, gint64 cur)
{
  GstStructure *s;

  g_return_if_fail (GST_QUERY_TYPE (query) == GST_QUERY_POSITION);

  s = GST_QUERY_STRUCTURE (query);
  g_return_if_fail (format == g_value_get_enum (gst_structure_id_get_value (s,
              GST_QUARK (FORMAT))));

  gst_structure_id_set (s,
      GST_QUARK (FORMAT), GST_TYPE_FORMAT, format,
      GST_QUARK (CURRENT), G_TYPE_INT64, cur, NULL);
}

/**
 * gst_query_parse_position:
 * @query: a #GstQuery
 * @format: (out) (allow-none): the storage for the #GstFormat of the
 *     position values (may be NULL)
 * @cur: (out) (allow-none): the storage for the current position (may be NULL)
 *
 * Parse a position query, writing the format into @format, and the position
 * into @cur, if the respective parameters are non-NULL.
 */
void
gst_query_parse_position (GstQuery * query, GstFormat * format, gint64 * cur)
{
  GstStructure *structure;

  g_return_if_fail (GST_QUERY_TYPE (query) == GST_QUERY_POSITION);

  structure = GST_QUERY_STRUCTURE (query);
  if (format)
    *format =
        (GstFormat) g_value_get_enum (gst_structure_id_get_value (structure,
            GST_QUARK (FORMAT)));
  if (cur)
    *cur = g_value_get_int64 (gst_structure_id_get_value (structure,
            GST_QUARK (CURRENT)));
}


/**
 * gst_query_new_duration:
 * @format: the #GstFormat for this duration query
 *
 * Constructs a new stream duration query object to query in the given format.
 * Use gst_query_unref() when done with it. A duration query will give the
 * total length of the stream.
 *
 * Free-function: gst_query_unref
 *
 * Returns: (transfer full): a new #GstQuery
 */
GstQuery *
gst_query_new_duration (GstFormat format)
{
  GstQuery *query;
  GstStructure *structure;

  structure = gst_structure_new_id (GST_QUARK (QUERY_DURATION),
      GST_QUARK (FORMAT), GST_TYPE_FORMAT, format,
      GST_QUARK (DURATION), G_TYPE_INT64, G_GINT64_CONSTANT (-1), NULL);

  query = gst_query_new_custom (GST_QUERY_DURATION, structure);

  return query;
}

/**
 * gst_query_set_duration:
 * @query: a #GstQuery
 * @format: the #GstFormat for the duration
 * @duration: the duration of the stream
 *
 * Answer a duration query by setting the requested value in the given format.
 */
void
gst_query_set_duration (GstQuery * query, GstFormat format, gint64 duration)
{
  GstStructure *s;

  g_return_if_fail (GST_QUERY_TYPE (query) == GST_QUERY_DURATION);

  s = GST_QUERY_STRUCTURE (query);
  g_return_if_fail (format == g_value_get_enum (gst_structure_id_get_value (s,
              GST_QUARK (FORMAT))));
  gst_structure_id_set (s, GST_QUARK (FORMAT), GST_TYPE_FORMAT, format,
      GST_QUARK (DURATION), G_TYPE_INT64, duration, NULL);
}

/**
 * gst_query_parse_duration:
 * @query: a #GstQuery
 * @format: (out) (allow-none): the storage for the #GstFormat of the duration
 *     value, or NULL.
 * @duration: (out) (allow-none): the storage for the total duration, or NULL.
 *
 * Parse a duration query answer. Write the format of the duration into @format,
 * and the value into @duration, if the respective variables are non-NULL.
 */
void
gst_query_parse_duration (GstQuery * query, GstFormat * format,
    gint64 * duration)
{
  GstStructure *structure;

  g_return_if_fail (GST_QUERY_TYPE (query) == GST_QUERY_DURATION);

  structure = GST_QUERY_STRUCTURE (query);
  if (format)
    *format =
        (GstFormat) g_value_get_enum (gst_structure_id_get_value (structure,
            GST_QUARK (FORMAT)));
  if (duration)
    *duration = g_value_get_int64 (gst_structure_id_get_value (structure,
            GST_QUARK (DURATION)));
}

/**
 * gst_query_new_latency:
 *
 * Constructs a new latency query object.
 * Use gst_query_unref() when done with it. A latency query is usually performed
 * by sinks to compensate for additional latency introduced by elements in the
 * pipeline.
 *
 * Free-function: gst_query_unref
 *
 * Returns: (transfer full): a #GstQuery
 *
 * Since: 0.10.12
 */
GstQuery *
gst_query_new_latency (void)
{
  GstQuery *query;
  GstStructure *structure;

  structure = gst_structure_new_id (GST_QUARK (QUERY_LATENCY),
      GST_QUARK (LIVE), G_TYPE_BOOLEAN, FALSE,
      GST_QUARK (MIN_LATENCY), G_TYPE_UINT64, G_GUINT64_CONSTANT (0),
      GST_QUARK (MAX_LATENCY), G_TYPE_UINT64, G_GUINT64_CONSTANT (-1), NULL);

  query = gst_query_new_custom (GST_QUERY_LATENCY, structure);

  return query;
}

/**
 * gst_query_set_latency:
 * @query: a #GstQuery
 * @live: if there is a live element upstream
 * @min_latency: the minimal latency of the upstream elements
 * @max_latency: the maximal latency of the upstream elements
 *
 * Answer a latency query by setting the requested values in the given format.
 *
 * Since: 0.10.12
 */
void
gst_query_set_latency (GstQuery * query, gboolean live,
    GstClockTime min_latency, GstClockTime max_latency)
{
  GstStructure *structure;

  g_return_if_fail (GST_QUERY_TYPE (query) == GST_QUERY_LATENCY);

  structure = GST_QUERY_STRUCTURE (query);
  gst_structure_id_set (structure,
      GST_QUARK (LIVE), G_TYPE_BOOLEAN, live,
      GST_QUARK (MIN_LATENCY), G_TYPE_UINT64, min_latency,
      GST_QUARK (MAX_LATENCY), G_TYPE_UINT64, max_latency, NULL);
}

/**
 * gst_query_parse_latency:
 * @query: a #GstQuery
 * @live: (out) (allow-none): storage for live or NULL
 * @min_latency: (out) (allow-none): the storage for the min latency or NULL
 * @max_latency: (out) (allow-none): the storage for the max latency or NULL
 *
 * Parse a latency query answer.
 *
 * Since: 0.10.12
 */
void
gst_query_parse_latency (GstQuery * query, gboolean * live,
    GstClockTime * min_latency, GstClockTime * max_latency)
{
  GstStructure *structure;

  g_return_if_fail (GST_QUERY_TYPE (query) == GST_QUERY_LATENCY);

  structure = GST_QUERY_STRUCTURE (query);
  if (live)
    *live =
        g_value_get_boolean (gst_structure_id_get_value (structure,
            GST_QUARK (LIVE)));
  if (min_latency)
    *min_latency = g_value_get_uint64 (gst_structure_id_get_value (structure,
            GST_QUARK (MIN_LATENCY)));
  if (max_latency)
    *max_latency = g_value_get_uint64 (gst_structure_id_get_value (structure,
            GST_QUARK (MAX_LATENCY)));
}

/**
 * gst_query_new_convert:
 * @src_format: the source #GstFormat for the new query
 * @value: the value to convert
 * @dest_format: the target #GstFormat
 *
 * Constructs a new convert query object. Use gst_query_unref()
 * when done with it. A convert query is used to ask for a conversion between
 * one format and another.
 *
 * Free-function: gst_query_unref
 *
 * Returns: (transfer full): a #GstQuery
 */
GstQuery *
gst_query_new_convert (GstFormat src_format, gint64 value,
    GstFormat dest_format)
{
  GstQuery *query;
  GstStructure *structure;

  structure = gst_structure_new_id (GST_QUARK (QUERY_CONVERT),
      GST_QUARK (SRC_FORMAT), GST_TYPE_FORMAT, src_format,
      GST_QUARK (SRC_VALUE), G_TYPE_INT64, value,
      GST_QUARK (DEST_FORMAT), GST_TYPE_FORMAT, dest_format,
      GST_QUARK (DEST_VALUE), G_TYPE_INT64, G_GINT64_CONSTANT (-1), NULL);

  query = gst_query_new_custom (GST_QUERY_CONVERT, structure);

  return query;
}

/**
 * gst_query_set_convert:
 * @query: a #GstQuery
 * @src_format: the source #GstFormat
 * @src_value: the source value
 * @dest_format: the destination #GstFormat
 * @dest_value: the destination value
 *
 * Answer a convert query by setting the requested values.
 */
void
gst_query_set_convert (GstQuery * query, GstFormat src_format, gint64 src_value,
    GstFormat dest_format, gint64 dest_value)
{
  GstStructure *structure;

  g_return_if_fail (GST_QUERY_TYPE (query) == GST_QUERY_CONVERT);

  structure = GST_QUERY_STRUCTURE (query);
  gst_structure_id_set (structure,
      GST_QUARK (SRC_FORMAT), GST_TYPE_FORMAT, src_format,
      GST_QUARK (SRC_VALUE), G_TYPE_INT64, src_value,
      GST_QUARK (DEST_FORMAT), GST_TYPE_FORMAT, dest_format,
      GST_QUARK (DEST_VALUE), G_TYPE_INT64, dest_value, NULL);
}

/**
 * gst_query_parse_convert:
 * @query: a #GstQuery
 * @src_format: (out) (allow-none): the storage for the #GstFormat of the
 *     source value, or NULL
 * @src_value: (out) (allow-none): the storage for the source value, or NULL
 * @dest_format: (out) (allow-none): the storage for the #GstFormat of the
 *     destination value, or NULL
 * @dest_value: (out) (allow-none): the storage for the destination value,
 *     or NULL
 *
 * Parse a convert query answer. Any of @src_format, @src_value, @dest_format,
 * and @dest_value may be NULL, in which case that value is omitted.
 */
void
gst_query_parse_convert (GstQuery * query, GstFormat * src_format,
    gint64 * src_value, GstFormat * dest_format, gint64 * dest_value)
{
  GstStructure *structure;

  g_return_if_fail (GST_QUERY_TYPE (query) == GST_QUERY_CONVERT);

  structure = GST_QUERY_STRUCTURE (query);
  if (src_format)
    *src_format =
        (GstFormat) g_value_get_enum (gst_structure_id_get_value (structure,
            GST_QUARK (SRC_FORMAT)));
  if (src_value)
    *src_value = g_value_get_int64 (gst_structure_id_get_value (structure,
            GST_QUARK (SRC_VALUE)));
  if (dest_format)
    *dest_format =
        (GstFormat) g_value_get_enum (gst_structure_id_get_value (structure,
            GST_QUARK (DEST_FORMAT)));
  if (dest_value)
    *dest_value = g_value_get_int64 (gst_structure_id_get_value (structure,
            GST_QUARK (DEST_VALUE)));
}

/**
 * gst_query_new_segment:
 * @format: the #GstFormat for the new query
 *
 * Constructs a new segment query object. Use gst_query_unref()
 * when done with it. A segment query is used to discover information about the
 * currently configured segment for playback.
 *
 * Free-function: gst_query_unref
 *
 * Returns: (transfer full): a new #GstQuery
 */
GstQuery *
gst_query_new_segment (GstFormat format)
{
  GstQuery *query;
  GstStructure *structure;

  structure = gst_structure_new_id (GST_QUARK (QUERY_SEGMENT),
      GST_QUARK (RATE), G_TYPE_DOUBLE, (gdouble) 0.0,
      GST_QUARK (FORMAT), GST_TYPE_FORMAT, format,
      GST_QUARK (START_VALUE), G_TYPE_INT64, G_GINT64_CONSTANT (-1),
      GST_QUARK (STOP_VALUE), G_TYPE_INT64, G_GINT64_CONSTANT (-1), NULL);

  query = gst_query_new_custom (GST_QUERY_SEGMENT, structure);

  return query;
}

/**
 * gst_query_set_segment:
 * @query: a #GstQuery
 * @rate: the rate of the segment
 * @format: the #GstFormat of the segment values (@start_value and @stop_value)
 * @start_value: the start value
 * @stop_value: the stop value
 *
 * Answer a segment query by setting the requested values. The normal
 * playback segment of a pipeline is 0 to duration at the default rate of
 * 1.0. If a seek was performed on the pipeline to play a different
 * segment, this query will return the range specified in the last seek.
 *
 * @start_value and @stop_value will respectively contain the configured
 * playback range start and stop values expressed in @format.
 * The values are always between 0 and the duration of the media and
 * @start_value <= @stop_value. @rate will contain the playback rate. For
 * negative rates, playback will actually happen from @stop_value to
 * @start_value.
 */
void
gst_query_set_segment (GstQuery * query, gdouble rate, GstFormat format,
    gint64 start_value, gint64 stop_value)
{
  GstStructure *structure;

  g_return_if_fail (GST_QUERY_TYPE (query) == GST_QUERY_SEGMENT);

  structure = GST_QUERY_STRUCTURE (query);
  gst_structure_id_set (structure,
      GST_QUARK (RATE), G_TYPE_DOUBLE, rate,
      GST_QUARK (FORMAT), GST_TYPE_FORMAT, format,
      GST_QUARK (START_VALUE), G_TYPE_INT64, start_value,
      GST_QUARK (STOP_VALUE), G_TYPE_INT64, stop_value, NULL);
}

/**
 * gst_query_parse_segment:
 * @query: a #GstQuery
 * @rate: (out) (allow-none): the storage for the rate of the segment, or NULL
 * @format: (out) (allow-none): the storage for the #GstFormat of the values,
 *     or NULL
 * @start_value: (out) (allow-none): the storage for the start value, or NULL
 * @stop_value: (out) (allow-none): the storage for the stop value, or NULL
 *
 * Parse a segment query answer. Any of @rate, @format, @start_value, and
 * @stop_value may be NULL, which will cause this value to be omitted.
 *
 * See gst_query_set_segment() for an explanation of the function arguments.
 */
void
gst_query_parse_segment (GstQuery * query, gdouble * rate, GstFormat * format,
    gint64 * start_value, gint64 * stop_value)
{
  GstStructure *structure;

  g_return_if_fail (GST_QUERY_TYPE (query) == GST_QUERY_SEGMENT);

  structure = GST_QUERY_STRUCTURE (query);
  if (rate)
    *rate = g_value_get_double (gst_structure_id_get_value (structure,
            GST_QUARK (RATE)));
  if (format)
    *format =
        (GstFormat) g_value_get_enum (gst_structure_id_get_value (structure,
            GST_QUARK (FORMAT)));
  if (start_value)
    *start_value = g_value_get_int64 (gst_structure_id_get_value (structure,
            GST_QUARK (START_VALUE)));
  if (stop_value)
    *stop_value = g_value_get_int64 (gst_structure_id_get_value (structure,
            GST_QUARK (STOP_VALUE)));
}

/**
 * gst_query_new_custom:
 * @type: the query type
 * @structure: a structure for the query
 *
 * Constructs a new custom query object. Use gst_query_unref()
 * when done with it.
 *
 * Free-function: gst_query_unref
 *
 * Returns: (transfer full): a new #GstQuery
 */
GstQuery *
gst_query_new_custom (GstQueryType type, GstStructure * structure)
{
  GstQueryImpl *query;

  query = g_slice_new0 (GstQueryImpl);

  GST_DEBUG ("creating new query %p %s", query, gst_query_type_get_name (type));

  if (structure) {
    /* structure must not have a parent */
    if (!gst_structure_set_parent_refcount (structure,
            &query->query.mini_object.refcount))
      goto had_parent;
  }
  gst_query_init (query, sizeof (GstQueryImpl), type);

  GST_QUERY_STRUCTURE (query) = structure;

  return GST_QUERY_CAST (query);

  /* ERRORS */
had_parent:
  {
    g_slice_free1 (GST_MINI_OBJECT_SIZE (query), query);
    g_warning ("structure is already owned by another object");
    return NULL;
  }
}

/**
 * gst_query_get_structure:
 * @query: a #GstQuery
 *
 * Get the structure of a query.
 *
 * Returns: (transfer none): the #GstStructure of the query. The structure is
 *     still owned by the query and will therefore be freed when the query
 *     is unreffed.
 */
const GstStructure *
gst_query_get_structure (GstQuery * query)
{
  g_return_val_if_fail (GST_IS_QUERY (query), NULL);

  return GST_QUERY_STRUCTURE (query);
}

/**
 * gst_query_writable_structure:
 * @query: a #GstQuery
 *
 * Get the structure of a query. This method should be called with a writable
 * @query so that the returned structure is guranteed to be writable.
 *
 * Returns: (transfer none): the #GstStructure of the query. The structure is
 *     still owned by the query and will therefore be freed when the query
 *     is unreffed.
 */
GstStructure *
gst_query_writable_structure (GstQuery * query)
{
  g_return_val_if_fail (GST_IS_QUERY (query), NULL);
  g_return_val_if_fail (gst_query_is_writable (query), NULL);

  return GST_QUERY_STRUCTURE (query);
}

/**
 * gst_query_new_seeking:
 * @format: the default #GstFormat for the new query
 *
 * Constructs a new query object for querying seeking properties of
 * the stream.
 *
 * Free-function: gst_query_unref
 *
 * Returns: (transfer full): a new #GstQuery
 */
GstQuery *
gst_query_new_seeking (GstFormat format)
{
  GstQuery *query;
  GstStructure *structure;

  structure = gst_structure_new_id (GST_QUARK (QUERY_SEEKING),
      GST_QUARK (FORMAT), GST_TYPE_FORMAT, format,
      GST_QUARK (SEEKABLE), G_TYPE_BOOLEAN, FALSE,
      GST_QUARK (SEGMENT_START), G_TYPE_INT64, G_GINT64_CONSTANT (-1),
      GST_QUARK (SEGMENT_END), G_TYPE_INT64, G_GINT64_CONSTANT (-1), NULL);

  query = gst_query_new_custom (GST_QUERY_SEEKING, structure);

  return query;
}

/**
 * gst_query_set_seeking:
 * @query: a #GstQuery
 * @format: the format to set for the @segment_start and @segment_end values
 * @seekable: the seekable flag to set
 * @segment_start: the segment_start to set
 * @segment_end: the segment_end to set
 *
 * Set the seeking query result fields in @query.
 */
void
gst_query_set_seeking (GstQuery * query, GstFormat format,
    gboolean seekable, gint64 segment_start, gint64 segment_end)
{
  GstStructure *structure;

  g_return_if_fail (GST_QUERY_TYPE (query) == GST_QUERY_SEEKING);
  g_return_if_fail (gst_query_is_writable (query));

  structure = GST_QUERY_STRUCTURE (query);
  gst_structure_id_set (structure,
      GST_QUARK (FORMAT), GST_TYPE_FORMAT, format,
      GST_QUARK (SEEKABLE), G_TYPE_BOOLEAN, seekable,
      GST_QUARK (SEGMENT_START), G_TYPE_INT64, segment_start,
      GST_QUARK (SEGMENT_END), G_TYPE_INT64, segment_end, NULL);
}

/**
 * gst_query_parse_seeking:
 * @query: a GST_QUERY_SEEKING type query #GstQuery
 * @format: (out) (allow-none): the format to set for the @segment_start
 *     and @segment_end values, or NULL
 * @seekable: (out) (allow-none): the seekable flag to set, or NULL
 * @segment_start: (out) (allow-none): the segment_start to set, or NULL
 * @segment_end: (out) (allow-none): the segment_end to set, or NULL
 *
 * Parse a seeking query, writing the format into @format, and
 * other results into the passed parameters, if the respective parameters
 * are non-NULL
 */
void
gst_query_parse_seeking (GstQuery * query, GstFormat * format,
    gboolean * seekable, gint64 * segment_start, gint64 * segment_end)
{
  GstStructure *structure;

  g_return_if_fail (GST_QUERY_TYPE (query) == GST_QUERY_SEEKING);

  structure = GST_QUERY_STRUCTURE (query);
  if (format)
    *format =
        (GstFormat) g_value_get_enum (gst_structure_id_get_value (structure,
            GST_QUARK (FORMAT)));
  if (seekable)
    *seekable = g_value_get_boolean (gst_structure_id_get_value (structure,
            GST_QUARK (SEEKABLE)));
  if (segment_start)
    *segment_start = g_value_get_int64 (gst_structure_id_get_value (structure,
            GST_QUARK (SEGMENT_START)));
  if (segment_end)
    *segment_end = g_value_get_int64 (gst_structure_id_get_value (structure,
            GST_QUARK (SEGMENT_END)));
}

static GArray *
ensure_array (GstStructure * s, GQuark quark, gsize element_size,
    GDestroyNotify clear_func)
{
  GArray *array;
  const GValue *value;

  value = gst_structure_id_get_value (s, quark);
  if (value) {
    array = (GArray *) g_value_get_boxed (value);
  } else {
    GValue new_array_val = { 0, };

    array = g_array_new (FALSE, TRUE, element_size);
    if (clear_func)
      g_array_set_clear_func (array, clear_func);

    g_value_init (&new_array_val, G_TYPE_ARRAY);
    g_value_take_boxed (&new_array_val, array);

    gst_structure_id_take_value (s, quark, &new_array_val);
  }
  return array;
}

/**
 * gst_query_new_formats:
 *
 * Constructs a new query object for querying formats of
 * the stream.
 *
 * Free-function: gst_query_unref
 *
 * Returns: (transfer full): a new #GstQuery
 *
 * Since: 0.10.4
 */
GstQuery *
gst_query_new_formats (void)
{
  GstQuery *query;
  GstStructure *structure;

  structure = gst_structure_new_id_empty (GST_QUARK (QUERY_FORMATS));
  query = gst_query_new_custom (GST_QUERY_FORMATS, structure);

  return query;
}

static void
gst_query_list_add_format (GValue * list, GstFormat format)
{
  GValue item = { 0, };

  g_value_init (&item, GST_TYPE_FORMAT);
  g_value_set_enum (&item, format);
  gst_value_list_append_value (list, &item);
  g_value_unset (&item);
}

/**
 * gst_query_set_formats:
 * @query: a #GstQuery
 * @n_formats: the number of formats to set.
 * @...: A number of @GstFormats equal to @n_formats.
 *
 * Set the formats query result fields in @query. The number of formats passed
 * must be equal to @n_formats.
 */
void
gst_query_set_formats (GstQuery * query, gint n_formats, ...)
{
  va_list ap;
  GValue list = { 0, };
  gint i;
  GstStructure *structure;

  g_return_if_fail (GST_QUERY_TYPE (query) == GST_QUERY_FORMATS);
  g_return_if_fail (gst_query_is_writable (query));

  g_value_init (&list, GST_TYPE_LIST);

  va_start (ap, n_formats);
  for (i = 0; i < n_formats; i++) {
    gst_query_list_add_format (&list, va_arg (ap, GstFormat));
  }
  va_end (ap);

  structure = GST_QUERY_STRUCTURE (query);
  gst_structure_set_value (structure, "formats", &list);

  g_value_unset (&list);

}

/**
 * gst_query_set_formatsv:
 * @query: a #GstQuery
 * @n_formats: the number of formats to set.
 * @formats: (in) (array length=n_formats): an array containing @n_formats
 *     @GstFormat values.
 *
 * Set the formats query result fields in @query. The number of formats passed
 * in the @formats array must be equal to @n_formats.
 *
 * Since: 0.10.4
 */
void
gst_query_set_formatsv (GstQuery * query, gint n_formats,
    const GstFormat * formats)
{
  GValue list = { 0, };
  gint i;
  GstStructure *structure;

  g_return_if_fail (GST_QUERY_TYPE (query) == GST_QUERY_FORMATS);
  g_return_if_fail (gst_query_is_writable (query));

  g_value_init (&list, GST_TYPE_LIST);
  for (i = 0; i < n_formats; i++) {
    gst_query_list_add_format (&list, formats[i]);
  }
  structure = GST_QUERY_STRUCTURE (query);
  gst_structure_set_value (structure, "formats", &list);

  g_value_unset (&list);
}

/**
 * gst_query_parse_n_formats:
 * @query: a #GstQuery
 * @n_formats: (out) (allow-none): the number of formats in this query.
 *
 * Parse the number of formats in the formats @query.
 *
 * Since: 0.10.4
 */
void
gst_query_parse_n_formats (GstQuery * query, guint * n_formats)
{
  GstStructure *structure;

  g_return_if_fail (GST_QUERY_TYPE (query) == GST_QUERY_FORMATS);

  if (n_formats) {
    const GValue *list;

    structure = GST_QUERY_STRUCTURE (query);
    list = gst_structure_get_value (structure, "formats");
    if (list == NULL)
      *n_formats = 0;
    else
      *n_formats = gst_value_list_get_size (list);
  }
}

/**
 * gst_query_parse_nth_format:
 * @query: a #GstQuery
 * @nth: (out): the nth format to retrieve.
 * @format: (out) (allow-none): a pointer to store the nth format
 *
 * Parse the format query and retrieve the @nth format from it into
 * @format. If the list contains less elements than @nth, @format will be
 * set to GST_FORMAT_UNDEFINED.
 */
void
gst_query_parse_nth_format (GstQuery * query, guint nth, GstFormat * format)
{
  GstStructure *structure;

  g_return_if_fail (GST_QUERY_TYPE (query) == GST_QUERY_FORMATS);

  if (format) {
    const GValue *list;

    structure = GST_QUERY_STRUCTURE (query);
    list = gst_structure_get_value (structure, "formats");
    if (list == NULL) {
      *format = GST_FORMAT_UNDEFINED;
    } else {
      if (nth < gst_value_list_get_size (list)) {
        *format =
            (GstFormat) g_value_get_enum (gst_value_list_get_value (list, nth));
      } else
        *format = GST_FORMAT_UNDEFINED;
    }
  }
}

/**
 * gst_query_new_buffering:
 * @format: the default #GstFormat for the new query
 *
 * Constructs a new query object for querying the buffering status of
 * a stream.
 *
 * Free-function: gst_query_unref
 *
 * Returns: (transfer full): a new #GstQuery
 *
 * Since: 0.10.20
 */
GstQuery *
gst_query_new_buffering (GstFormat format)
{
  GstQuery *query;
  GstStructure *structure;

  /* by default, we configure the answer as no buffering with a 100% buffering
   * progress */
  structure = gst_structure_new_id (GST_QUARK (QUERY_BUFFERING),
      GST_QUARK (BUSY), G_TYPE_BOOLEAN, FALSE,
      GST_QUARK (BUFFER_PERCENT), G_TYPE_INT, 100,
      GST_QUARK (BUFFERING_MODE), GST_TYPE_BUFFERING_MODE, GST_BUFFERING_STREAM,
      GST_QUARK (AVG_IN_RATE), G_TYPE_INT, -1,
      GST_QUARK (AVG_OUT_RATE), G_TYPE_INT, -1,
      GST_QUARK (BUFFERING_LEFT), G_TYPE_INT64, G_GINT64_CONSTANT (0),
      GST_QUARK (ESTIMATED_TOTAL), G_TYPE_INT64, G_GINT64_CONSTANT (-1),
      GST_QUARK (FORMAT), GST_TYPE_FORMAT, format,
      GST_QUARK (START_VALUE), G_TYPE_INT64, G_GINT64_CONSTANT (-1),
      GST_QUARK (STOP_VALUE), G_TYPE_INT64, G_GINT64_CONSTANT (-1), NULL);

  query = gst_query_new_custom (GST_QUERY_BUFFERING, structure);

  return query;
}

/**
 * gst_query_set_buffering_percent:
 * @query: A valid #GstQuery of type GST_QUERY_BUFFERING.
 * @busy: if buffering is busy
 * @percent: a buffering percent
 *
 * Set the percentage of buffered data. This is a value between 0 and 100.
 * The @busy indicator is %TRUE when the buffering is in progress.
 *
 * Since: 0.10.20
 */
void
gst_query_set_buffering_percent (GstQuery * query, gboolean busy, gint percent)
{
  GstStructure *structure;

  g_return_if_fail (GST_QUERY_TYPE (query) == GST_QUERY_BUFFERING);
  g_return_if_fail (gst_query_is_writable (query));
  g_return_if_fail (percent >= 0 && percent <= 100);

  structure = GST_QUERY_STRUCTURE (query);
  gst_structure_id_set (structure,
      GST_QUARK (BUSY), G_TYPE_BOOLEAN, busy,
      GST_QUARK (BUFFER_PERCENT), G_TYPE_INT, percent, NULL);
}

/**
 * gst_query_parse_buffering_percent:
 * @query: A valid #GstQuery of type GST_QUERY_BUFFERING.
 * @busy: (out) (allow-none): if buffering is busy, or NULL
 * @percent: (out) (allow-none): a buffering percent, or NULL
 *
 * Get the percentage of buffered data. This is a value between 0 and 100.
 * The @busy indicator is %TRUE when the buffering is in progress.
 *
 * Since: 0.10.20
 */
void
gst_query_parse_buffering_percent (GstQuery * query, gboolean * busy,
    gint * percent)
{
  GstStructure *structure;

  g_return_if_fail (GST_QUERY_TYPE (query) == GST_QUERY_BUFFERING);

  structure = GST_QUERY_STRUCTURE (query);
  if (busy)
    *busy = g_value_get_boolean (gst_structure_id_get_value (structure,
            GST_QUARK (BUSY)));
  if (percent)
    *percent = g_value_get_int (gst_structure_id_get_value (structure,
            GST_QUARK (BUFFER_PERCENT)));
}

/**
 * gst_query_set_buffering_stats:
 * @query: A valid #GstQuery of type GST_QUERY_BUFFERING.
 * @mode: a buffering mode
 * @avg_in: the average input rate
 * @avg_out: the average output rate
 * @buffering_left: amount of buffering time left
 *
 * Configures the buffering stats values in @query.
 *
 * Since: 0.10.20
 */
void
gst_query_set_buffering_stats (GstQuery * query, GstBufferingMode mode,
    gint avg_in, gint avg_out, gint64 buffering_left)
{
  GstStructure *structure;

  g_return_if_fail (GST_QUERY_TYPE (query) == GST_QUERY_BUFFERING);
  g_return_if_fail (gst_query_is_writable (query));

  structure = GST_QUERY_STRUCTURE (query);
  gst_structure_id_set (structure,
      GST_QUARK (BUFFERING_MODE), GST_TYPE_BUFFERING_MODE, mode,
      GST_QUARK (AVG_IN_RATE), G_TYPE_INT, avg_in,
      GST_QUARK (AVG_OUT_RATE), G_TYPE_INT, avg_out,
      GST_QUARK (BUFFERING_LEFT), G_TYPE_INT64, buffering_left, NULL);
}

/**
 * gst_query_parse_buffering_stats:
 * @query: A valid #GstQuery of type GST_QUERY_BUFFERING.
 * @mode: (out) (allow-none): a buffering mode, or NULL
 * @avg_in: (out) (allow-none): the average input rate, or NULL
 * @avg_out: (out) (allow-none): the average output rat, or NULLe
 * @buffering_left: (out) (allow-none): amount of buffering time left, or NULL
 *
 * Extracts the buffering stats values from @query.
 *
 * Since: 0.10.20
 */
void
gst_query_parse_buffering_stats (GstQuery * query,
    GstBufferingMode * mode, gint * avg_in, gint * avg_out,
    gint64 * buffering_left)
{
  GstStructure *structure;

  g_return_if_fail (GST_QUERY_TYPE (query) == GST_QUERY_BUFFERING);

  structure = GST_QUERY_STRUCTURE (query);
  if (mode)
    *mode = (GstBufferingMode)
        g_value_get_enum (gst_structure_id_get_value (structure,
            GST_QUARK (BUFFERING_MODE)));
  if (avg_in)
    *avg_in = g_value_get_int (gst_structure_id_get_value (structure,
            GST_QUARK (AVG_IN_RATE)));
  if (avg_out)
    *avg_out = g_value_get_int (gst_structure_id_get_value (structure,
            GST_QUARK (AVG_OUT_RATE)));
  if (buffering_left)
    *buffering_left =
        g_value_get_int64 (gst_structure_id_get_value (structure,
            GST_QUARK (BUFFERING_LEFT)));
}

/**
 * gst_query_set_buffering_range:
 * @query: a #GstQuery
 * @format: the format to set for the @start and @stop values
 * @start: the start to set
 * @stop: the stop to set
 * @estimated_total: estimated total amount of download time
 *
 * Set the available query result fields in @query.
 *
 * Since: 0.10.20
 */
void
gst_query_set_buffering_range (GstQuery * query, GstFormat format,
    gint64 start, gint64 stop, gint64 estimated_total)
{
  GstStructure *structure;

  g_return_if_fail (GST_QUERY_TYPE (query) == GST_QUERY_BUFFERING);
  g_return_if_fail (gst_query_is_writable (query));

  structure = GST_QUERY_STRUCTURE (query);
  gst_structure_id_set (structure,
      GST_QUARK (FORMAT), GST_TYPE_FORMAT, format,
      GST_QUARK (START_VALUE), G_TYPE_INT64, start,
      GST_QUARK (STOP_VALUE), G_TYPE_INT64, stop,
      GST_QUARK (ESTIMATED_TOTAL), G_TYPE_INT64, estimated_total, NULL);
}

/**
 * gst_query_parse_buffering_range:
 * @query: a GST_QUERY_BUFFERING type query #GstQuery
 * @format: (out) (allow-none): the format to set for the @segment_start
 *     and @segment_end values, or NULL
 * @start: (out) (allow-none): the start to set, or NULL
 * @stop: (out) (allow-none): the stop to set, or NULL
 * @estimated_total: (out) (allow-none): estimated total amount of download
 *     time, or NULL
 *
 * Parse an available query, writing the format into @format, and
 * other results into the passed parameters, if the respective parameters
 * are non-NULL
 *
 * Since: 0.10.20
 */
void
gst_query_parse_buffering_range (GstQuery * query, GstFormat * format,
    gint64 * start, gint64 * stop, gint64 * estimated_total)
{
  GstStructure *structure;

  g_return_if_fail (GST_QUERY_TYPE (query) == GST_QUERY_BUFFERING);

  structure = GST_QUERY_STRUCTURE (query);
  if (format)
    *format =
        (GstFormat) g_value_get_enum (gst_structure_id_get_value (structure,
            GST_QUARK (FORMAT)));
  if (start)
    *start = g_value_get_int64 (gst_structure_id_get_value (structure,
            GST_QUARK (START_VALUE)));
  if (stop)
    *stop = g_value_get_int64 (gst_structure_id_get_value (structure,
            GST_QUARK (STOP_VALUE)));
  if (estimated_total)
    *estimated_total =
        g_value_get_int64 (gst_structure_id_get_value (structure,
            GST_QUARK (ESTIMATED_TOTAL)));
}

/* GstQueryBufferingRange: internal struct for GArray */
typedef struct
{
  gint64 start;
  gint64 stop;
} GstQueryBufferingRange;

/**
 * gst_query_add_buffering_range:
 * @query: a GST_QUERY_BUFFERING type query #GstQuery
 * @start: start position of the range
 * @stop: stop position of the range
 *
 * Set the buffering-ranges array field in @query. The current last
 * start position of the array should be inferior to @start.
 *
 * Returns: a #gboolean indicating if the range was added or not.
 *
 * Since: 0.10.31
 */
gboolean
gst_query_add_buffering_range (GstQuery * query, gint64 start, gint64 stop)
{
  GstQueryBufferingRange range;
  GstStructure *structure;
  GArray *array;

  g_return_val_if_fail (GST_QUERY_TYPE (query) == GST_QUERY_BUFFERING, FALSE);
  g_return_val_if_fail (gst_query_is_writable (query), FALSE);

  if (G_UNLIKELY (start >= stop))
    return FALSE;

  structure = GST_QUERY_STRUCTURE (query);
  array = ensure_array (structure, GST_QUARK (BUFFERING_RANGES),
      sizeof (GstQueryBufferingRange), NULL);

  if (array->len > 1) {
    GstQueryBufferingRange *last;

    last = &g_array_index (array, GstQueryBufferingRange, array->len - 1);

    if (G_UNLIKELY (start <= last->start))
      return FALSE;
  }

  range.start = start;
  range.stop = stop;
  g_array_append_val (array, range);

  return TRUE;
}

/**
 * gst_query_get_n_buffering_ranges:
 * @query: a GST_QUERY_BUFFERING type query #GstQuery
 *
 * Retrieve the number of values currently stored in the
 * buffered-ranges array of the query's structure.
 *
 * Returns: the range array size as a #guint.
 *
 * Since: 0.10.31
 */
guint
gst_query_get_n_buffering_ranges (GstQuery * query)
{
  GstStructure *structure;
  GArray *array;

  g_return_val_if_fail (GST_QUERY_TYPE (query) == GST_QUERY_BUFFERING, 0);

  structure = GST_QUERY_STRUCTURE (query);
  array = ensure_array (structure, GST_QUARK (BUFFERING_RANGES),
      sizeof (GstQueryBufferingRange), NULL);

  return array->len;
}


/**
 * gst_query_parse_nth_buffering_range:
 * @query: a GST_QUERY_BUFFERING type query #GstQuery
 * @index: position in the buffered-ranges array to read
 * @start: (out) (allow-none): the start position to set, or NULL
 * @stop: (out) (allow-none): the stop position to set, or NULL
 *
 * Parse an available query and get the start and stop values stored
 * at the @index of the buffered ranges array.
 *
 * Returns: a #gboolean indicating if the parsing succeeded.
 *
 * Since: 0.10.31
 */
gboolean
gst_query_parse_nth_buffering_range (GstQuery * query, guint index,
    gint64 * start, gint64 * stop)
{
  GstQueryBufferingRange *range;
  GstStructure *structure;
  GArray *array;

  g_return_val_if_fail (GST_QUERY_TYPE (query) == GST_QUERY_BUFFERING, FALSE);

  structure = GST_QUERY_STRUCTURE (query);

  array = ensure_array (structure, GST_QUARK (BUFFERING_RANGES),
      sizeof (GstQueryBufferingRange), NULL);
  g_return_val_if_fail (index < array->len, FALSE);

  range = &g_array_index (array, GstQueryBufferingRange, index);

  if (start)
    *start = range->start;
  if (stop)
    *stop = range->stop;

  return TRUE;
}


/**
 * gst_query_new_uri:
 *
 * Constructs a new query URI query object. Use gst_query_unref()
 * when done with it. An URI query is used to query the current URI
 * that is used by the source or sink.
 *
 * Free-function: gst_query_unref
 *
 * Returns: (transfer full): a new #GstQuery
 *
 * Since: 0.10.22
 */
GstQuery *
gst_query_new_uri (void)
{
  GstQuery *query;
  GstStructure *structure;

  structure = gst_structure_new_id (GST_QUARK (QUERY_URI),
      GST_QUARK (URI), G_TYPE_STRING, NULL, NULL);

  query = gst_query_new_custom (GST_QUERY_URI, structure);

  return query;
}

/**
 * gst_query_set_uri:
 * @query: a #GstQuery with query type GST_QUERY_URI
 * @uri: the URI to set
 *
 * Answer a URI query by setting the requested URI.
 *
 * Since: 0.10.22
 */
void
gst_query_set_uri (GstQuery * query, const gchar * uri)
{
  GstStructure *structure;

  g_return_if_fail (GST_QUERY_TYPE (query) == GST_QUERY_URI);
  g_return_if_fail (gst_query_is_writable (query));
  g_return_if_fail (gst_uri_is_valid (uri));

  structure = GST_QUERY_STRUCTURE (query);
  gst_structure_id_set (structure, GST_QUARK (URI), G_TYPE_STRING, uri, NULL);
}

/**
 * gst_query_parse_uri:
 * @query: a #GstQuery
 * @uri: (out callee-allocates) (allow-none): the storage for the current URI
 *     (may be NULL)
 *
 * Parse an URI query, writing the URI into @uri as a newly
 * allocated string, if the respective parameters are non-NULL.
 * Free the string with g_free() after usage.
 *
 * Since: 0.10.22
 */
void
gst_query_parse_uri (GstQuery * query, gchar ** uri)
{
  GstStructure *structure;

  g_return_if_fail (GST_QUERY_TYPE (query) == GST_QUERY_URI);

  structure = GST_QUERY_STRUCTURE (query);
  if (uri)
    *uri = g_value_dup_string (gst_structure_id_get_value (structure,
            GST_QUARK (URI)));
}

/**
<<<<<<< HEAD
 * gst_query_new_allocation:
 * @caps: the negotiated caps
 * @need_pool: return a pool
 *
 * Constructs a new query object for querying the allocation properties.
 *
 * Free-function: gst_query_unref
 *
 * Returns: (transfer full): a new #GstQuery
 */
GstQuery *
gst_query_new_allocation (GstCaps * caps, gboolean need_pool)
{
  GstQuery *query;
  GstStructure *structure;

  structure = gst_structure_new_id (GST_QUARK (QUERY_ALLOCATION),
      GST_QUARK (CAPS), GST_TYPE_CAPS, caps,
      GST_QUARK (NEED_POOL), G_TYPE_BOOLEAN, need_pool, NULL);

  query = gst_query_new_custom (GST_QUERY_ALLOCATION, structure);
=======
 * gst_query_new_toc:
 *
 * Constructs a new query TOC query object. Use gst_query_unref()
 * when done with it. A TOC query is used to query the full TOC with
 * the UID marker for TOC extending (to insert some new entries).
 *
 * Returns: A #GstQuery.
 *
 * Since: 0.10.37
 */
GstQuery *
gst_query_new_toc (void)
{
  GstQuery *query;

  query = gst_query_new (GST_QUERY_TOC, NULL);
>>>>>>> ea9cc8c8

  return query;
}

/**
<<<<<<< HEAD
 * gst_query_parse_allocation:
 * @query: a #GstQuery
 * @caps: (out) (transfer none) (allow-none): The #GstCaps
 * @need_pool: (out) (allow-none): Whether a #GstBufferPool is needed
 *
 * Parse an allocation query, writing the requested caps in @caps and
 * whether a pool is needed in @need_pool, if the respective parameters
 * are non-NULL.
 */
void
gst_query_parse_allocation (GstQuery * query, GstCaps ** caps,
    gboolean * need_pool)
{
  GstStructure *structure;

  g_return_if_fail (GST_QUERY_TYPE (query) == GST_QUERY_ALLOCATION);

  structure = GST_QUERY_STRUCTURE (query);
  if (caps) {
    *caps = g_value_get_boxed (gst_structure_id_get_value (structure,
            GST_QUARK (CAPS)));
  }
  gst_structure_id_get (structure,
      GST_QUARK (NEED_POOL), G_TYPE_BOOLEAN, need_pool, NULL);
}

typedef struct
{
  GstBufferPool *pool;
  guint size;
  guint min_buffers;
  guint max_buffers;
} AllocationPool;

static void
allocation_pool_free (AllocationPool * ap)
{
  if (ap->pool)
    gst_object_unref (ap->pool);
}

/**
 * gst_query_add_allocation_pool:
 * @query: A valid #GstQuery of type GST_QUERY_ALLOCATION.
 * @pool: the #GstBufferPool
 * @size: the size
 * @min_buffers: the min buffers
 * @max_buffers: the max buffers
 *
 * Set the pool parameters in @query.
 */
void
gst_query_add_allocation_pool (GstQuery * query, GstBufferPool * pool,
    guint size, guint min_buffers, guint max_buffers)
{
  GArray *array;
  GstStructure *structure;
  AllocationPool ap;

  g_return_if_fail (GST_QUERY_TYPE (query) == GST_QUERY_ALLOCATION);
  g_return_if_fail (gst_query_is_writable (query));
  g_return_if_fail (size != 0);

  structure = GST_QUERY_STRUCTURE (query);
  array = ensure_array (structure, GST_QUARK (POOL),
      sizeof (AllocationPool), (GDestroyNotify) allocation_pool_free);

  if ((ap.pool = pool))
    gst_object_ref (pool);
  ap.size = size;
  ap.min_buffers = min_buffers;
  ap.max_buffers = max_buffers;

  g_array_append_val (array, ap);
}


/**
 * gst_query_get_n_allocation_pools:
 * @query: a GST_QUERY_ALLOCATION type query #GstQuery
 *
 * Retrieve the number of values currently stored in the
 * pool array of the query's structure.
 *
 * Returns: the pool array size as a #guint.
 */
guint
gst_query_get_n_allocation_pools (GstQuery * query)
{
  GArray *array;
  GstStructure *structure;

  g_return_val_if_fail (GST_QUERY_TYPE (query) == GST_QUERY_ALLOCATION, 0);

  structure = GST_QUERY_STRUCTURE (query);
  array = ensure_array (structure, GST_QUARK (POOL),
      sizeof (AllocationPool), (GDestroyNotify) allocation_pool_free);

  return array->len;
}

/**
 * gst_query_parse_nth_allocation_pool:
 * @query: A valid #GstQuery of type GST_QUERY_ALLOCATION.
 * @index: index to parse
 * @pool: (out) (allow-none) (transfer none): the #GstBufferPool
 * @size: (out) (allow-none): the size
 * @min_buffers: (out) (allow-none): the min buffers
 * @max_buffers: (out) (allow-none): the max buffers
 *
 * Get the pool parameters in @query.
 */
void
gst_query_parse_nth_allocation_pool (GstQuery * query, guint index,
    GstBufferPool ** pool, guint * size, guint * min_buffers,
    guint * max_buffers)
{
  GArray *array;
  GstStructure *structure;
  AllocationPool *ap;

  g_return_if_fail (GST_QUERY_TYPE (query) == GST_QUERY_ALLOCATION);

  structure = GST_QUERY_STRUCTURE (query);
  array = ensure_array (structure, GST_QUARK (POOL),
      sizeof (AllocationPool), (GDestroyNotify) allocation_pool_free);
  g_return_if_fail (index < array->len);

  ap = &g_array_index (array, AllocationPool, index);

  if (pool)
    if ((*pool = ap->pool))
      gst_object_ref (*pool);
  if (size)
    *size = ap->size;
  if (min_buffers)
    *min_buffers = ap->min_buffers;
  if (max_buffers)
    *max_buffers = ap->max_buffers;
}

/**
 * gst_query_set_nth_allocation_pool:
 * @index: index to modify
 * @query: A valid #GstQuery of type GST_QUERY_ALLOCATION.
 * @pool: the #GstBufferPool
 * @size: the size
 * @min_buffers: the min buffers
 * @max_buffers: the max buffers
 *
 * Set the pool parameters in @query.
 */
void
gst_query_set_nth_allocation_pool (GstQuery * query, guint index,
    GstBufferPool * pool, guint size, guint min_buffers, guint max_buffers)
{
  GArray *array;
  GstStructure *structure;
  AllocationPool *oldap, ap;

  g_return_if_fail (GST_QUERY_TYPE (query) == GST_QUERY_ALLOCATION);

  structure = GST_QUERY_STRUCTURE (query);
  array = ensure_array (structure, GST_QUARK (POOL),
      sizeof (AllocationPool), (GDestroyNotify) allocation_pool_free);
  g_return_if_fail (index < array->len);

  oldap = &g_array_index (array, AllocationPool, index);
  allocation_pool_free (oldap);

  if ((ap.pool = pool))
    gst_object_ref (pool);
  ap.size = size;
  ap.min_buffers = min_buffers;
  ap.max_buffers = max_buffers;
  g_array_index (array, AllocationPool, index) = ap;
}

/**
 * gst_query_add_allocation_meta:
 * @query: a GST_QUERY_ALLOCATION type query #GstQuery
 * @api: the metadata API
 *
 * Add @api as aone of the supported metadata API to @query.
 */
void
gst_query_add_allocation_meta (GstQuery * query, GType api)
{
  GArray *array;
  GstStructure *structure;

  g_return_if_fail (GST_QUERY_TYPE (query) == GST_QUERY_ALLOCATION);
  g_return_if_fail (api != 0);
  g_return_if_fail (gst_query_is_writable (query));

  structure = GST_QUERY_STRUCTURE (query);
  array = ensure_array (structure, GST_QUARK (META), sizeof (GType), NULL);

  g_array_append_val (array, api);
}

/**
 * gst_query_get_n_allocation_metas:
 * @query: a GST_QUERY_ALLOCATION type query #GstQuery
 *
 * Retrieve the number of values currently stored in the
 * meta API array of the query's structure.
 *
 * Returns: the metadata API array size as a #guint.
 */
guint
gst_query_get_n_allocation_metas (GstQuery * query)
{
  GArray *array;
  GstStructure *structure;

  g_return_val_if_fail (GST_QUERY_TYPE (query) == GST_QUERY_ALLOCATION, 0);

  structure = GST_QUERY_STRUCTURE (query);
  array = ensure_array (structure, GST_QUARK (META), sizeof (GType), NULL);

  return array->len;
}

/**
 * gst_query_parse_nth_allocation_meta:
 * @query: a GST_QUERY_ALLOCATION type query #GstQuery
 * @index: position in the metadata API array to read
 *
 * Parse an available query and get the metadata API
 * at @index of the metadata API array.
 *
 * Returns: a #GType of the metadata API at @index.
 */
GType
gst_query_parse_nth_allocation_meta (GstQuery * query, guint index)
{
  GArray *array;
  GstStructure *structure;

  g_return_val_if_fail (GST_QUERY_TYPE (query) == GST_QUERY_ALLOCATION, 0);

  structure = GST_QUERY_STRUCTURE (query);
  array = ensure_array (structure, GST_QUARK (META), sizeof (GType), NULL);

  g_return_val_if_fail (index < array->len, 0);

  return g_array_index (array, GType, index);
}

/**
 * gst_query_remove_nth_allocation_meta:
 * @query: a GST_QUERY_ALLOCATION type query #GstQuery
 * @index: position in the metadata API array to remove
 *
 * Remove the metadata API at @index of the metadata API array.
 */
void
gst_query_remove_nth_allocation_meta (GstQuery * query, guint index)
{
  GArray *array;
  GstStructure *structure;

  g_return_if_fail (GST_QUERY_TYPE (query) == GST_QUERY_ALLOCATION);
  g_return_if_fail (gst_query_is_writable (query));

  structure = GST_QUERY_STRUCTURE (query);
  array = ensure_array (structure, GST_QUARK (META), sizeof (GType), NULL);
  g_return_if_fail (index < array->len);

  g_array_remove_index (array, index);
}

/**
 * gst_query_has_allocation_meta:
 * @query: a GST_QUERY_ALLOCATION type query #GstQuery
 * @api: the metadata API
 *
 * Check if @query has metadata @api set.
 *
 * Returns: TRUE when @api is in the list of metadata.
 */
gboolean
gst_query_has_allocation_meta (GstQuery * query, GType api)
{
  GArray *array;
  GstStructure *structure;
  guint i, len;

  g_return_val_if_fail (GST_QUERY_TYPE (query) == GST_QUERY_ALLOCATION, FALSE);
  g_return_val_if_fail (api != 0, FALSE);

  structure = GST_QUERY_STRUCTURE (query);
  array = ensure_array (structure, GST_QUARK (META), sizeof (GType), NULL);

  len = array->len;
  for (i = 0; i < len; i++) {
    if (g_array_index (array, GType, i) == api)
      return TRUE;
  }
  return FALSE;
}

typedef struct
{
  GstAllocator *allocator;
  GstAllocationParams params;
} AllocationParam;

static void
allocation_param_free (AllocationParam * ap)
{
  if (ap->allocator)
    gst_allocator_unref (ap->allocator);
}

/**
 * gst_query_add_allocation_param:
 * @query: a GST_QUERY_ALLOCATION type query #GstQuery
 * @allocator: the memory allocator
 * @params: a #GstAllocationParams
 *
 * Add @allocator and its @params as a supported memory allocator.
 */
void
gst_query_add_allocation_param (GstQuery * query, GstAllocator * allocator,
    const GstAllocationParams * params)
{
  GArray *array;
  GstStructure *structure;
  AllocationParam ap;

  g_return_if_fail (GST_QUERY_TYPE (query) == GST_QUERY_ALLOCATION);
  g_return_if_fail (gst_query_is_writable (query));
  g_return_if_fail (allocator != NULL || params != NULL);

  structure = GST_QUERY_STRUCTURE (query);
  array = ensure_array (structure, GST_QUARK (ALLOCATOR),
      sizeof (AllocationParam), (GDestroyNotify) allocation_param_free);

  if ((ap.allocator = allocator))
    gst_allocator_ref (allocator);
  if (params)
    ap.params = *params;
  else
    gst_allocation_params_init (&ap.params);

  g_array_append_val (array, ap);
}

/**
 * gst_query_get_n_allocation_params:
 * @query: a GST_QUERY_ALLOCATION type query #GstQuery
 *
 * Retrieve the number of values currently stored in the
 * allocator params array of the query's structure.
 *
 * If no memory allocator is specified, the downstream element can handle
 * the default memory allocator.
 *
 * Returns: the allocator array size as a #guint.
 */
guint
gst_query_get_n_allocation_params (GstQuery * query)
{
  GArray *array;
  GstStructure *structure;

  g_return_val_if_fail (GST_QUERY_TYPE (query) == GST_QUERY_ALLOCATION, 0);

  structure = GST_QUERY_STRUCTURE (query);
  array = ensure_array (structure, GST_QUARK (ALLOCATOR),
      sizeof (AllocationParam), (GDestroyNotify) allocation_param_free);

  return array->len;
}

/**
 * gst_query_parse_nth_allocation_param:
 * @query: a GST_QUERY_ALLOCATION type query #GstQuery
 * @index: position in the allocator array to read
 * @allocator: (transfer none): variable to hold the result
 * @params: parameters for the allocator
 *
 * Parse an available query and get the alloctor and its params
 * at @index of the allocator array.
 */
void
gst_query_parse_nth_allocation_param (GstQuery * query, guint index,
    GstAllocator ** allocator, GstAllocationParams * params)
{
  GArray *array;
  GstStructure *structure;
  AllocationParam *ap;

  g_return_if_fail (GST_QUERY_TYPE (query) == GST_QUERY_ALLOCATION);

  structure = GST_QUERY_STRUCTURE (query);
  array = ensure_array (structure, GST_QUARK (ALLOCATOR),
      sizeof (AllocationParam), (GDestroyNotify) allocation_param_free);
  g_return_if_fail (index < array->len);

  ap = &g_array_index (array, AllocationParam, index);

  if (allocator)
    if ((*allocator = ap->allocator))
      gst_allocator_ref (*allocator);
  if (params)
    *params = ap->params;
}

/**
 * gst_query_set_nth_allocation_param:
 * @query: a GST_QUERY_ALLOCATION type query #GstQuery
 * @index: position in the allocator array to set
 * @allocator: (transfer full): new allocator to set
 * @params: parameters for the allocator
 *
 * Parse an available query and get the alloctor and its params
 * at @index of the allocator array.
 */
void
gst_query_set_nth_allocation_param (GstQuery * query, guint index,
    GstAllocator * allocator, const GstAllocationParams * params)
{
  GArray *array;
  GstStructure *structure;
  AllocationParam *old, ap;

  g_return_if_fail (GST_QUERY_TYPE (query) == GST_QUERY_ALLOCATION);

  structure = GST_QUERY_STRUCTURE (query);
  array = ensure_array (structure, GST_QUARK (ALLOCATOR),
      sizeof (AllocationParam), (GDestroyNotify) allocation_param_free);
  g_return_if_fail (index < array->len);

  old = &g_array_index (array, AllocationParam, index);
  allocation_param_free (old);

  if ((ap.allocator = allocator))
    gst_allocator_ref (allocator);
  if (params)
    ap.params = *params;
  else
    gst_allocation_params_init (&ap.params);

  g_array_index (array, AllocationParam, index) = ap;
}

/**
 * gst_query_new_scheduling:
 *
 * Constructs a new query object for querying the scheduling properties.
 *
 * Free-function: gst_query_unref
 *
 * Returns: (transfer full): a new #GstQuery
 */
GstQuery *
gst_query_new_scheduling (void)
{
  GstQuery *query;
  GstStructure *structure;

  structure = gst_structure_new_id (GST_QUARK (QUERY_SCHEDULING),
      GST_QUARK (FLAGS), GST_TYPE_SCHEDULING_FLAGS, 0,
      GST_QUARK (MINSIZE), G_TYPE_INT, 1,
      GST_QUARK (MAXSIZE), G_TYPE_INT, -1,
      GST_QUARK (ALIGN), G_TYPE_INT, 0, NULL);
  query = gst_query_new_custom (GST_QUERY_SCHEDULING, structure);

  return query;
}

/**
 * gst_query_set_scheduling:
 * @query: A valid #GstQuery of type GST_QUERY_SCHEDULING.
 * @flags: #GstSchedulingFlags
 * @minsize: the suggested minimum size of pull requests
 * @maxsize: the suggested maximum size of pull requests
 * @align: the suggested alignment of pull requests
 *
 * Set the scheduling properties.
 */
void
gst_query_set_scheduling (GstQuery * query, GstSchedulingFlags flags,
    gint minsize, gint maxsize, gint align)
{
  GstStructure *structure;

  g_return_if_fail (GST_QUERY_TYPE (query) == GST_QUERY_SCHEDULING);
  g_return_if_fail (gst_query_is_writable (query));

  structure = GST_QUERY_STRUCTURE (query);
  gst_structure_id_set (structure,
      GST_QUARK (FLAGS), GST_TYPE_SCHEDULING_FLAGS, flags,
      GST_QUARK (MINSIZE), G_TYPE_INT, minsize,
      GST_QUARK (MAXSIZE), G_TYPE_INT, maxsize,
      GST_QUARK (ALIGN), G_TYPE_INT, align, NULL);
}

/**
 * gst_query_parse_scheduling:
 * @query: A valid #GstQuery of type GST_QUERY_SCHEDULING.
 * @flags: (out) (allow-none): #GstSchedulingFlags
 * @minsize: (out) (allow-none): the suggested minimum size of pull requests
 * @maxsize: (out) (allow-none): the suggested maximum size of pull requests:
 * @align: (out) (allow-none): the suggested alignment of pull requests
 *
 * Set the scheduling properties.
 */
void
gst_query_parse_scheduling (GstQuery * query, GstSchedulingFlags * flags,
    gint * minsize, gint * maxsize, gint * align)
{
  GstStructure *structure;

  g_return_if_fail (GST_QUERY_TYPE (query) == GST_QUERY_SCHEDULING);

  structure = GST_QUERY_STRUCTURE (query);
  gst_structure_id_get (structure,
      GST_QUARK (FLAGS), GST_TYPE_SCHEDULING_FLAGS, flags,
      GST_QUARK (MINSIZE), G_TYPE_INT, minsize,
      GST_QUARK (MAXSIZE), G_TYPE_INT, maxsize,
      GST_QUARK (ALIGN), G_TYPE_INT, align, NULL);
}

/**
 * gst_query_add_scheduling_mode:
 * @query: a GST_QUERY_SCHEDULING type query #GstQuery
 * @mode: a #GstPadMode
 *
 * Add @mode as aone of the supported scheduling modes to @query.
 */
void
gst_query_add_scheduling_mode (GstQuery * query, GstPadMode mode)
{
  GstStructure *structure;
  GArray *array;

  g_return_if_fail (GST_QUERY_TYPE (query) == GST_QUERY_SCHEDULING);
  g_return_if_fail (gst_query_is_writable (query));

  structure = GST_QUERY_STRUCTURE (query);
  array =
      ensure_array (structure, GST_QUARK (MODES), sizeof (GstPadMode), NULL);

  g_array_append_val (array, mode);
}

/**
 * gst_query_get_n_scheduling_modes:
 * @query: a GST_QUERY_SCHEDULING type query #GstQuery
 *
 * Retrieve the number of values currently stored in the
 * scheduling mode array of the query's structure.
 *
 * Returns: the scheduling mode array size as a #guint.
 */
guint
gst_query_get_n_scheduling_modes (GstQuery * query)
{
  GArray *array;
  GstStructure *structure;

  g_return_val_if_fail (GST_QUERY_TYPE (query) == GST_QUERY_SCHEDULING, 0);

  structure = GST_QUERY_STRUCTURE (query);
  array =
      ensure_array (structure, GST_QUARK (MODES), sizeof (GstPadMode), NULL);

  return array->len;
}

/**
 * gst_query_parse_nth_scheduling_mode:
 * @query: a GST_QUERY_SCHEDULING type query #GstQuery
 * @index: position in the scheduling modes array to read
 *
 * Parse an available query and get the scheduling mode
 * at @index of the scheduling modes array.
 *
 * Returns: a #GstPadMode of the scheduling mode at @index.
 */
GstPadMode
gst_query_parse_nth_scheduling_mode (GstQuery * query, guint index)
{
  GstStructure *structure;
  GArray *array;

  g_return_val_if_fail (GST_QUERY_TYPE (query) == GST_QUERY_SCHEDULING,
      GST_PAD_MODE_NONE);

  structure = GST_QUERY_STRUCTURE (query);
  array =
      ensure_array (structure, GST_QUARK (MODES), sizeof (GstPadMode), NULL);
  g_return_val_if_fail (index < array->len, GST_PAD_MODE_NONE);

  return g_array_index (array, GstPadMode, index);
}

/**
 * gst_query_has_scheduling_mode:
 * @query: a GST_QUERY_SCHEDULING type query #GstQuery
 * @mode: the scheduling mode
 *
 * Check if @query has scheduling mode set.
 *
 * Returns: TRUE when @mode is in the list of scheduling modes.
 */
gboolean
gst_query_has_scheduling_mode (GstQuery * query, GstPadMode mode)
{
  GstStructure *structure;
  GArray *array;
  guint i, len;

  g_return_val_if_fail (GST_QUERY_TYPE (query) == GST_QUERY_SCHEDULING, FALSE);

  structure = GST_QUERY_STRUCTURE (query);
  array =
      ensure_array (structure, GST_QUARK (MODES), sizeof (GstPadMode), NULL);

  len = array->len;
  for (i = 0; i < len; i++) {
    if (mode == g_array_index (array, GstPadMode, i))
      return TRUE;
  }
  return FALSE;
}

/**
 * gst_query_new_accept_caps:
 * @caps: a fixed #GstCaps
 *
 * Constructs a new query object for querying if @caps are accepted.
 *
 * Free-function: gst_query_unref
 *
 * Returns: (transfer full): a new #GstQuery
 */
GstQuery *
gst_query_new_accept_caps (GstCaps * caps)
{
  GstQuery *query;
  GstStructure *structure;

  g_return_val_if_fail (gst_caps_is_fixed (caps), NULL);

  structure = gst_structure_new_id (GST_QUARK (QUERY_ACCEPT_CAPS),
      GST_QUARK (CAPS), GST_TYPE_CAPS, caps,
      GST_QUARK (RESULT), G_TYPE_BOOLEAN, FALSE, NULL);
  query = gst_query_new_custom (GST_QUERY_ACCEPT_CAPS, structure);

  return query;
}

/**
 * gst_query_parse_accept_caps:
 * @query: The query to parse
 * @caps: (out): A pointer to the caps
 *
 * Get the caps from @query. The caps remains valid as long as @query remains
 * valid.
 */
void
gst_query_parse_accept_caps (GstQuery * query, GstCaps ** caps)
{
  GstStructure *structure;

  g_return_if_fail (GST_QUERY_TYPE (query) == GST_QUERY_ACCEPT_CAPS);
  g_return_if_fail (caps != NULL);

  structure = GST_QUERY_STRUCTURE (query);
  *caps = g_value_get_boxed (gst_structure_id_get_value (structure,
          GST_QUARK (CAPS)));
}

void
gst_query_set_accept_caps_result (GstQuery * query, gboolean result)
{
  GstStructure *structure;

  g_return_if_fail (GST_QUERY_TYPE (query) == GST_QUERY_ACCEPT_CAPS);
  g_return_if_fail (gst_query_is_writable (query));

  structure = GST_QUERY_STRUCTURE (query);
  gst_structure_id_set (structure,
      GST_QUARK (RESULT), G_TYPE_BOOLEAN, result, NULL);
}

void
gst_query_parse_accept_caps_result (GstQuery * query, gboolean * result)
{
  GstStructure *structure;

  g_return_if_fail (GST_QUERY_TYPE (query) == GST_QUERY_ACCEPT_CAPS);

  structure = GST_QUERY_STRUCTURE (query);
  gst_structure_id_get (structure,
      GST_QUARK (RESULT), G_TYPE_BOOLEAN, result, NULL);
}

/**
 * gst_query_new_caps:
 * @filter: a filter
 *
 * Constructs a new query object for querying the caps.
 *
 * The CAPS query should return the* allowable caps for a pad in the context
 * of the element's state, its link to other elements, and the devices or files
 * it has opened. These caps must be a subset of the pad template caps. In the
 * NULL state with no links, the CAPS query should ideally return the same caps
 * as the pad template. In rare circumstances, an object property can affect
 * the caps returned by the CAPS query, but this is discouraged.
 *
 * For most filters, the caps returned by CAPS query is directly affected by the
 * allowed caps on other pads. For demuxers and decoders, the caps returned by
 * the srcpad's getcaps function is directly related to the stream data. Again,
 * the CAPS query should return the most specific caps it reasonably can, since this
 * helps with autoplugging.
 *
 * Free-function: gst_query_unref
 *
 * Returns: (transfer full): a new #GstQuery
 */
GstQuery *
gst_query_new_caps (GstCaps * filter)
{
  GstQuery *query;
  GstStructure *structure;

  structure = gst_structure_new_id (GST_QUARK (QUERY_CAPS),
      GST_QUARK (FILTER), GST_TYPE_CAPS, filter,
      GST_QUARK (CAPS), GST_TYPE_CAPS, NULL, NULL);
  query = gst_query_new_custom (GST_QUERY_CAPS, structure);

  return query;
}

/**
 * gst_query_parse_caps:
 * @query: The query to parse
 * @filter: (out): A pointer to the caps filter
 *
 * Get the filter from the caps @query. The caps remains valid as long as
 * @query remains valid.
 */
void
gst_query_parse_caps (GstQuery * query, GstCaps ** filter)
{
  GstStructure *structure;

  g_return_if_fail (GST_QUERY_TYPE (query) == GST_QUERY_CAPS);
  g_return_if_fail (filter != NULL);

  structure = GST_QUERY_STRUCTURE (query);
  *filter = g_value_get_boxed (gst_structure_id_get_value (structure,
          GST_QUARK (FILTER)));
}

/**
 * gst_query_set_caps_result:
 * @query: The query to use
 * @caps: (in): A pointer to the caps
 *
 * Set the @caps result in @query.
 */
void
gst_query_set_caps_result (GstQuery * query, GstCaps * caps)
{
  GstStructure *structure;

  g_return_if_fail (GST_QUERY_TYPE (query) == GST_QUERY_CAPS);
  g_return_if_fail (gst_query_is_writable (query));

  structure = GST_QUERY_STRUCTURE (query);
  gst_structure_id_set (structure, GST_QUARK (CAPS), GST_TYPE_CAPS, caps, NULL);
}

/**
 * gst_query_parse_caps_result:
 * @query: The query to parse
 * @caps: (out): A pointer to the caps
 *
 * Get the caps result from @query. The caps remains valid as long as
 * @query remains valid.
 */
void
gst_query_parse_caps_result (GstQuery * query, GstCaps ** caps)
{
  GstStructure *structure;

  g_return_if_fail (GST_QUERY_TYPE (query) == GST_QUERY_CAPS);
  g_return_if_fail (caps != NULL);

  structure = GST_QUERY_STRUCTURE (query);
  *caps = g_value_get_boxed (gst_structure_id_get_value (structure,
          GST_QUARK (CAPS)));
}

void
gst_query_intersect_caps_result (GstQuery * query, GstCaps * filter,
    GstCapsIntersectMode mode)
{
  GstCaps *res, *caps = NULL;

  gst_query_parse_caps_result (query, &caps);
  res = gst_caps_intersect_full (filter, caps, GST_CAPS_INTERSECT_FIRST);
  gst_query_set_caps_result (query, res);
  gst_caps_unref (res);
}

/**
 * gst_query_new_drain:
 *
 * Constructs a new query object for querying the drain state.
 *
 * Free-function: gst_query_unref
 *
 * Returns: (transfer full): a new #GstQuery
 */
GstQuery *
gst_query_new_drain (void)
{
  GstQuery *query;
  GstStructure *structure;

  structure = gst_structure_new_id_empty (GST_QUARK (QUERY_DRAIN));
  query = gst_query_new_custom (GST_QUERY_DRAIN, structure);

  return query;
=======
 * gst_query_set_toc:
 * @query: a #GstQuery with query type GST_QUERY_TOC.
 * @toc: the GstToc to set.
 * @extend_uid: UID which can be used for TOC extending (may be NULL),
 * 0 means root TOC level.
 *
 * Answer a TOC query by setting appropriate #GstToc structure.
 *
 * Since: 0.10.37
 */
void
gst_query_set_toc (GstQuery * query, GstToc * toc, const gchar * extend_uid)
{
  GstStructure *structure;

  g_return_if_fail (query != NULL);
  g_return_if_fail (GST_QUERY_TYPE (query) == GST_QUERY_TOC);
  g_return_if_fail (toc != NULL);

  structure = _gst_toc_to_structure (toc);

  g_return_if_fail (structure != NULL);

  /* that shouldn't be happen in normal usage */
  if (query->structure != NULL)
    gst_structure_free (query->structure);

  if (extend_uid != NULL)
    _gst_toc_structure_set_extend_uid (structure, extend_uid);

  query->structure = structure;
  gst_structure_set_parent_refcount (query->structure,
      &(query->mini_object.refcount));
}

/**
 * gst_query_parse_toc:
 * @query: a #GstQuery.
 * @toc: (out): the storage for the received TOC (may be NULL).
 * @extend_uid: (out): the storage for the received extend UID marker (may be NULL),
 * 0 means root TOC level.
 *
 * Parse a TOC query, writing the TOC into @toc as a newly
 * allocated #GstToc and extend UID into @extend_uid, if the respective parameters
 * are non-NULL. Use @extend_uid value to insert new entries into the TOC (@extend_uid will
 * act as root entry for newly inserted entries).
 * Free @toc with gst_toc_free() and @extend_uid with g_free() after usage.
 *
 * Since: 0.10.37
 */
void
gst_query_parse_toc (GstQuery * query, GstToc ** toc, gchar ** extend_uid)
{
  const GstStructure *structure;

  g_return_if_fail (query != NULL);
  g_return_if_fail (GST_QUERY_TYPE (query) == GST_QUERY_TOC);

  structure = gst_query_get_structure (query);

  g_return_if_fail (structure != NULL);

  if (toc != NULL)
    *toc = _gst_toc_from_structure (structure);

  if (extend_uid != NULL)
    *extend_uid = _gst_toc_structure_get_extend_uid (structure);
>>>>>>> ea9cc8c8
}<|MERGE_RESOLUTION|>--- conflicted
+++ resolved
@@ -72,7 +72,6 @@
 GST_DEBUG_CATEGORY_STATIC (gst_query_debug);
 #define GST_CAT_DEFAULT gst_query_debug
 
-<<<<<<< HEAD
 static GType _gst_query_type = 0;
 
 typedef struct
@@ -111,36 +110,9 @@
   {GST_QUERY_ACCEPT_CAPS, "accept-caps", 0},
   {GST_QUERY_CAPS, "caps", 0},
   {GST_QUERY_DRAIN, "drain", 0},
+  {GST_QUERY_TOC, "toc", 0},
 
   {0, NULL, 0}
-=======
-static void gst_query_finalize (GstQuery * query);
-static GstQuery *_gst_query_copy (GstQuery * query);
-
-static GStaticMutex mutex = G_STATIC_MUTEX_INIT;
-static GList *_gst_queries = NULL;
-static GHashTable *_nick_to_query = NULL;
-static GHashTable *_query_type_to_nick = NULL;
-static guint32 _n_values = 1;   /* we start from 1 because 0 reserved for NONE */
-
-static GstMiniObjectClass *parent_class = NULL;
-
-static GstQueryTypeDefinition standard_definitions[] = {
-  {GST_QUERY_POSITION, "position", "Current position", 0},
-  {GST_QUERY_DURATION, "duration", "Total duration", 0},
-  {GST_QUERY_LATENCY, "latency", "Latency", 0},
-  {GST_QUERY_JITTER, "jitter", "Jitter", 0},
-  {GST_QUERY_RATE, "rate", "Configured rate 1000000 = 1", 0},
-  {GST_QUERY_SEEKING, "seeking", "Seeking capabilities and parameters", 0},
-  {GST_QUERY_SEGMENT, "segment", "currently configured segment", 0},
-  {GST_QUERY_CONVERT, "convert", "Converting between formats", 0},
-  {GST_QUERY_FORMATS, "formats", "Supported formats for conversion", 0},
-  {GST_QUERY_BUFFERING, "buffering", "Buffering status", 0},
-  {GST_QUERY_CUSTOM, "custom", "Custom query", 0},
-  {GST_QUERY_URI, "uri", "URI of the source or sink", 0},
-  {GST_QUERY_TOC, "toc", "Full table of contents", 0},
-  {GST_QUERY_NONE, NULL, NULL, 0}
->>>>>>> ea9cc8c8
 };
 
 GST_DEFINE_MINI_OBJECT_TYPE (GstQuery, gst_query);
@@ -1490,7 +1462,6 @@
 }
 
 /**
-<<<<<<< HEAD
  * gst_query_new_allocation:
  * @caps: the negotiated caps
  * @need_pool: return a pool
@@ -1512,30 +1483,11 @@
       GST_QUARK (NEED_POOL), G_TYPE_BOOLEAN, need_pool, NULL);
 
   query = gst_query_new_custom (GST_QUERY_ALLOCATION, structure);
-=======
- * gst_query_new_toc:
- *
- * Constructs a new query TOC query object. Use gst_query_unref()
- * when done with it. A TOC query is used to query the full TOC with
- * the UID marker for TOC extending (to insert some new entries).
- *
- * Returns: A #GstQuery.
- *
- * Since: 0.10.37
- */
-GstQuery *
-gst_query_new_toc (void)
-{
-  GstQuery *query;
-
-  query = gst_query_new (GST_QUERY_TOC, NULL);
->>>>>>> ea9cc8c8
 
   return query;
 }
 
 /**
-<<<<<<< HEAD
  * gst_query_parse_allocation:
  * @query: a #GstQuery
  * @caps: (out) (transfer none) (allow-none): The #GstCaps
@@ -2368,7 +2320,28 @@
   query = gst_query_new_custom (GST_QUERY_DRAIN, structure);
 
   return query;
-=======
+}
+
+/**
+ * gst_query_new_toc:
+ *
+ * Constructs a new query TOC query object. Use gst_query_unref()
+ * when done with it. A TOC query is used to query the full TOC with
+ * the UID marker for TOC extending (to insert some new entries).
+ *
+ * Returns: A #GstQuery.
+ */
+GstQuery *
+gst_query_new_toc (void)
+{
+  GstQuery *query;
+
+  query = gst_query_new (GST_QUERY_TOC, NULL);
+
+  return query;
+}
+
+/**
  * gst_query_set_toc:
  * @query: a #GstQuery with query type GST_QUERY_TOC.
  * @toc: the GstToc to set.
@@ -2376,8 +2349,6 @@
  * 0 means root TOC level.
  *
  * Answer a TOC query by setting appropriate #GstToc structure.
- *
- * Since: 0.10.37
  */
 void
 gst_query_set_toc (GstQuery * query, GstToc * toc, const gchar * extend_uid)
@@ -2416,8 +2387,6 @@
  * are non-NULL. Use @extend_uid value to insert new entries into the TOC (@extend_uid will
  * act as root entry for newly inserted entries).
  * Free @toc with gst_toc_free() and @extend_uid with g_free() after usage.
- *
- * Since: 0.10.37
  */
 void
 gst_query_parse_toc (GstQuery * query, GstToc ** toc, gchar ** extend_uid)
@@ -2436,5 +2405,4 @@
 
   if (extend_uid != NULL)
     *extend_uid = _gst_toc_structure_get_extend_uid (structure);
->>>>>>> ea9cc8c8
 }