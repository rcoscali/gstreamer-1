/* GStreamer
 * Copyright (C) <2011> Stefan Kost <ensonic@users.sf.net>
 *
 * gstspacescope.c: simple stereo visualizer
 *
 * This program is free software; you can redistribute it and/or modify
 * it under the terms of the GNU General Public License as published by
 * the Free Software Foundation; either version 2 of the License, or
 * (at your option) any later version.
 *
 * This program is distributed in the hope that it will be useful,
 * but WITHOUT ANY WARRANTY; without even the implied warranty of
 * MERCHANTABILITY or FITNESS FOR A PARTICULAR PURPOSE.  See the
 * GNU General Public License for more details.
 *
 * You should have received a copy of the GNU General Public License
 * along with this program; if not, write to the Free Software
 * Foundation, Inc., 59 Temple Place - Suite 330, Boston, MA 02111-1307, USA.
 */
/**
 * SECTION:element-spacescope
 * @see_also: goom
 *
 * Spacescope is a simple audio visualisation element. It maps the left and
 * right channel to x and y coordinates.
 *
 * <refsect2>
 * <title>Example launch line</title>
 * |[
 * gst-launch audiotestsrc ! audioconvert ! spacescope ! ximagesink
 * ]|
 * </refsect2>
 */
#ifdef HAVE_CONFIG_H
#include "config.h"
#endif

#include <stdlib.h>
#include "gstspacescope.h"

static GstStaticPadTemplate gst_space_scope_src_template =
GST_STATIC_PAD_TEMPLATE ("src",
    GST_PAD_SRC,
    GST_PAD_ALWAYS,
#if G_BYTE_ORDER == G_BIG_ENDIAN
    GST_STATIC_CAPS (GST_VIDEO_CAPS_MAKE ("xRGB"))
#else
    GST_STATIC_CAPS (GST_VIDEO_CAPS_MAKE ("BGRx"))
#endif
    );

static GstStaticPadTemplate gst_space_scope_sink_template =
GST_STATIC_PAD_TEMPLATE ("sink",
    GST_PAD_SINK,
    GST_PAD_ALWAYS,
    GST_STATIC_CAPS ("audio/x-raw, "
        "format = (string) " GST_AUDIO_NE (S16) ", "
        "rate = (int) [ 8000, 96000 ], " "channels = (int) 2")
    );


GST_DEBUG_CATEGORY_STATIC (space_scope_debug);
#define GST_CAT_DEFAULT space_scope_debug

enum
{
  PROP_0,
  PROP_STYLE
};

enum
{
  STYLE_DOTS = 0,
  STYLE_LINES,
  NUM_STYLES
};

#define GST_TYPE_SPACE_SCOPE_STYLE (gst_space_scope_style_get_type ())
static GType
gst_space_scope_style_get_type (void)
{
  static GType gtype = 0;

  if (gtype == 0) {
    static const GEnumValue values[] = {
      {STYLE_DOTS, "draw dots (default)", "dots"},
      {STYLE_LINES, "draw lines", "lines"},
      {0, NULL, NULL}
    };

    gtype = g_enum_register_static ("GstSpaceScopeStyle", values);
  }
  return gtype;
}

static void gst_space_scope_set_property (GObject * object, guint prop_id,
    const GValue * value, GParamSpec * pspec);
static void gst_space_scope_get_property (GObject * object, guint prop_id,
    GValue * value, GParamSpec * pspec);

static void render_dots (GstBaseAudioVisualizer * scope, guint32 * vdata,
    gint16 * adata, guint num_samples);
static void render_lines (GstBaseAudioVisualizer * scope, guint32 * vdata,
    gint16 * adata, guint num_samples);

static gboolean gst_space_scope_render (GstBaseAudioVisualizer * scope,
    GstBuffer * audio, GstBuffer * video);


G_DEFINE_TYPE (GstSpaceScope, gst_space_scope, GST_TYPE_BASE_AUDIO_VISUALIZER);

static void
gst_space_scope_class_init (GstSpaceScopeClass * g_class)
{
  GstElementClass *element_class = (GstElementClass *) g_class;
  GstBaseAudioVisualizerClass *scope_class =
      (GstBaseAudioVisualizerClass *) g_class;

  gst_element_class_set_details_simple (element_class, "Stereo visualizer",
      "Visualization",
      "Simple stereo visualizer", "Stefan Kost <ensonic@users.sf.net>");

  gst_element_class_add_pad_template (element_class,
      gst_static_pad_template_get (&gst_space_scope_src_template));
  gst_element_class_add_pad_template (element_class,
      gst_static_pad_template_get (&gst_space_scope_sink_template));
<<<<<<< HEAD
=======
}

static void
gst_space_scope_class_init (GstSpaceScopeClass * g_class)
{
  GObjectClass *gobject_class = (GObjectClass *) g_class;
  GstBaseAudioVisualizerClass *scope_class =
      (GstBaseAudioVisualizerClass *) g_class;
>>>>>>> cdcc3945

  gobject_class->set_property = gst_space_scope_set_property;
  gobject_class->get_property = gst_space_scope_get_property;

  scope_class->render = GST_DEBUG_FUNCPTR (gst_space_scope_render);

  g_object_class_install_property (gobject_class, PROP_STYLE,
      g_param_spec_enum ("style", "drawing style",
          "Drawing styles for the space scope display.",
          GST_TYPE_SPACE_SCOPE_STYLE, STYLE_DOTS,
          G_PARAM_CONSTRUCT | G_PARAM_READWRITE | G_PARAM_STATIC_STRINGS));
}

static void
gst_space_scope_init (GstSpaceScope * scope)
{
  /* do nothing */
}

static void
gst_space_scope_set_property (GObject * object, guint prop_id,
    const GValue * value, GParamSpec * pspec)
{
<<<<<<< HEAD
  gsize asize;
  guint32 *vdata =
      (guint32 *) gst_buffer_map (video, NULL, NULL, GST_MAP_WRITE);
  gint16 *adata = (gint16 *) gst_buffer_map (audio, &asize, NULL, GST_MAP_READ);
  guint i, s, x, y, off, ox, oy;
  guint num_samples;
=======
  GstSpaceScope *scope = GST_SPACE_SCOPE (object);

  switch (prop_id) {
    case PROP_STYLE:
      scope->style = g_value_get_enum (value);
      switch (scope->style) {
        case STYLE_DOTS:
          scope->process = render_dots;
          break;
        case STYLE_LINES:
          scope->process = render_lines;
          break;
      }
      break;
    default:
      G_OBJECT_WARN_INVALID_PROPERTY_ID (object, prop_id, pspec);
      break;
  }
}

static void
gst_space_scope_get_property (GObject * object, guint prop_id,
    GValue * value, GParamSpec * pspec)
{
  GstSpaceScope *scope = GST_SPACE_SCOPE (object);

  switch (prop_id) {
    case PROP_STYLE:
      g_value_set_enum (value, scope->style);
      break;
    default:
      G_OBJECT_WARN_INVALID_PROPERTY_ID (object, prop_id, pspec);
      break;
  }
}

#include "gstdrawhelpers.h"

static void
render_dots (GstBaseAudioVisualizer * scope, guint32 * vdata, gint16 * adata,
    guint num_samples)
{
  guint i, s, x, y, ox, oy;
>>>>>>> cdcc3945
  gfloat dx, dy;
  guint w = scope->width;

  /* draw dots 1st channel x, 2nd channel y */
<<<<<<< HEAD
  num_samples = asize / (scope->channels * sizeof (gint16));
=======
>>>>>>> cdcc3945
  dx = scope->width / 65536.0;
  ox = scope->width / 2;
  dy = scope->height / 65536.0;
  oy = scope->height / 2;
  s = 0;
  for (i = 0; i < num_samples; i++) {
    x = (guint) (ox + (gfloat) adata[s++] * dx);
    y = (guint) (oy + (gfloat) adata[s++] * dy);
    draw_dot (vdata, x, y, w, 0x00FFFFFF);
  }
}

static void
render_lines (GstBaseAudioVisualizer * scope, guint32 * vdata, gint16 * adata,
    guint num_samples)
{
  guint i, s, x, y, ox, oy;
  gfloat dx, dy;
  guint w = scope->width;
  guint h = scope->height;
  gint x2, y2;

  /* draw lines 1st channel x, 2nd channel y */
  dx = (w - 1) / 65536.0;
  ox = (w - 1) / 2;
  dy = (h - 1) / 65536.0;
  oy = (h - 1) / 2;
  s = 0;
  x2 = (guint) (ox + (gfloat) adata[s++] * dx);
  y2 = (guint) (oy + (gfloat) adata[s++] * dy);
  for (i = 1; i < num_samples; i++) {
    x = (guint) (ox + (gfloat) adata[s++] * dx);
    y = (guint) (oy + (gfloat) adata[s++] * dy);
    draw_line_aa (vdata, x2, x, y2, y, w, 0x00FFFFFF);
    x2 = x;
    y2 = y;
  }
<<<<<<< HEAD
  gst_buffer_unmap (video, vdata, -1);
  gst_buffer_unmap (audio, adata, -1);
=======
}

static gboolean
gst_space_scope_render (GstBaseAudioVisualizer * base, GstBuffer * audio,
    GstBuffer * video)
{
  GstSpaceScope *scope = GST_SPACE_SCOPE (base);
  guint32 *vdata = (guint32 *) GST_BUFFER_DATA (video);
  gint16 *adata = (gint16 *) GST_BUFFER_DATA (audio);
  guint num_samples;

  num_samples = GST_BUFFER_SIZE (audio) / (base->channels * sizeof (gint16));
  scope->process (base, vdata, adata, num_samples);
>>>>>>> cdcc3945
  return TRUE;
}

gboolean
gst_space_scope_plugin_init (GstPlugin * plugin)
{
  GST_DEBUG_CATEGORY_INIT (space_scope_debug, "spacescope", 0, "spacescope");

  return gst_element_register (plugin, "spacescope", GST_RANK_NONE,
      GST_TYPE_SPACE_SCOPE);
}<|MERGE_RESOLUTION|>--- conflicted
+++ resolved
@@ -112,6 +112,7 @@
 static void
 gst_space_scope_class_init (GstSpaceScopeClass * g_class)
 {
+  GObjectClass *gobject_class = (GObjectClass *) g_class;
   GstElementClass *element_class = (GstElementClass *) g_class;
   GstBaseAudioVisualizerClass *scope_class =
       (GstBaseAudioVisualizerClass *) g_class;
@@ -124,17 +125,6 @@
       gst_static_pad_template_get (&gst_space_scope_src_template));
   gst_element_class_add_pad_template (element_class,
       gst_static_pad_template_get (&gst_space_scope_sink_template));
-<<<<<<< HEAD
-=======
-}
-
-static void
-gst_space_scope_class_init (GstSpaceScopeClass * g_class)
-{
-  GObjectClass *gobject_class = (GObjectClass *) g_class;
-  GstBaseAudioVisualizerClass *scope_class =
-      (GstBaseAudioVisualizerClass *) g_class;
->>>>>>> cdcc3945
 
   gobject_class->set_property = gst_space_scope_set_property;
   gobject_class->get_property = gst_space_scope_get_property;
@@ -158,14 +148,6 @@
 gst_space_scope_set_property (GObject * object, guint prop_id,
     const GValue * value, GParamSpec * pspec)
 {
-<<<<<<< HEAD
-  gsize asize;
-  guint32 *vdata =
-      (guint32 *) gst_buffer_map (video, NULL, NULL, GST_MAP_WRITE);
-  gint16 *adata = (gint16 *) gst_buffer_map (audio, &asize, NULL, GST_MAP_READ);
-  guint i, s, x, y, off, ox, oy;
-  guint num_samples;
-=======
   GstSpaceScope *scope = GST_SPACE_SCOPE (object);
 
   switch (prop_id) {
@@ -209,15 +191,10 @@
     guint num_samples)
 {
   guint i, s, x, y, ox, oy;
->>>>>>> cdcc3945
   gfloat dx, dy;
   guint w = scope->width;
 
   /* draw dots 1st channel x, 2nd channel y */
-<<<<<<< HEAD
-  num_samples = asize / (scope->channels * sizeof (gint16));
-=======
->>>>>>> cdcc3945
   dx = scope->width / 65536.0;
   ox = scope->width / 2;
   dy = scope->height / 65536.0;
@@ -255,10 +232,6 @@
     x2 = x;
     y2 = y;
   }
-<<<<<<< HEAD
-  gst_buffer_unmap (video, vdata, -1);
-  gst_buffer_unmap (audio, adata, -1);
-=======
 }
 
 static gboolean
@@ -266,13 +239,16 @@
     GstBuffer * video)
 {
   GstSpaceScope *scope = GST_SPACE_SCOPE (base);
-  guint32 *vdata = (guint32 *) GST_BUFFER_DATA (video);
-  gint16 *adata = (gint16 *) GST_BUFFER_DATA (audio);
+  gsize asize;
+  guint32 *vdata =
+      (guint32 *) gst_buffer_map (video, NULL, NULL, GST_MAP_WRITE);
+  gint16 *adata = (gint16 *) gst_buffer_map (audio, &asize, NULL, GST_MAP_READ);
   guint num_samples;
 
-  num_samples = GST_BUFFER_SIZE (audio) / (base->channels * sizeof (gint16));
+  num_samples = asize / (base->channels * sizeof (gint16));
   scope->process (base, vdata, adata, num_samples);
->>>>>>> cdcc3945
+  gst_buffer_unmap (video, vdata, -1);
+  gst_buffer_unmap (audio, adata, -1);
   return TRUE;
 }
 
