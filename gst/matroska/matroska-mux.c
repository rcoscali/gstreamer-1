--- conflicted
+++ resolved
@@ -200,7 +200,9 @@
 
 #define parent_class gst_matroska_mux_parent_class
 G_DEFINE_TYPE_WITH_CODE (GstMatroskaMux, gst_matroska_mux, GST_TYPE_ELEMENT,
-    G_IMPLEMENT_INTERFACE (GST_TYPE_TAG_SETTER, NULL));
+    G_IMPLEMENT_INTERFACE (GST_TYPE_TAG_SETTER, NULL)
+    G_IMPLEMENT_INTERFACE (GST_TYPE_TOC_SETTER, NULL)
+    );
 
 /* Matroska muxer destructor */
 static void gst_matroska_mux_finalize (GObject * object);
@@ -249,24 +251,6 @@
     gpointer data);
 
 static void
-<<<<<<< HEAD
-=======
-gst_matroska_mux_add_interfaces (GType type)
-{
-  static const GInterfaceInfo tag_setter_info = { NULL, NULL, NULL };
-  static const GInterfaceInfo toc_setter_info = { NULL, NULL, NULL };
-
-  g_type_add_interface_static (type, GST_TYPE_TAG_SETTER, &tag_setter_info);
-  g_type_add_interface_static (type, GST_TYPE_TOC_SETTER, &toc_setter_info);
-}
-
-static void
-gst_matroska_mux_base_init (gpointer g_class)
-{
-}
-
-static void
->>>>>>> 113ba4ac
 gst_matroska_mux_class_init (GstMatroskaMuxClass * klass)
 {
   GObjectClass *gobject_class;
@@ -812,37 +796,8 @@
       ret = TRUE;
       break;
     }
-<<<<<<< HEAD
     case GST_EVENT_SEGMENT:{
       const GstSegment *segment;
-=======
-    case GST_EVENT_TOC:{
-      GstToc *toc;
-
-      if (mux->chapters_pos > 0)
-        break;
-
-      GST_DEBUG_OBJECT (mux, "received toc event");
-      gst_event_parse_toc (event, &toc, NULL);
-
-      if (toc != NULL) {
-        if (gst_toc_setter_get_toc (GST_TOC_SETTER (mux)) != NULL) {
-          gst_toc_setter_reset_toc (GST_TOC_SETTER (mux));
-          GST_INFO_OBJECT (pad, "Replacing TOC with a new one");
-        }
-
-        gst_toc_setter_set_toc (GST_TOC_SETTER (mux), toc);
-        gst_toc_free (toc);
-      }
-
-      gst_event_unref (event);
-      /* handled this, don't want collectpads to forward it downstream */
-      event = NULL;
-      break;
-    }
-    case GST_EVENT_NEWSEGMENT:{
-      GstFormat format;
->>>>>>> 113ba4ac
 
       gst_event_parse_segment (event, &segment);
       if (segment->format != GST_FORMAT_TIME) {
@@ -851,6 +806,30 @@
       gst_event_unref (event);
       event = NULL;
       ret = TRUE;
+      break;
+    }
+    case GST_EVENT_TOC:{
+      GstToc *toc;
+
+      if (mux->chapters_pos > 0)
+        break;
+
+      GST_DEBUG_OBJECT (mux, "received toc event");
+      gst_event_parse_toc (event, &toc, NULL);
+
+      if (toc != NULL) {
+        if (gst_toc_setter_get_toc (GST_TOC_SETTER (mux)) != NULL) {
+          gst_toc_setter_reset_toc (GST_TOC_SETTER (mux));
+          GST_INFO_OBJECT (pad, "Replacing TOC with a new one");
+        }
+
+        gst_toc_setter_set_toc (GST_TOC_SETTER (mux), toc);
+        gst_toc_free (toc);
+      }
+
+      gst_event_unref (event);
+      /* handled this, don't want collectpads to forward it downstream */
+      event = NULL;
       break;
     }
     case GST_EVENT_CUSTOM_DOWNSTREAM:{
