--- conflicted
+++ resolved
@@ -999,9 +999,6 @@
 
   DEBUG_ELEMENT_STOP (common, ebml, "CueTrackPositions", ret);
 
-<<<<<<< HEAD
-  if ((ret == GST_FLOW_OK || ret == GST_FLOW_EOS)
-=======
   /* (e.g.) lavf typically creates entries without a block number,
    * which is bogus and leads to contradictory information */
   if (common->index->len) {
@@ -1017,8 +1014,7 @@
     }
   }
 
-  if ((ret == GST_FLOW_OK || ret == GST_FLOW_UNEXPECTED)
->>>>>>> 2b2c0940
+  if ((ret == GST_FLOW_OK || ret == GST_FLOW_EOS)
       && idx.pos != (guint64) - 1 && idx.track > 0) {
     g_array_append_val (common->index, idx);
     (*nentries)++;
