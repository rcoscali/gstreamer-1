AC_PREREQ(2.60)

dnl please read gstreamer/docs/random/autotools before changing this file

dnl initialize autoconf
dnl releases only do -Wall, cvs and prerelease does -Werror too
dnl use a three digit version number for releases, and four for cvs/prerelease
<<<<<<< HEAD
AC_INIT(GStreamer Ugly Plug-ins, 0.11.0.1,
=======
AC_INIT(GStreamer Ugly Plug-ins, 0.10.17.2,
>>>>>>> 894760b6
    http://bugzilla.gnome.org/enter_bug.cgi?product=GStreamer,
    gst-plugins-ugly)

AG_GST_INIT

dnl initialize automake
AM_INIT_AUTOMAKE([-Wno-portability 1.10])

dnl define PACKAGE_VERSION_* variables
AS_VERSION

dnl check if this is a release version
AS_NANO(GST_GIT="no", GST_GIT="yes")

dnl can autoconf find the source ?
AC_CONFIG_SRCDIR([ext/mad/gstmad.c])

dnl define the output header for config
AM_CONFIG_HEADER(config.h)

dnl AM_MAINTAINER_MODE only provides the option to configure to enable it
AM_MAINTAINER_MODE

dnl sets host_* variables
AC_CANONICAL_HOST

dnl use pretty build output with automake >= 1.11
m4_ifdef([AM_SILENT_RULES],[AM_SILENT_RULES([yes])],
  [AM_DEFAULT_VERBOSITY=1
   AC_SUBST(AM_DEFAULT_VERBOSITY)])

dnl our libraries and install dirs use major.minor as a version
GST_MAJORMINOR=$PACKAGE_VERSION_MAJOR.$PACKAGE_VERSION_MINOR
dnl we override it here if we need to for the release candidate of new series
GST_MAJORMINOR=0.11
AC_SUBST(GST_MAJORMINOR)

dnl FIXME: this macro doesn't actually work;
dnl the generated libtool script has no support for the listed tags.
dnl So this needs to be fixed first if we want to use this
dnl AS_LIBTOOL_TAGS([CXX])

AC_LIBTOOL_WIN32_DLL
AM_PROG_LIBTOOL

dnl *** required versions of GStreamer stuff ***
GST_REQ=0.11.0
GSTPB_REQ=0.11.0

dnl *** autotools stuff ****

dnl allow for different autotools
AS_AUTOTOOLS_ALTERNATE

dnl Add parameters for aclocal
AC_SUBST(ACLOCAL_AMFLAGS, "-I m4 -I common/m4")

dnl set up gettext
dnl the version check needs to stay here because autopoint greps for it
AM_GNU_GETTEXT_VERSION(0.17)
AM_GNU_GETTEXT([external])
AG_GST_GETTEXT([gst-plugins-ugly-$GST_MAJORMINOR])

dnl *** check for arguments to configure ***

AG_GST_ARG_DEBUG
AG_GST_ARG_PROFILING
AG_GST_ARG_VALGRIND
AG_GST_ARG_GCOV

AG_GST_ARG_EXAMPLES

AG_GST_ARG_WITH_PKG_CONFIG_PATH
AG_GST_ARG_WITH_PACKAGE_NAME
AG_GST_ARG_WITH_PACKAGE_ORIGIN

AG_GST_ARG_WITH_PLUGINS

AG_GST_ARG_ENABLE_EXTERNAL

AG_GST_ARG_ENABLE_EXPERIMENTAL

dnl *** checks for platform ***

dnl * hardware/architecture *

dnl common/m4/gst-arch.m4
dnl check CPU type
AG_GST_ARCH

dnl Determine endianness
AC_C_BIGENDIAN

dnl *** checks for programs ***

dnl find a compiler
AC_PROG_CC
AC_PROG_CC_STDC

dnl determine c++ compiler
AC_PROG_CXX
dnl determine if c++ is available on this system
AC_CHECK_PROG(HAVE_CXX, $CXX, yes, no)

dnl check if the compiler supports '-c' and '-o' options
AM_PROG_CC_C_O

AC_PATH_PROG(VALGRIND_PATH, valgrind, no)
AM_CONDITIONAL(HAVE_VALGRIND, test ! "x$VALGRIND_PATH" = "xno")

dnl check if the compiler supports do while(0) macros
AG_GST_CHECK_DOWHILE_MACROS

dnl check for documentation tools
GTK_DOC_CHECK([1.3])
AS_PATH_PYTHON([2.1])
AG_GST_PLUGIN_DOCS([1.3],[2.1])

dnl *** checks for libraries ***

dnl check for libm, for sin()
AC_CHECK_LIBM
AC_SUBST(LIBM)

dnl *** checks for header files ***

dnl used by ext/a52dec
AX_CREATE_STDINT_H

dnl Check for malloc.h
AC_CHECK_HEADERS([malloc.h])

dnl *** checks for types/defines ***

dnl *** checks for structures ***

dnl *** checks for compiler characteristics ***

dnl *** checks for library functions ***

dnl Check for a way to display the function name in debug output
AG_GST_CHECK_FUNCTION

dnl *** checks for dependency libraries ***

dnl GLib is required
AG_GST_GLIB_CHECK([2.20])
ORC_CHECK([0.4.6])

dnl checks for gstreamer
dnl uninstalled is selected preferentially -- see pkg-config(1)
AG_GST_CHECK_GST($GST_MAJORMINOR, [$GST_REQ], yes)
AG_GST_CHECK_GST_BASE($GST_MAJORMINOR, [$GST_REQ], yes)
AG_GST_CHECK_GST_CHECK($GST_MAJORMINOR, [$GST_REQ], no)
AG_GST_CHECK_GST_PLUGINS_BASE($GST_MAJORMINOR, [$GSTPB_REQ], yes)
AM_CONDITIONAL(HAVE_GST_CHECK, test "x$HAVE_GST_CHECK" = "xyes")

dnl Check for documentation xrefs
GLIB_PREFIX="`$PKG_CONFIG --variable=prefix glib-2.0`"
GST_PREFIX="`$PKG_CONFIG --variable=prefix gstreamer-$GST_MAJORMINOR`"
GSTPB_PREFIX="`$PKG_CONFIG --variable=prefix gstreamer-plugins-base-$GST_MAJORMINOR`"
AC_SUBST(GLIB_PREFIX)
AC_SUBST(GST_PREFIX)
AC_SUBST(GSTPB_PREFIX)

dnl *** set variables based on configure arguments ***

dnl set license and copyright notice
GST_LICENSE="LGPL"
AC_DEFINE_UNQUOTED(GST_LICENSE, "$GST_LICENSE", [GStreamer license])
AC_SUBST(GST_LICENSE)

dnl set location of plugin directory
AG_GST_SET_PLUGINDIR

dnl set release date/time
AG_GST_SET_PACKAGE_RELEASE_DATETIME_WITH_NANO([$PACKAGE_VERSION_NANO],
  ["${srcdir}/gst-plugins-ugly.doap"],
  [$PACKAGE_VERSION_MAJOR.$PACKAGE_VERSION_MINOR.$PACKAGE_VERSION_MICRO])

dnl define an ERROR_CFLAGS Makefile variable
AG_GST_SET_ERROR_CFLAGS($GST_GIT, [
    -Wmissing-declarations -Wmissing-prototypes -Wredundant-decls
    -Wwrite-strings -Wformat-nonliteral -Wformat-security -Wold-style-definition
    -Winit-self -Wmissing-include-dirs -Waddress
    -Waggregate-return -Wno-multichar -Wnested-externs ])

dnl define an ERROR_CXXFLAGS Makefile variable
AG_GST_SET_ERROR_CXXFLAGS($GST_GIT, [
    -Wmissing-declarations -Wredundant-decls
    -Wwrite-strings -Wformat-nonliteral -Wformat-security
    -Winit-self -Wmissing-include-dirs -Waddress -Waggregate-return
    -Wno-multichar])

dnl define correct level for debugging messages
AG_GST_SET_LEVEL_DEFAULT($GST_GIT)

dnl used in examples
AG_GST_DEFAULT_ELEMENTS

dnl *** plug-ins to include ***

dnl these are all the gst plug-ins, compilable without additional libs
AG_GST_CHECK_PLUGIN(asfdemux)
AG_GST_CHECK_PLUGIN(dvdlpcmdec)
AG_GST_CHECK_PLUGIN(dvdsub)
AG_GST_CHECK_PLUGIN(iec958)
AG_GST_CHECK_PLUGIN(mpegaudioparse)
AG_GST_CHECK_PLUGIN(mpegstream)
AG_GST_CHECK_PLUGIN(realmedia)
AG_GST_CHECK_PLUGIN(synaesthesia)

AC_CHECK_HEADERS([winsock2.h], HAVE_WINSOCK2_H=yes)

if test "x$HAVE_WINSOCK2_H" = "xyes"; then
  WIN32_LIBS="-lws2_32"
  AC_SUBST(WIN32_LIBS)
fi

dnl disable experimental plug-ins
if test "x$BUILD_EXPERIMENTAL" != "xyes"; then
  AG_GST_DISABLE_PLUGIN(synaesthesia)
fi

dnl *** ext plug-ins ***
dnl keep this list sorted alphabetically !

if test "x$BUILD_EXTERNAL" = "xyes"; then

echo
AC_MSG_NOTICE([Checking libraries for plugins in ext/])
echo

dnl *** a52dec ***
translit(dnm, m, l) AM_CONDITIONAL(USE_A52DEC, true)
AG_GST_CHECK_FEATURE(A52DEC, [a52dec], a52dec, [
  AC_CHECK_A52DEC(HAVE_A52DEC=yes, HAVE_A52DEC=no)
])

dnl *** amr-nb ***
translit(dnm, m, l) AM_CONDITIONAL(USE_AMRNB, true)
AG_GST_CHECK_FEATURE(AMRNB, [amrnb library], amrnb, [
  PKG_CHECK_MODULES(AMRNB, opencore-amrnb, HAVE_AMRNB="yes",
      [ AG_GST_CHECK_LIBHEADER(AMRNB, opencore-amrnb,
		           Decoder_Interface_init, $LIBM,
		           opencore-amrnb/interf_dec.h,
			   AMRNB_LIBS="-lopencore-amrnb")
      ])
  AC_SUBST(AMRNB_CFLAGS)
  AC_SUBST(AMRNB_LIBS)
])

dnl *** amr-wb dec ***
translit(dnm, m, l) AM_CONDITIONAL(USE_AMRWB, true)
AG_GST_CHECK_FEATURE(AMRWB, [amrwb library], amrwbdec, [
  PKG_CHECK_MODULES(AMRWB, opencore-amrwb, HAVE_AMRWB="yes",
      [ AG_GST_CHECK_LIBHEADER(AMRWB, opencore-amrwb,
			   D_IF_decode, ,
			   opencore-amrwb/dec_if.h,
			   AMRWB_LIBS="-lopencore-amrwb")
      ])
  AC_SUBST(AMRWB_CFLAGS)
  AC_SUBST(AMRWB_LIBS)
])

dnl *** cdio ***
translit(dnm, m, l) AM_CONDITIONAL(USE_CDIO, true)
AG_GST_CHECK_FEATURE(CDIO, [cdio library], cdio, [
  AG_GST_PKG_CHECK_MODULES(CDIO, libcdio >= 0.76)
])

dnl *** dvdread ***
translit(dnm, m, l) AM_CONDITIONAL(USE_DVDREAD, true)
AG_GST_CHECK_FEATURE(DVDREAD, [dvdread library], dvdreadsrc, [
  AG_GST_CHECK_LIBHEADER(DVDREAD, dvdread, DVDOpen, , dvdread/dvd_reader.h, DVDREAD_LIBS="-ldvdread")
  AC_SUBST(DVDREAD_LIBS)
])

dnl *** lame ***
translit(dnm, m, l) AM_CONDITIONAL(USE_LAME, true)
AG_GST_CHECK_FEATURE(LAME, [lame mp3 encoder library], lame, [
  AG_GST_CHECK_LIBHEADER(LAME, mp3lame, lame_init, $LIBM, lame/lame.h,
  [
    HAVE_LAME="yes"
    LAME_LIBS="-lmp3lame $LIBM"
    dnl is lame presets available
    LAME_CFLAGS=""
    AC_TRY_COMPILE([#include <lame/lame.h>], [ int preset = MEDIUM ],
      [LAME_CFLAGS="-DGSTLAME_PRESET"],
      [LAME_CFLAGS=""]
    )
    AC_TRY_COMPILE([#include <lame/lame.h>], [
        void *ptr = &lame_set_VBR_quality
      ],
      [LAME_CFLAGS="$LAME_CFLAGS -DHAVE_LAME_SET_VBR_QUALITY"],
      [LAME_CFLAGS="$LAME_CFLAGS"]
    )
  AC_SUBST(LAME_CFLAGS)
  AC_SUBST(LAME_LIBS)
  ])
])

dnl *** mad ***
translit(dnm, m, l) AM_CONDITIONAL(USE_MAD, true)
AG_GST_CHECK_FEATURE(MAD, [mad mp3 decoder], mad, [

  dnl check with pkg-config first
  AG_GST_PKG_CHECK_MODULES(ID3TAG, id3tag >= 0.15)
  if test "x$HAVE_ID3TAG" = "xno"; then
    dnl fall back to oldskool detection
    AC_CHECK_HEADER(id3tag.h, [
      save_LIBS=$LIBS
      LIBS="-lz"
      AC_CHECK_LIB(id3tag, id3_tag_options,
        HAVE_ID3TAG="yes" ID3TAG_LIBS="-lid3tag -lz")
      LIBS=$save_LIBS
      AC_SUBST(ID3TAG_LIBS)
    ])
  fi

  dnl check with pkg-config first
  AG_GST_PKG_CHECK_MODULES(MAD, mad >= 0.15)
  MAD_LIBS="$MAD_LIBS $ID3TAG_LIBS"
  if test "x$HAVE_MAD" = "xno"; then
    dnl fall back to oldskool detection
    AC_CHECK_HEADER(mad.h, [
      AC_CHECK_LIB(mad, mad_decoder_finish,
        HAVE_MAD="yes" MAD_LIBS="-lmad $ID3TAG_LIBS")
    ])
  fi

  if test "x$HAVE_ID3TAG" = "xyes"; then
    AC_DEFINE(HAVE_ID3TAG, 1, [defined if libid3tag is available])
  else
    AC_MSG_WARN([libid3tag not available, MAD MP3 decoder will be built without
                 ID3 tag reading support (which is not a problem, since ID3
                 tags are usually handled by id3demux)])
  fi
])
AC_SUBST(MAD_LIBS)

dnl *** mpeg2dec ***
translit(dnm, m, l) AM_CONDITIONAL(USE_MPEG2DEC, true)
AG_GST_CHECK_FEATURE(MPEG2DEC, [mpeg2dec], mpeg2dec, [
  AG_GST_PKG_CHECK_MODULES(MPEG2DEC, libmpeg2 >= 0.4.0)
])

dnl *** sidplay : works with libsidplay 1.36.x (not 2.x.x) ***
translit(dnm, m, l) AM_CONDITIONAL(USE_SIDPLAY, true)
AG_GST_CHECK_FEATURE(SIDPLAY, [libsidplay], sid, [
  GST_PATH_SIDPLAY()
])

dnl *** twolame ***
translit(dnm, m, l) AM_CONDITIONAL(USE_TWOLAME, true)
AG_GST_CHECK_FEATURE(TWOLAME, [twolame], twolame, [
  PKG_CHECK_MODULES(TWOLAME, twolame >= 0.3.10, [
      HAVE_TWOLAME="yes"], [
      HAVE_TWOLAME="no"
  ])
  AC_SUBST(TWOLAME_CFLAGS)
  AC_SUBST(TWOLAME_LIBS)
])

dnl *** x264 (MPEG-4 part 10/h.264/AVC encoder) ***
translit(dnm, m, l) AM_CONDITIONAL(USE_X264, true)
AG_GST_CHECK_FEATURE(X264, [x264 plug-in], x264, [
  AG_GST_PKG_CHECK_MODULES(X264, x264 >= 0.55.0)
])

else

dnl not building plugins with external dependencies,
dnl but we still need to set the conditionals

AM_CONDITIONAL(USE_A52DEC, false)
AM_CONDITIONAL(USE_AMRNB, false)
AM_CONDITIONAL(USE_AMRWB, false)
AM_CONDITIONAL(USE_CDIO, false)
AM_CONDITIONAL(USE_DVDREAD, false)
AM_CONDITIONAL(USE_LAME, false)
AM_CONDITIONAL(USE_MAD, false)
AM_CONDITIONAL(USE_MPEG2DEC, false)
AM_CONDITIONAL(USE_SIDPLAY, false)
AM_CONDITIONAL(USE_TWOLAME, false)
AM_CONDITIONAL(USE_X264, false)

fi dnl of EXT plugins

dnl *** finalize CFLAGS, LDFLAGS, LIBS

dnl Overview:
dnl GST_OPTION_CFLAGS:  common flags for profiling, debugging, errors, ...
dnl GST_*:              flags shared by built objects to link against GStreamer
dnl GST_ALL_LDFLAGS:    linker flags shared by all
dnl GST_LIB_LDFLAGS:    additional linker flags for all libaries
dnl GST_LT_LDFLAGS:     library versioning of our libraries
dnl GST_PLUGIN_LDFLAGS: flags to be used for all plugins

dnl GST_OPTION_CFLAGS
if test "x$USE_DEBUG" = xyes; then
   PROFILE_CFLAGS="-g"
fi
AC_SUBST(PROFILE_CFLAGS)

if test "x$PACKAGE_VERSION_NANO" = "x1"; then
  dnl Define _only_ during CVS (not pre-releases or releases)
  DEPRECATED_CFLAGS="-DGST_DISABLE_DEPRECATED"
else
  DEPRECATED_CFLAGS=""
fi
AC_SUBST(DEPRECATED_CFLAGS)

dnl every flag in GST_OPTION_CFLAGS and GST_OPTION_CXXFLAGS can be overridden
dnl at make time with e.g. make ERROR_CFLAGS=""
GST_OPTION_CFLAGS="\$(WARNING_CFLAGS) \$(ERROR_CFLAGS) \$(DEBUG_CFLAGS) \$(PROFILE_CFLAGS) \$(GCOV_CFLAGS) \$(OPT_CFLAGS) \$(DEPRECATED_CFLAGS)"
GST_OPTION_CXXFLAGS="\$(WARNING_CXXFLAGS) \$(ERROR_CXXFLAGS) \$(DEBUG_CFLAGS) \$(PROFILE_CFLAGS) \$(GCOV_CFLAGS) \$(OPT_CFLAGS) \$(DEPRECATED_CFLAGS)"
AC_SUBST(GST_OPTION_CFLAGS)
AC_SUBST(GST_OPTION_CXXFLAGS)

dnl FIXME: do we want to rename to GST_ALL_* ?
dnl prefer internal headers to already installed ones
dnl also add builddir include for enumtypes and marshal
dnl add GST_OPTION_CFLAGS, but overridable
GST_CXXFLAGS="-I\$(top_srcdir)/gst-libs -I\$(top_builddir)/gst-libs $GST_CFLAGS $GLIB_EXTRA_CFLAGS \$(GST_OPTION_CXXFLAGS)"
GST_CFLAGS="-I\$(top_srcdir)/gst-libs -I\$(top_builddir)/gst-libs $GST_CFLAGS $GLIB_EXTRA_CFLAGS \$(GST_OPTION_CFLAGS)"
AC_SUBST(GST_CFLAGS)
AC_SUBST(GST_CXXFLAGS)
AC_SUBST(GST_LIBS)

dnl LDFLAGS really should only contain flags, not libs - they get added before
dnl whatevertarget_LIBS and -L flags here affect the rest of the linking
GST_ALL_LDFLAGS="-no-undefined"
AC_SUBST(GST_ALL_LDFLAGS)

dnl this really should only contain flags, not libs - they get added before
dnl whatevertarget_LIBS and -L flags here affect the rest of the linking
GST_PLUGIN_LDFLAGS="-module -avoid-version -export-symbols-regex '^[_]*gst_plugin_desc.*' $GST_ALL_LDFLAGS"
AC_SUBST(GST_PLUGIN_LDFLAGS)

dnl *** output files ***

AC_CONFIG_FILES(
Makefile
common/Makefile
common/m4/Makefile
gst-libs/Makefile
gst-libs/gst/Makefile
gst/Makefile
gst/asfdemux/Makefile
gst/dvdlpcmdec/Makefile
gst/dvdsub/Makefile
gst/iec958/Makefile
gst/mpegaudioparse/Makefile
gst/mpegstream/Makefile
gst/realmedia/Makefile
gst/synaesthesia/Makefile
ext/Makefile
ext/a52dec/Makefile
ext/amrnb/Makefile
ext/amrwbdec/Makefile
ext/cdio/Makefile
ext/dvdread/Makefile
ext/lame/Makefile
ext/mad/Makefile
ext/mpeg2dec/Makefile
ext/sidplay/Makefile
ext/twolame/Makefile
ext/x264/Makefile
docs/Makefile
docs/plugins/Makefile
docs/version.entities
tests/Makefile
tests/check/Makefile
m4/Makefile
po/Makefile.in
pkgconfig/Makefile
pkgconfig/gstreamer-plugins-ugly-uninstalled.pc
gst-plugins-ugly.spec
)

dnl Create the config.h file for Visual Studio builds
dnl Beware of spaces and /'s in some of the shell variable contents.
sed \
    -e 's/.*config.h.in.*autoheader.*/\/* Autogenerated config.h created for win32 Visual Studio builds *\/\n\n\/* PREFIX -- specifically added for Windows for easier moving *\/\n#define PREFIX "C:\\\\gstreamer"\n\n/' \
    -e 's/.* GETTEXT_PACKAGE$/#define GETTEXT_PACKAGE "'$GETTEXT_PACKAGE'"/' \
    -e 's/.* GST_DATADIR$/#define GST_DATADIR PREFIX "\\\\share"/' \
    -e 's/.* GST_LEVEL_DEFAULT$/#define GST_LEVEL_DEFAULT GST_LEVEL_ERROR/' \
    -e 's/.* GST_LICENSE$/#define GST_LICENSE "'$GST_LICENSE'"/' \
    -e 's/.* GST_MAJORMINOR$/#define GST_MAJORMINOR "'$GST_MAJORMINOR'"/' \
    -e "s,.* GST_PACKAGE_NAME$,#define GST_PACKAGE_NAME \"${GST_PACKAGE_NAME}\"," \
    -e 's/.* GST_PACKAGE_ORIGIN$/#define GST_PACKAGE_ORIGIN "Unknown package origin"/' \
    -e 's/.* HAVE_CPU_I386$/#define HAVE_CPU_I386 1/' \
    -e 's/.* HAVE_FGETPOS$/#define HAVE_FGETPOS 1/' \
    -e 's/.* HAVE_FSETPOS$/#define HAVE_FSETPOS 1/' \
    -e 's/.* HAVE_LIBXML2$/#define HAVE_LIBXML2 1/' \
    -e 's/.* HAVE_PROCESS_H$/#define HAVE_PROCESS_H 1/' \
    -e 's/.* HAVE_STDLIB_H$/#define HAVE_STDLIB_H 1/' \
    -e 's/.* HAVE_STRING_H$/#define HAVE_STRING_H 1/' \
    -e 's/.* HAVE_SYS_STAT_H$/#define HAVE_SYS_STAT_H 1/' \
    -e 's/.* HAVE_SYS_TYPES_H$/#define HAVE_SYS_TYPES_H 1/' \
    -e 's/.* HAVE_WIN32$/#define HAVE_WIN32 1/' \
    -e 's/.* HAVE_WINSOCK2_H$/#define HAVE_WINSOCK2_H 1/' \
    -e 's/.* HOST_CPU$/#define HOST_CPU "i686"/' \
    -e 's/.* LIBDIR$/#ifdef _DEBUG\n#  define LIBDIR PREFIX "\\\\debug\\\\lib"\n#else\n#  define LIBDIR PREFIX "\\\\lib"\n#endif/' \
    -e 's/.* LOCALEDIR$/#define LOCALEDIR PREFIX "\\\\share\\\\locale"/' \
    -e "s/.* PACKAGE$/#define PACKAGE \"$PACKAGE\"/" \
    -e 's/.* PACKAGE_BUGREPORT$/#define PACKAGE_BUGREPORT "http:\/\/bugzilla.gnome.org\/enter_bug.cgi?product=GStreamer"/' \
    -e "s/.* PACKAGE_NAME$/#define PACKAGE_NAME \"$PACKAGE_NAME\"/" \
    -e "s/.* PACKAGE_STRING$/#define PACKAGE_STRING \"$PACKAGE_STRING\"/" \
    -e 's/.* PACKAGE_TARNAME$/#define PACKAGE_TARNAME "'$PACKAGE_TARNAME'"/' \
    -e 's/.* PACKAGE_VERSION$/#define PACKAGE_VERSION "'$PACKAGE_VERSION'"/' \
    -e 's/.* PLUGINDIR$/#ifdef _DEBUG\n#  define PLUGINDIR PREFIX "\\\\debug\\\\lib\\\\gstreamer-0.11"\n#else\n#  define PLUGINDIR PREFIX "\\\\lib\\\\gstreamer-0.11"\n#endif/' \
    -e 's/.* USE_BINARY_REGISTRY$/#define USE_BINARY_REGISTRY/' \
    -e 's/.* VERSION$/#define VERSION "'$VERSION'"/' \
    -e "s/.* DEFAULT_AUDIOSINK$/#define DEFAULT_AUDIOSINK \"directsoundsink\"/" \
    -e "s/.* DEFAULT_AUDIOSRC$/#define DEFAULT_AUDIOSRC \"audiotestsrc\"/" \
    -e "s/.* DEFAULT_VIDEOSRC$/#define DEFAULT_VIDEOSRC \"videotestsrc\"/" \
    -e "s/.* DEFAULT_VISUALIZER$/#define DEFAULT_VISUALIZER \"goom\"/" \
    config.h.in >win32/common/config.h-new

AC_OUTPUT

AG_GST_OUTPUT_PLUGINS

ORC_OUTPUT<|MERGE_RESOLUTION|>--- conflicted
+++ resolved
@@ -5,11 +5,7 @@
 dnl initialize autoconf
 dnl releases only do -Wall, cvs and prerelease does -Werror too
 dnl use a three digit version number for releases, and four for cvs/prerelease
-<<<<<<< HEAD
 AC_INIT(GStreamer Ugly Plug-ins, 0.11.0.1,
-=======
-AC_INIT(GStreamer Ugly Plug-ins, 0.10.17.2,
->>>>>>> 894760b6
     http://bugzilla.gnome.org/enter_bug.cgi?product=GStreamer,
     gst-plugins-ugly)
 
