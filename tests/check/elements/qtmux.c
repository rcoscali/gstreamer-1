/* GStreamer
 *
 * unit test for qtmux
 *
 * Copyright (C) <2008> Mark Nauwelaerts <mnauw@users.sf.net>
 *
 * This library is free software; you can redistribute it and/or
 * modify it under the terms of the GNU Library General Public
 * License as published by the Free Software Foundation; either
 * version 2 of the License, or (at your option) any later version.
 *
 * This library is distributed in the hope that it will be useful,
 * but WITHOUT ANY WARRANTY; without even the implied warranty of
 * MERCHANTABILITY or FITNESS FOR A PARTICULAR PURPOSE.  See the GNU
 * Library General Public License for more details.
 *
 * You should have received a copy of the GNU Library General Public
 * License along with this library; if not, write to the
 * Free Software Foundation, Inc., 59 Temple Place - Suite 330,
 * Boston, MA 02111-1307, USA.
 */

#ifdef HAVE_CONFIG_H
#include <config.h>
#endif

#ifdef HAVE_UNISTD_H
#include <unistd.h>
#endif

#include <glib/gstdio.h>

#include <gst/check/gstcheck.h>
#include <gst/pbutils/encoding-profile.h>

/* For ease of programming we use globals to keep refs for our floating
 * src and sink pads we create; otherwise we always have to do get_pad,
 * get_peer, and then remove references in every test function */
static GstPad *mysrcpad, *mysinkpad;

#define AUDIO_CAPS_STRING "audio/mpeg, " \
                        "mpegversion = (int) 1, " \
                        "layer = (int) 3, " \
                        "channels = (int) 2, " \
                        "rate = (int) 48000"

#define AUDIO_AAC_CAPS_STRING "audio/mpeg, " \
                            "mpegversion=(int)4, " \
                            "channels=(int)1, " \
                            "rate=(int)44100, " \
                            "stream-format=(string)raw, " \
                            "level=(string)2, " \
                            "base-profile=(string)lc, " \
                            "profile=(string)lc, " \
                            "codec_data=(buffer)1208"

#define VIDEO_CAPS_STRING "video/mpeg, " \
                           "mpegversion = (int) 4, " \
                           "systemstream = (boolean) false, " \
                           "width = (int) 384, " \
                           "height = (int) 288, " \
                           "framerate = (fraction) 25/1"

#define VIDEO_CAPS_H264_STRING "video/x-h264, " \
                               "width=(int)320, " \
                               "height=(int)240, " \
                               "framerate=(fraction)30/1, " \
                               "pixel-aspect-ratio=(fraction)1/1, " \
                               "codec_data=(buffer)01640014ffe1001867640014a" \
                                   "cd94141fb0110000003001773594000f14299600" \
                                   "1000568ebecb22c, " \
                               "stream-format=(string)avc, " \
                               "alignment=(string)au, " \
                               "level=(string)2, " \
                               "profile=(string)high"

static GstStaticPadTemplate sinktemplate = GST_STATIC_PAD_TEMPLATE ("sink",
    GST_PAD_SINK,
    GST_PAD_ALWAYS,
    GST_STATIC_CAPS ("video/quicktime"));
static GstStaticPadTemplate srcvideotemplate = GST_STATIC_PAD_TEMPLATE ("src",
    GST_PAD_SRC,
    GST_PAD_ALWAYS,
    GST_STATIC_CAPS (VIDEO_CAPS_STRING));

static GstStaticPadTemplate srcvideoh264template =
GST_STATIC_PAD_TEMPLATE ("src",
    GST_PAD_SRC,
    GST_PAD_ALWAYS,
    GST_STATIC_CAPS (VIDEO_CAPS_H264_STRING));

static GstStaticPadTemplate srcaudiotemplate = GST_STATIC_PAD_TEMPLATE ("src",
    GST_PAD_SRC,
    GST_PAD_ALWAYS,
    GST_STATIC_CAPS (AUDIO_CAPS_STRING));

static GstStaticPadTemplate srcaudioaactemplate =
GST_STATIC_PAD_TEMPLATE ("src",
    GST_PAD_SRC,
    GST_PAD_ALWAYS,
    GST_STATIC_CAPS (AUDIO_AAC_CAPS_STRING));

/* setup and teardown needs some special handling for muxer */
static GstPad *
setup_src_pad (GstElement * element,
    GstStaticPadTemplate * template, GstCaps * caps, const gchar * sinkname)
{
  GstPad *srcpad, *sinkpad;

  GST_DEBUG_OBJECT (element, "setting up sending pad");
  /* sending pad */
  srcpad = gst_pad_new_from_static_template (template, "src");
  fail_if (srcpad == NULL, "Could not create a srcpad");
  ASSERT_OBJECT_REFCOUNT (srcpad, "srcpad", 1);

  if (!(sinkpad = gst_element_get_static_pad (element, sinkname)))
    sinkpad = gst_element_get_request_pad (element, sinkname);
  fail_if (sinkpad == NULL, "Could not get sink pad from %s",
      GST_ELEMENT_NAME (element));
  /* references are owned by: 1) us, 2) qtmux, 3) collect pads */
  ASSERT_OBJECT_REFCOUNT (sinkpad, "sinkpad", 3);
  if (caps)
    fail_unless (gst_pad_set_caps (srcpad, caps));
  fail_unless (gst_pad_link (srcpad, sinkpad) == GST_PAD_LINK_OK,
      "Could not link source and %s sink pads", GST_ELEMENT_NAME (element));
  gst_object_unref (sinkpad);   /* because we got it higher up */

  /* references are owned by: 1) qtmux, 2) collect pads */
  ASSERT_OBJECT_REFCOUNT (sinkpad, "sinkpad", 2);

  return srcpad;
}

static void
teardown_src_pad (GstPad * srcpad)
{
  GstPad *sinkpad;

  /* clean up floating src pad */
  sinkpad = gst_pad_get_peer (srcpad);
  fail_if (sinkpad == NULL);
  /* pad refs held by 1) qtmux 2) collectpads and 3) us (through _get_peer) */
  ASSERT_OBJECT_REFCOUNT (sinkpad, "sinkpad", 3);

  gst_pad_unlink (srcpad, sinkpad);

  /* after unlinking, pad refs still held by
   * 1) qtmux and 2) collectpads and 3) us (through _get_peer) */
  ASSERT_OBJECT_REFCOUNT (sinkpad, "sinkpad", 3);
  gst_object_unref (sinkpad);
  /* one more ref is held by element itself */

  /* pad refs held by creator */
  ASSERT_OBJECT_REFCOUNT (srcpad, "srcpad", 1);
  gst_object_unref (srcpad);
}

static GstElement *
setup_qtmux (GstStaticPadTemplate * srctemplate, const gchar * sinkname)
{
  GstElement *qtmux;

  GST_DEBUG ("setup_qtmux");
  qtmux = gst_check_setup_element ("qtmux");
  mysrcpad = setup_src_pad (qtmux, srctemplate, NULL, sinkname);
  mysinkpad = gst_check_setup_sink_pad (qtmux, &sinktemplate);
  gst_pad_set_active (mysrcpad, TRUE);
  gst_pad_set_active (mysinkpad, TRUE);

  return qtmux;
}

static void
cleanup_qtmux (GstElement * qtmux, const gchar * sinkname)
{
  GST_DEBUG ("cleanup_qtmux");
  gst_element_set_state (qtmux, GST_STATE_NULL);

  gst_pad_set_active (mysrcpad, FALSE);
  gst_pad_set_active (mysinkpad, FALSE);
  teardown_src_pad (mysrcpad);
  gst_check_teardown_sink_pad (qtmux);
  gst_check_teardown_element (qtmux);
}

static void
check_qtmux_pad (GstStaticPadTemplate * srctemplate, const gchar * sinkname,
    guint32 dts_method)
{
  GstElement *qtmux;
  GstBuffer *inbuffer, *outbuffer;
  GstCaps *caps;
  int num_buffers;
  int i;
  guint8 data0[12] = "\000\000\000\024ftypqt  ";
  guint8 data1[8] = "\000\000\000\001mdat";
  guint8 data2[4] = "moov";

  qtmux = setup_qtmux (srctemplate, sinkname);
  g_object_set (qtmux, "dts-method", dts_method, NULL);
  fail_unless (gst_element_set_state (qtmux,
          GST_STATE_PLAYING) == GST_STATE_CHANGE_SUCCESS,
      "could not set to playing");

  inbuffer = gst_buffer_new_and_alloc (1);
  caps = gst_caps_copy (gst_pad_get_pad_template_caps (mysrcpad));
  gst_pad_set_caps (mysrcpad, caps);
  gst_caps_unref (caps);
  GST_BUFFER_TIMESTAMP (inbuffer) = 0;
  GST_BUFFER_DURATION (inbuffer) = 40 * GST_MSECOND;
  ASSERT_BUFFER_REFCOUNT (inbuffer, "inbuffer", 1);
  fail_unless (gst_pad_push (mysrcpad, inbuffer) == GST_FLOW_OK);

  /* send eos to have moov written */
  fail_unless (gst_pad_push_event (mysrcpad, gst_event_new_eos ()) == TRUE);

  num_buffers = g_list_length (buffers);
  /* at least expect ftyp, mdat header, buffer chunk and moov */
  fail_unless (num_buffers >= 4);

  for (i = 0; i < num_buffers; ++i) {
    outbuffer = GST_BUFFER (buffers->data);
    fail_if (outbuffer == NULL);
    buffers = g_list_remove (buffers, outbuffer);

    switch (i) {
      case 0:
      {
        /* ftyp header */
        fail_unless (gst_buffer_get_size (outbuffer) >= 20);
        fail_unless (gst_buffer_memcmp (outbuffer, 0, data0,
                sizeof (data0)) == 0);
        fail_unless (gst_buffer_memcmp (outbuffer, 16, data0 + 8, 4) == 0);
        break;
      }
      case 1:                  /* mdat header */
        fail_unless (gst_buffer_get_size (outbuffer) == 16);
        fail_unless (gst_buffer_memcmp (outbuffer, 0, data1, sizeof (data1))
            == 0);
        break;
      case 2:                  /* buffer we put in */
        fail_unless (gst_buffer_get_size (outbuffer) == 1);
        break;
      case 3:                  /* moov */
        fail_unless (gst_buffer_get_size (outbuffer) > 8);
        fail_unless (gst_buffer_memcmp (outbuffer, 4, data2,
                sizeof (data2)) == 0);
        break;
      default:
        break;
    }

    ASSERT_BUFFER_REFCOUNT (outbuffer, "outbuffer", 1);
    gst_buffer_unref (outbuffer);
    outbuffer = NULL;
  }

  g_list_free (buffers);
  buffers = NULL;

  cleanup_qtmux (qtmux, sinkname);
}

static void
check_qtmux_pad_fragmented (GstStaticPadTemplate * srctemplate,
    const gchar * sinkname, guint32 dts_method, gboolean streamable)
{
  GstElement *qtmux;
  GstBuffer *inbuffer, *outbuffer;
  GstCaps *caps;
  int num_buffers;
  int i;
  guint8 data0[12] = "\000\000\000\024ftypqt  ";
  guint8 data1[4] = "mdat";
  guint8 data2[4] = "moov";
  guint8 data3[4] = "moof";
  guint8 data4[4] = "mfra";

  qtmux = setup_qtmux (srctemplate, sinkname);
  g_object_set (qtmux, "dts-method", dts_method, NULL);
  g_object_set (qtmux, "fragment-duration", 2000, NULL);
  g_object_set (qtmux, "streamable", streamable, NULL);
  fail_unless (gst_element_set_state (qtmux,
          GST_STATE_PLAYING) == GST_STATE_CHANGE_SUCCESS,
      "could not set to playing");

  inbuffer = gst_buffer_new_and_alloc (1);
  caps = gst_caps_copy (gst_pad_get_pad_template_caps (mysrcpad));
  gst_pad_set_caps (mysrcpad, caps);
  gst_caps_unref (caps);
  GST_BUFFER_TIMESTAMP (inbuffer) = 0;
  GST_BUFFER_DURATION (inbuffer) = 40 * GST_MSECOND;
  ASSERT_BUFFER_REFCOUNT (inbuffer, "inbuffer", 1);
  fail_unless (gst_pad_push (mysrcpad, inbuffer) == GST_FLOW_OK);

  /* send eos to have all written */
  fail_unless (gst_pad_push_event (mysrcpad, gst_event_new_eos ()) == TRUE);

  num_buffers = g_list_length (buffers);
  /* at least expect ftyp, moov, moof, mdat header, buffer chunk
   * and optionally mfra */
  fail_unless (num_buffers >= 5);

  for (i = 0; i < num_buffers; ++i) {
    outbuffer = GST_BUFFER (buffers->data);
    fail_if (outbuffer == NULL);
    buffers = g_list_remove (buffers, outbuffer);

    switch (i) {
      case 0:
      {
        /* ftyp header */
        fail_unless (gst_buffer_get_size (outbuffer) >= 20);
        fail_unless (gst_buffer_memcmp (outbuffer, 0, data0,
                sizeof (data0)) == 0);
        fail_unless (gst_buffer_memcmp (outbuffer, 16, data0 + 8, 4) == 0);
        break;
      }
      case 1:                  /* moov */
        fail_unless (gst_buffer_get_size (outbuffer) > 8);
        fail_unless (gst_buffer_memcmp (outbuffer, 4, data2,
                sizeof (data2)) == 0);
        break;
      case 2:                  /* moof */
        fail_unless (gst_buffer_get_size (outbuffer) > 8);
        fail_unless (gst_buffer_memcmp (outbuffer, 4, data3,
                sizeof (data3)) == 0);
        break;
      case 3:                  /* mdat header */
        fail_unless (gst_buffer_get_size (outbuffer) == 8);
        fail_unless (gst_buffer_memcmp (outbuffer, 4, data1,
                sizeof (data1)) == 0);
        break;
      case 4:                  /* buffer we put in */
        fail_unless (gst_buffer_get_size (outbuffer) == 1);
        break;
      case 5:                  /* mfra */
        fail_unless (gst_buffer_get_size (outbuffer) > 8);
        fail_unless (gst_buffer_memcmp (outbuffer, 4, data4,
                sizeof (data4)) == 0);
        break;
      default:
        break;
    }

    ASSERT_BUFFER_REFCOUNT (outbuffer, "outbuffer", 1);
    gst_buffer_unref (outbuffer);
    outbuffer = NULL;
  }

  g_list_free (buffers);
  buffers = NULL;

  cleanup_qtmux (qtmux, sinkname);
}

/* dts-method dd */

GST_START_TEST (test_video_pad_dd)
{
  check_qtmux_pad (&srcvideotemplate, "video_%u", 0);
}

GST_END_TEST;

GST_START_TEST (test_audio_pad_dd)
{
  check_qtmux_pad (&srcaudiotemplate, "audio_%u", 0);
}

GST_END_TEST;


GST_START_TEST (test_video_pad_frag_dd)
{
  check_qtmux_pad_fragmented (&srcvideotemplate, "video_%u", 0, FALSE);
}

GST_END_TEST;

GST_START_TEST (test_audio_pad_frag_dd)
{
  check_qtmux_pad_fragmented (&srcaudiotemplate, "audio_%u", 0, FALSE);
}

GST_END_TEST;


GST_START_TEST (test_video_pad_frag_dd_streamable)
{
  check_qtmux_pad_fragmented (&srcvideotemplate, "video_%u", 0, TRUE);
}

GST_END_TEST;


GST_START_TEST (test_audio_pad_frag_dd_streamable)
{
  check_qtmux_pad_fragmented (&srcaudiotemplate, "audio_%u", 0, TRUE);
}

GST_END_TEST;

/* dts-method reorder */

GST_START_TEST (test_video_pad_reorder)
{
  check_qtmux_pad (&srcvideotemplate, "video_%u", 1);
}

GST_END_TEST;

GST_START_TEST (test_audio_pad_reorder)
{
  check_qtmux_pad (&srcaudiotemplate, "audio_%u", 1);
}

GST_END_TEST;


GST_START_TEST (test_video_pad_frag_reorder)
{
  check_qtmux_pad_fragmented (&srcvideotemplate, "video_%u", 1, FALSE);
}

GST_END_TEST;

GST_START_TEST (test_audio_pad_frag_reorder)
{
  check_qtmux_pad_fragmented (&srcaudiotemplate, "audio_%u", 1, FALSE);
}

GST_END_TEST;


GST_START_TEST (test_video_pad_frag_reorder_streamable)
{
  check_qtmux_pad_fragmented (&srcvideotemplate, "video_%u", 1, TRUE);
}

GST_END_TEST;


GST_START_TEST (test_audio_pad_frag_reorder_streamable)
{
  check_qtmux_pad_fragmented (&srcaudiotemplate, "audio_%u", 1, TRUE);
}

GST_END_TEST;

/* dts-method asc */

GST_START_TEST (test_video_pad_asc)
{
  check_qtmux_pad (&srcvideotemplate, "video_%u", 2);
}

GST_END_TEST;

GST_START_TEST (test_audio_pad_asc)
{
  check_qtmux_pad (&srcaudiotemplate, "audio_%u", 2);
}

GST_END_TEST;


GST_START_TEST (test_video_pad_frag_asc)
{
  check_qtmux_pad_fragmented (&srcvideotemplate, "video_%u", 2, FALSE);
}

GST_END_TEST;

GST_START_TEST (test_audio_pad_frag_asc)
{
  check_qtmux_pad_fragmented (&srcaudiotemplate, "audio_%u", 2, FALSE);
}

GST_END_TEST;


GST_START_TEST (test_video_pad_frag_asc_streamable)
{
  check_qtmux_pad_fragmented (&srcvideotemplate, "video_%u", 2, TRUE);
}

GST_END_TEST;


GST_START_TEST (test_audio_pad_frag_asc_streamable)
{
  check_qtmux_pad_fragmented (&srcaudiotemplate, "audio_%u", 2, TRUE);
}

GST_END_TEST;

GST_START_TEST (test_reuse)
{
  GstElement *qtmux = setup_qtmux (&srcvideotemplate, "video_%u");
  GstBuffer *inbuffer;
  GstCaps *caps;

  gst_element_set_state (qtmux, GST_STATE_PLAYING);
  gst_element_set_state (qtmux, GST_STATE_NULL);
  gst_element_set_state (qtmux, GST_STATE_PLAYING);
  gst_pad_set_active (mysrcpad, TRUE);
  gst_pad_set_active (mysinkpad, TRUE);

  inbuffer = gst_buffer_new_and_alloc (1);
  fail_unless (inbuffer != NULL);
  caps = gst_caps_copy (gst_pad_get_pad_template_caps (mysrcpad));
  gst_pad_set_caps (mysrcpad, caps);
  gst_caps_unref (caps);
  GST_BUFFER_TIMESTAMP (inbuffer) = 0;
  GST_BUFFER_DURATION (inbuffer) = 40 * GST_MSECOND;
  ASSERT_BUFFER_REFCOUNT (inbuffer, "inbuffer", 1);
  fail_unless (gst_pad_push (mysrcpad, inbuffer) == GST_FLOW_OK);

  /* send eos to have all written */
  fail_unless (gst_pad_push_event (mysrcpad, gst_event_new_eos ()) == TRUE);

  cleanup_qtmux (qtmux, "video_%u");
}

GST_END_TEST;

static GstEncodingContainerProfile *
create_qtmux_profile (const gchar * variant)
{
  GstEncodingContainerProfile *cprof;
  GstCaps *caps;

  if (variant == NULL) {
    caps = gst_caps_new_empty_simple ("video/quicktime");
  } else {
    caps = gst_caps_new_simple ("video/quicktime",
        "variant", G_TYPE_STRING, variant, NULL);
  }

  cprof = gst_encoding_container_profile_new ("Name", "blah", caps, NULL);
  gst_caps_unref (caps);

  caps = gst_caps_new_simple ("audio/x-raw",
      "format", G_TYPE_STRING, "S16BE",
      "channels", G_TYPE_INT, 2, "rate", G_TYPE_INT, 44100, NULL);
  gst_encoding_container_profile_add_profile (cprof,
      GST_ENCODING_PROFILE (gst_encoding_audio_profile_new (caps, NULL, NULL,
              1)));
  gst_caps_unref (caps);

  return cprof;
}

GST_START_TEST (test_encodebin_qtmux)
{
  GstEncodingContainerProfile *cprof;
  GstElement *enc;
  GstPad *pad;

  enc = gst_element_factory_make ("encodebin", NULL);
  if (enc == NULL)
    return;

  /* Make sure encodebin finds a muxer for a profile with a variant field .. */
  cprof = create_qtmux_profile ("apple");
  g_object_set (enc, "profile", cprof, NULL);
  gst_encoding_profile_unref (cprof);

  /* should have created a pad after setting the profile */
  pad = gst_element_get_static_pad (enc, "audio_0");
  fail_unless (pad != NULL);
  gst_object_unref (pad);
  gst_object_unref (enc);

  /* ... and for a profile without a variant field */
  enc = gst_element_factory_make ("encodebin", NULL);
  cprof = create_qtmux_profile (NULL);
  g_object_set (enc, "profile", cprof, NULL);
  gst_encoding_profile_unref (cprof);

  /* should have created a pad after setting the profile */
  pad = gst_element_get_static_pad (enc, "audio_0");
  fail_unless (pad != NULL);
  gst_object_unref (pad);
  gst_object_unref (enc);
}

GST_END_TEST;

/* Fake mp3 encoder for test */
typedef GstElement TestMp3Enc;
typedef GstElementClass TestMp3EncClass;

static GstStaticPadTemplate src_template = GST_STATIC_PAD_TEMPLATE ("src",
    GST_PAD_SRC,
    GST_PAD_ALWAYS,
    GST_STATIC_CAPS ("audio/mpeg, mpegversion=1, layer=[1,3]")
    );

static GstStaticPadTemplate sink_template = GST_STATIC_PAD_TEMPLATE ("sink",
    GST_PAD_SINK,
    GST_PAD_ALWAYS,
    GST_STATIC_CAPS ("audio/x-raw")
    );

static GType test_mp3_enc_get_type (void);

G_DEFINE_TYPE (TestMp3Enc, test_mp3_enc, GST_TYPE_ELEMENT);

static void
test_mp3_enc_class_init (TestMp3EncClass * klass)
{
  GstElementClass *element_class = GST_ELEMENT_CLASS (klass);

<<<<<<< HEAD
  gst_element_class_add_pad_template (element_class,
      gst_static_pad_template_get (&sink_template));
  gst_element_class_add_pad_template (element_class,
      gst_static_pad_template_get (&src_template));
=======
  gst_element_class_add_static_pad_template (element_class, &sink_template);
  gst_element_class_add_static_pad_template (element_class, &src_template);
>>>>>>> 2b2c0940

  gst_element_class_set_details_simple (element_class, "MPEG1 Audio Encoder",
      "Codec/Encoder/Audio", "Pretends to encode mp3", "Foo Bar <foo@bar.com>");
}

static void
test_mp3_enc_init (TestMp3Enc * mp3enc)
{
  GstPad *pad;

  pad = gst_pad_new_from_static_template (&sink_template, "sink");
  gst_element_add_pad (mp3enc, pad);

  pad = gst_pad_new_from_static_template (&src_template, "src");
  gst_element_add_pad (mp3enc, pad);
}

static gboolean
plugin_init (GstPlugin * plugin)
{
  return gst_element_register (plugin, "testmp3enc", GST_RANK_NONE,
      test_mp3_enc_get_type ());
}

static GstEncodingContainerProfile *
create_mp4mux_profile (void)
{
  GstEncodingContainerProfile *cprof;
  GstCaps *caps;

  caps = gst_caps_new_simple ("video/quicktime",
      "variant", G_TYPE_STRING, "iso", NULL);

  cprof = gst_encoding_container_profile_new ("Name", "blah", caps, NULL);
  gst_caps_unref (caps);

  caps = gst_caps_new_simple ("audio/mpeg", "mpegversion", G_TYPE_INT, 1,
      "layer", G_TYPE_INT, 3, "channels", G_TYPE_INT, 2, "rate", G_TYPE_INT,
      44100, NULL);
  gst_encoding_container_profile_add_profile (cprof,
      GST_ENCODING_PROFILE (gst_encoding_audio_profile_new (caps, NULL, NULL,
              1)));
  gst_caps_unref (caps);

  return cprof;
}

GST_START_TEST (test_encodebin_mp4mux)
{
  GstEncodingContainerProfile *cprof;
  GstPluginFeature *feature;
  GstElement *enc, *mux;
  GstPad *pad;

  /* need a fake mp3 encoder because mp4 only accepts encoded formats */
  gst_plugin_register_static (GST_VERSION_MAJOR, GST_VERSION_MINOR,
      "fakemp3enc", "fakemp3enc", plugin_init, VERSION, "LGPL",
      "gst-plugins-good", GST_PACKAGE_NAME, GST_PACKAGE_ORIGIN);

  feature = gst_registry_find_feature (gst_registry_get (), "testmp3enc",
      GST_TYPE_ELEMENT_FACTORY);
  gst_plugin_feature_set_rank (feature, GST_RANK_PRIMARY + 100);

  enc = gst_element_factory_make ("encodebin", NULL);
  if (enc == NULL)
    return;

  /* Make sure encodebin finds mp4mux even though qtmux outputs a superset */
  cprof = create_mp4mux_profile ();
  g_object_set (enc, "profile", cprof, NULL);
  gst_encoding_profile_unref (cprof);

  /* should have created a pad after setting the profile */
  pad = gst_element_get_static_pad (enc, "audio_0");
  fail_unless (pad != NULL);
  gst_object_unref (pad);

  mux = gst_bin_get_by_interface (GST_BIN (enc), GST_TYPE_TAG_SETTER);
  fail_unless (mux != NULL);
  {
    GstElementFactory *f = gst_element_get_factory (mux);

    /* make sure we got mp4mux for variant=iso */
    GST_INFO ("muxer: %s", G_OBJECT_TYPE_NAME (mux));
    fail_unless_equals_string (GST_OBJECT_NAME (f), "mp4mux");
  }
  gst_object_unref (mux);
  gst_object_unref (enc);

  gst_plugin_feature_set_rank (feature, GST_RANK_NONE);
  gst_object_unref (feature);
}

GST_END_TEST;

static gboolean
extract_tags (const gchar * location, GstTagList ** taglist)
{
  gboolean ret = TRUE;
  GstElement *src;
  GstBus *bus;
  GstElement *pipeline =
      gst_parse_launch ("filesrc name=src ! qtdemux ! fakesink", NULL);

  src = gst_bin_get_by_name (GST_BIN (pipeline), "src");
  g_object_set (src, "location", location, NULL);

  bus = gst_pipeline_get_bus (GST_PIPELINE (pipeline));
  fail_unless (gst_element_set_state (pipeline, GST_STATE_PLAYING)
      != GST_STATE_CHANGE_FAILURE);

  if (*taglist == NULL) {
    *taglist = gst_tag_list_new_empty ();
  }

  while (1) {
    GstMessage *msg = gst_bus_timed_pop_filtered (bus, GST_CLOCK_TIME_NONE,
        GST_MESSAGE_TAG | GST_MESSAGE_ERROR | GST_MESSAGE_EOS);

    if (GST_MESSAGE_TYPE (msg) == GST_MESSAGE_EOS) {
      gst_message_unref (msg);
      break;
    } else if (GST_MESSAGE_TYPE (msg) == GST_MESSAGE_ERROR) {
      ret = FALSE;
      gst_message_unref (msg);
      break;
    } else if (GST_MESSAGE_TYPE (msg) == GST_MESSAGE_TAG) {
      GstTagList *tags;

      gst_message_parse_tag (msg, &tags);
      gst_tag_list_insert (*taglist, tags, GST_TAG_MERGE_REPLACE);
      gst_tag_list_free (tags);
    }
    gst_message_unref (msg);
  }

  gst_object_unref (bus);
  gst_element_set_state (pipeline, GST_STATE_NULL);
  gst_object_unref (src);
  gst_object_unref (pipeline);
  return ret;
}

static void
test_average_bitrate_custom (const gchar * elementname,
    GstStaticPadTemplate * tmpl, const gchar * sinkpadname)
{
  gchar *location;
  GstElement *qtmux;
  GstElement *filesink;
  GstBuffer *inbuffer;
  GstCaps *caps;
  int i;
  gint bytes[] = { 16, 22, 12 };
  gint64 durations[] = { GST_SECOND * 3, GST_SECOND * 5, GST_SECOND * 2 };
  gint64 total_bytes = 0;
  GstClockTime total_duration = 0;

  location = g_strdup_printf ("%s/%s-%d", g_get_tmp_dir (), "qtmuxtest",
      g_random_int ());
  GST_INFO ("Using location %s for bitrate test", location);
  qtmux = gst_check_setup_element (elementname);
  filesink = gst_element_factory_make ("filesink", NULL);
  g_object_set (filesink, "location", location, NULL);
  gst_element_link (qtmux, filesink);
  mysrcpad = setup_src_pad (qtmux, tmpl, NULL, sinkpadname);
  fail_unless (mysrcpad != NULL);
  gst_pad_set_active (mysrcpad, TRUE);

  fail_unless (gst_element_set_state (filesink,
          GST_STATE_PLAYING) != GST_STATE_CHANGE_FAILURE,
      "could not set filesink to playing");
  fail_unless (gst_element_set_state (qtmux,
          GST_STATE_PLAYING) == GST_STATE_CHANGE_SUCCESS,
      "could not set to playing");

  for (i = 0; i < 3; i++) {
    inbuffer = gst_buffer_new_and_alloc (bytes[i]);
    caps = gst_caps_copy (gst_pad_get_pad_template_caps (mysrcpad));
    gst_pad_set_caps (mysrcpad, caps);
    gst_caps_unref (caps);
    GST_BUFFER_TIMESTAMP (inbuffer) = total_duration;
    GST_BUFFER_DURATION (inbuffer) = (GstClockTime) durations[i];
    ASSERT_BUFFER_REFCOUNT (inbuffer, "inbuffer", 1);

    total_bytes += gst_buffer_get_size (inbuffer);
    total_duration += GST_BUFFER_DURATION (inbuffer);
    fail_unless (gst_pad_push (mysrcpad, inbuffer) == GST_FLOW_OK);
  }

  /* send eos to have moov written */
  fail_unless (gst_pad_push_event (mysrcpad, gst_event_new_eos ()) == TRUE);

  gst_element_set_state (qtmux, GST_STATE_NULL);
  gst_element_set_state (filesink, GST_STATE_NULL);

  gst_pad_set_active (mysrcpad, FALSE);
  teardown_src_pad (mysrcpad);
  gst_object_unref (filesink);
  gst_check_teardown_element (qtmux);

  /* check the bitrate tag */
  {
    GstTagList *taglist = NULL;
    guint bitrate = 0;
    guint expected;

    fail_unless (extract_tags (location, &taglist));

    fail_unless (gst_tag_list_get_uint (taglist, GST_TAG_BITRATE, &bitrate));

    expected =
        (guint) gst_util_uint64_scale_round ((guint64) total_bytes,
        (guint64) 8 * GST_SECOND, (guint64) total_duration);
    fail_unless (bitrate == expected);
    gst_tag_list_free (taglist);
  }

  /* delete file */
  g_unlink (location);
  g_free (location);
}

GST_START_TEST (test_average_bitrate)
{
  test_average_bitrate_custom ("mp4mux", &srcaudioaactemplate, "audio_%u");
  test_average_bitrate_custom ("mp4mux", &srcvideoh264template, "video_%u");

  test_average_bitrate_custom ("qtmux", &srcaudioaactemplate, "audio_%u");
  test_average_bitrate_custom ("qtmux", &srcvideoh264template, "video_%u");
}

GST_END_TEST;


static Suite *
qtmux_suite (void)
{
  Suite *s = suite_create ("qtmux");
  TCase *tc_chain = tcase_create ("general");

  suite_add_tcase (s, tc_chain);
  tcase_add_test (tc_chain, test_video_pad_dd);
  tcase_add_test (tc_chain, test_audio_pad_dd);
  tcase_add_test (tc_chain, test_video_pad_frag_dd);
  tcase_add_test (tc_chain, test_audio_pad_frag_dd);
  tcase_add_test (tc_chain, test_video_pad_frag_dd_streamable);
  tcase_add_test (tc_chain, test_audio_pad_frag_dd_streamable);

  tcase_add_test (tc_chain, test_video_pad_reorder);
  tcase_add_test (tc_chain, test_audio_pad_reorder);
  tcase_add_test (tc_chain, test_video_pad_frag_reorder);
  tcase_add_test (tc_chain, test_audio_pad_frag_reorder);
  tcase_add_test (tc_chain, test_video_pad_frag_reorder_streamable);
  tcase_add_test (tc_chain, test_audio_pad_frag_reorder_streamable);

  tcase_add_test (tc_chain, test_video_pad_asc);
  tcase_add_test (tc_chain, test_audio_pad_asc);
  tcase_add_test (tc_chain, test_video_pad_frag_asc);
  tcase_add_test (tc_chain, test_audio_pad_frag_asc);
  tcase_add_test (tc_chain, test_video_pad_frag_asc_streamable);
  tcase_add_test (tc_chain, test_audio_pad_frag_asc_streamable);

  tcase_add_test (tc_chain, test_average_bitrate);

  tcase_add_test (tc_chain, test_reuse);
  tcase_add_test (tc_chain, test_encodebin_qtmux);
  tcase_add_test (tc_chain, test_encodebin_mp4mux);

  return s;
}

GST_CHECK_MAIN (qtmux)<|MERGE_RESOLUTION|>--- conflicted
+++ resolved
@@ -613,15 +613,10 @@
 {
   GstElementClass *element_class = GST_ELEMENT_CLASS (klass);
 
-<<<<<<< HEAD
   gst_element_class_add_pad_template (element_class,
       gst_static_pad_template_get (&sink_template));
   gst_element_class_add_pad_template (element_class,
       gst_static_pad_template_get (&src_template));
-=======
-  gst_element_class_add_static_pad_template (element_class, &sink_template);
-  gst_element_class_add_static_pad_template (element_class, &src_template);
->>>>>>> 2b2c0940
 
   gst_element_class_set_details_simple (element_class, "MPEG1 Audio Encoder",
       "Codec/Encoder/Audio", "Pretends to encode mp3", "Foo Bar <foo@bar.com>");
