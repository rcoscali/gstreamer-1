--- conflicted
+++ resolved
@@ -70,11 +70,6 @@
 	gst/gstelementfactory			\
 	gst/gstevent				\
 	gst/gstghostpad				\
-<<<<<<< HEAD
-=======
-	gst/gstindex				\
-	gst/gstinterface			\
->>>>>>> ea9cc8c8
 	gst/gstplugin				\
 	gst/gstpreset				\
 	gst/gstquery				\
