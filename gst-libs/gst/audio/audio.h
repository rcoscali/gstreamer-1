--- conflicted
+++ resolved
@@ -218,15 +218,9 @@
 #define GST_AUDIO_FORMAT_INFO_NAME(info)         ((info)->name)
 #define GST_AUDIO_FORMAT_INFO_FLAGS(info)        ((info)->flags)
 
-<<<<<<< HEAD
-#define GST_AUDIO_FORMAT_INFO_IS_INTEGER(info)   ((info)->flags & GST_AUDIO_FORMAT_FLAG_INTEGER)
-#define GST_AUDIO_FORMAT_INFO_IS_FLOAT(info)     ((info)->flags & GST_AUDIO_FORMAT_FLAG_FLOAT)
-#define GST_AUDIO_FORMAT_INFO_IS_SIGNED(info)    ((info)->flags & GST_AUDIO_FORMAT_FLAG_SIGNED)
-=======
 #define GST_AUDIO_FORMAT_INFO_IS_INTEGER(info)   !!((info)->flags & GST_AUDIO_FORMAT_FLAG_INTEGER)
 #define GST_AUDIO_FORMAT_INFO_IS_FLOAT(info)     !!((info)->flags & GST_AUDIO_FORMAT_FLAG_FLOAT)
 #define GST_AUDIO_FORMAT_INFO_IS_SIGNED(info)    !!((info)->flags & GST_AUDIO_FORMAT_FLAG_SIGNED)
->>>>>>> 9a8a989a
 
 #define GST_AUDIO_FORMAT_INFO_ENDIANNESS(info)   ((info)->endianness)
 #define GST_AUDIO_FORMAT_INFO_IS_LE(info)        ((info)->endianness == G_LITTLE_ENDIAN)
