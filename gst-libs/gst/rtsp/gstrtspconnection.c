--- conflicted
+++ resolved
@@ -3320,15 +3320,10 @@
   g_mutex_lock (watch->mutex);
 
   /* try to send the message synchronously first */
-<<<<<<< HEAD
-  if (watch->messages->length == 0) {
+  if (watch->messages->length == 0 && watch->write_data == NULL) {
     res =
         write_bytes (watch->conn->write_socket, data, &off, size,
         watch->conn->cancellable);
-=======
-  if (watch->messages->length == 0 && watch->write_data == NULL) {
-    res = write_bytes (watch->writefd.fd, data, &off, size);
->>>>>>> 0f6c8a27
     if (res != GST_RTSP_EINTR) {
       if (id != NULL)
         *id = 0;
